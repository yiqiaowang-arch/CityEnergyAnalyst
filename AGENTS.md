# Guidelines for LLMs

**Creating new documentation for agents (e.g. AGENTS.md` or `CLAUDE.md`)**:
- **Always** create context-specific documentation as `AGENTS.md` (not `CLAUDE.md`)
- **Always** symlink the new `AGENTS.md` file as `CLAUDE.md` in the same directory
- **Don't create AGENTS.md in every directory** - Only create when the directory contains complex patterns that aren't obvious from code

**When to create AGENTS.md**:
- ✅ **DO create** when the directory has:
  - Complex architectural patterns not obvious from code
  - Critical design decisions that affect how code should be written
  - Non-obvious relationships between components
  - Common pitfalls or important DO/DON'T patterns
  - State management, data flow, or API patterns needing explanation

- ❌ **DON'T create** when:
  - Directory contains simple utility functions
  - Code is self-explanatory with good docstrings
  - It's a small module with straightforward logic
  - Parent directory's AGENTS.md already covers it adequately
  - Would duplicate information already in code/docstrings

**Writing style for AGENTS.md**:
- **Be concise and actionable** - Aim for <150 lines when possible
- **Lead with API signatures** - Show function signatures and return types first
- **Use code examples over prose** - Show DO/DON'T patterns instead of long explanations
- **Focus on patterns, not details** - What to do, not why it exists
- **Scannable structure** - Use headers, bullets, and short paragraphs
- **Reference, don't explain** - Link to related files instead of duplicating information
- **No emoticons in code** - Never add emoji or emoticons to code files, comments, or print statements

**Good example structure**:
```markdown
# Module Name

## Main API
- `function_name(args) → ReturnType` - One-line description

## Key Patterns
### ✅ DO: Pattern name
```code example```

### ❌ DON'T: Anti-pattern name
```code example```

## Related Files
- `file.py` - Purpose
```

**Updating existing agent documentation**:
- **IMPORTANT**: When making code changes in a directory, ALWAYS update the corresponding `AGENTS.md` file in that directory
- If no `AGENTS.md` exists in the directory where you're making changes, create one following the structure above
- Keep documentation synchronized with code changes to help other LLMs understand the current state
- Update immediately after making code changes, not as an afterthought
- **Prune verbose sections** - If AGENTS.md is >200 lines, look for opportunities to condense
- Focus on architectural patterns, state management, data flow, and key concepts that aren't obvious from code alone
- If you need to preserve detailed explanations, move them to a separate `*_GUIDE.md` file for human readers

**Code quality directives**:
- **Extract meaningful patterns, not trivial wrappers** - Only create helper functions when they add real value:
  - ✅ **DO extract** when:
    - Logic must be done in a specific way to avoid bugs (e.g., `get_next_node_name()` - prevents duplicates)
    - Complex workflow logic that's hard to understand inline (e.g., multi-step validation)
    - Algorithm that requires deep understanding to get right
    - Pattern that encapsulates important business rules
  - ❌ **DON'T extract** when:
    - It's just a 1-2 line wrapper around existing functions
    - It's standard library usage (file I/O, simple pandas operations)
    - The abstraction obscures rather than clarifies intent
    - It would be clearer to just write inline
  - **Rule of thumb**: If the helper function is shorter/simpler than its call sites, don't extract it

**Directory-specific AGENTS.md files**:
- `cea/databases/AGENTS.md` - Database structure, COMPONENTS vs ASSEMBLIES
- `cea/analysis/costs/AGENTS.md` - Cost calculation patterns
- `cea/demand/AGENTS.md` - Demand calculations, HVAC vs SUPPLY, output columns
- `cea/interfaces/dashboard/AGENTS.md` - Dashboard job system, worker process
- `cea/technologies/network_layout/AGENTS.md` - Network connectivity, coordinate normalization

---
## Project Overview

City Energy Analyst (CEA) - Urban building energy simulation platform for low-carbon city design.

**Version**: 4.0.0-beta.5 | **Python**: >=3.10 | **License**: MIT

## Environment Setup

**Pixi (Recommended)**:
```bash
pixi install && pixi run setup-dev
pixi run cea dashboard  # Run dashboard
```

**Docker**:
```bash
docker build -t cea .
docker run -p 5050:5050 cea  # Dashboard on port 5050
```

## Core Architecture

**Scenario-Based Workflow**: Work organized around scenarios (folders with `/inputs/`, `/outputs/`)

**Key Components**:
- `InputLocator` (`inputlocator.py`) - File path resolution for scenarios
- `Configuration` (`config.py`) - Typed parameters (PathParameter, BooleanParameter, etc.)
- `scripts.yml` - Script registry with metadata
- `cea.api` - Dynamic script loading and execution

**Database Hierarchy**: `ARCHETYPES → ASSEMBLIES → COMPONENTS` (see `cea/databases/AGENTS.md`)

**Dashboard**: FastAPI + SocketIO job system (see `cea/interfaces/dashboard/AGENTS.md`)

## Key Patterns

### Adding a New Script
1. Create `cea/<module>/script.py` with `main(config: Configuration)`
2. Add entry to `scripts.yml`
3. Auto-registers via `cea.api`

### Using Core APIs

```python
# InputLocator - always use for file paths
from cea.inputlocator import InputLocator
locator = InputLocator(config.scenario)
path = locator.get_zone_geometry()

# Configuration
from cea.config import Configuration
config = Configuration()
scenario = config.scenario

# Running scripts
import cea.api
cea.api.demand(scenario='/path/to/scenario')
```

### Testing
- **All test files**: Place in `cea/tests/` (never in other directories)
- Reference scenarios: `cea/examples/`
- Config: `cea/tests/cea.config`

## Writing Conventions

**British English**: All user-facing text MUST use British English spelling and terminology:
- ✅ "normalised" (not "normalized")
- ✅ "optimisation" (not "optimization")
- ✅ "behaviour" (not "behavior")
- ✅ "colour" (not "color")
- ✅ "centre" (not "center")

**Where to apply**:
- `cea/default.config` - All help text and descriptions
- `cea/scripts.yml` - All labels, short_description, and description fields
- User-facing print statements in main modules
- Docstrings for public APIs
- Error messages shown to users

**Where NOT to apply**:
- Variable names, function names (keep American for consistency with Python ecosystem)
- Column names in CSV outputs (existing convention)
- Internal code comments (either is fine)
- Database file names and keys

## Common Pitfalls

1. **File Paths**: Always use `InputLocator` methods, never hardcode
2. **Test Location**: All test files in `cea/tests/` only
3. **Config in Workers**: Don't modify `config` directly; use kwargs or create new instance
4. **Multiprocessing**: Check `config.multiprocessing` before using `Pool`
5. **Scenario Structure**: Respect `/inputs/`, `/outputs/` conventions
6. **Config Type Hints**: After modifying `config.py`, regenerate `config.pyi` by running `pixi run python cea/utilities/config_type_generator.py`
<<<<<<< HEAD
7. **British English**: Use British English spelling in all user-facing text (see Writing Conventions above)
=======
7. **F-strings**: Only use f-strings when string contains variables (e.g., `f"Value: {x}"`). Use regular strings otherwise (e.g., `"No variables"`) to avoid linter warnings
>>>>>>> b45dfe8e

## Module Documentation

For detailed patterns in specific modules, see:
- `cea/databases/AGENTS.md` - Database structure, COMPONENTS vs ASSEMBLIES
- `cea/analysis/costs/AGENTS.md` - Cost calculations
- `cea/demand/AGENTS.md` - Demand simulation, HVAC vs SUPPLY
- `cea/interfaces/dashboard/AGENTS.md` - Job system, worker processes
- `cea/technologies/network_layout/AGENTS.md` - Network connectivity

## Resources

- **Docs**: https://city-energy-analyst.readthedocs.io/
- **Issues**: https://github.com/architecture-building-systems/CityEnergyAnalyst/issues<|MERGE_RESOLUTION|>--- conflicted
+++ resolved
@@ -172,11 +172,8 @@
 4. **Multiprocessing**: Check `config.multiprocessing` before using `Pool`
 5. **Scenario Structure**: Respect `/inputs/`, `/outputs/` conventions
 6. **Config Type Hints**: After modifying `config.py`, regenerate `config.pyi` by running `pixi run python cea/utilities/config_type_generator.py`
-<<<<<<< HEAD
 7. **British English**: Use British English spelling in all user-facing text (see Writing Conventions above)
-=======
-7. **F-strings**: Only use f-strings when string contains variables (e.g., `f"Value: {x}"`). Use regular strings otherwise (e.g., `"No variables"`) to avoid linter warnings
->>>>>>> b45dfe8e
+8. **F-strings**: Only use f-strings when string contains variables (e.g., `f"Value: {x}"`). Use regular strings otherwise (e.g., `"No variables"`) to avoid linter warnings
 
 ## Module Documentation
 
