--- conflicted
+++ resolved
@@ -1,215 +1,5 @@
 name: cea
 channels:
-<<<<<<< HEAD
-- oce
-- pythonocc
-- omnia
-- dlr-sc
-- conda-forge
-- defaults
-- anaconda
-dependencies:
-- backports=1.0=py_2
-- backports.functools_lru_cache=1.5=py_1
-- backports_abc=0.5=py27_0
-- boost=1.66.0=py27_vc9_1
-- boost-cpp=1.66.0=vc9_1
-- ca-certificates=2017.7.27.1=0
-- certifi=2017.7.27.1=py27_0
-- click=7.0=py_0
-- click-plugins=1.0.4=py_0
-- cligj=0.5.0=py_0
-- curl=7.63.0=h2f83ebf_1000
-- cycler=0.10.0=py_1
-- descartes=1.1.0=py_2
-- enum34=1.1.6=py27_1001
-- ephem=3.7.6.0=py27_1
-- et_xmlfile=1.0.1=py27_0
-- expat=2.2.5=h2880e7c_1002
-- fiona=1.7.13=py27h64536ba_4
-- freetype=2.7
-- freexl=1.0.5=haa51a25_1002
-- functools32=3.2.3.2=py_3
-- futures=3.2.0=py27_1000
-- gdal=2.2.4=py27h64536ba_1
-- geopandas=0.4.0=py_1
-- geos=3.6.2=h2880e7c_3
-- geotiff=1.4.2=hd8d3b67_1005
-- hdf4=4.2.13=ha32470c_1002
-- hdf5=1.10.2=h95ae18b_3
-- icu=58.2=vc9_0
-- jdcal=1.4=py_1
-- jpeg=9c=h0c8e037_1001
-- kealib=1.4.10=hb550ff1_1002
-- krb5=1.16.3=hb4d044e_1000
-- libcurl=7.63.0=h2f83ebf_1000
-- libgdal=2.2.4=h2cfce8d_8
-- libiconv=1.15=h0c8e037_1004
-- libnetcdf=4.6.1=h9ef9ecf_200
-- libpng=1.6.36=h7a46e7a_1000
-- libpq=10.6=h35af135_1000
-- libspatialindex=1.8.5=h2880e7c_1003
-- libspatialite=4.3.0a=he01c9b4_1023
-- libssh2=1.8.0=h0990ea7_1003
-- libtiff=4.0.10=he490001_1001
-- libxml2=2.9.8=h00b1425_1005
-- matplotlib=2.1
-- munch=2.3.2=py_0
-- openjpeg=2.3.0=h73d032e_1003
-- openpyxl=2.5.6=py_0
-- openssl=1.0.2p=h0c8e037_1002
-- pandas=0.23.4=py27h39f3610_1000
-- patsy=0.5.0=py_1
-- pbr=3.1.1=py27_0
-- pip=9.0.1=py27_0
-- proj4=4.9.3=h0c8e037_8
-- psycopg2=2.7.6.1=py27hc64555f_1000
-- pyparsing=2.3.1=py_0
-- pyproj=1.9.5.1=py27he834874_1006
-- pyqt=5.6.0=py27h4cbc711_1008
-- pysal=1.14.4.post2=py27_1001
-- pyscaffold=2.5.6=py27_1
-- python=2.7.13=1
-- python-dateutil=2.7.5=py_0
-- pytz=2018.9=py_0
-- qt=5.6.2=vc9_1
-- rtree=0.8.3=py27_1000
-- seaborn=0.9.0=py_0
-- setuptools=36.2.2=py27_0
-- setuptools_scm=1.15.6=py27_0
-- shapely=1.6.4=py27hc31c106_1000
-- singledispatch=3.4.0.3=py27_1000
-- sip=4.18.1=py27hc56fc5f_1000
-- six=1.12.0=py27_1000
-- sqlalchemy=1.2.16=py27h0c8e037_1000
-- sqlite=3.26.0=h0c8e037_0
-- ssl_match_hostname
-- statsmodels=0.9.0=py27_0
-- tbb=2017_20170226=vc9_0
-- tornado=5.1.1=py27h0c8e037_1000
-- tk=8.6.9=h0c8e037_1000
-- vc=9=h7299396_1
-- vs2015_runtime=14.0.25420=0
-- wheel=0.29.0=py27_0
-- wincertstore=0.2=py27_0
-- xerces-c=3.2.0=hc56fc5f_2
-- xz=5.2.4=h3cc03e0_1001
-- zlib=1.2.11=h3cc03e0_1004
-- blas=1.0=mkl
-- libpython=2.0=py27_0
-- m2w64-binutils=2.25.1=5
-- m2w64-bzip2=1.0.6=6
-- m2w64-crt-git=5.0.0.4636.2595836=2
-- m2w64-gcc=5.3.0=6
-- m2w64-gcc-ada=5.3.0=6
-- m2w64-gcc-fortran=5.3.0=6
-- m2w64-gcc-libgfortran=5.3.0=6
-- m2w64-gcc-libs=5.3.0=7
-- m2w64-gcc-libs-core=5.3.0=7
-- m2w64-gcc-objc=5.3.0=6
-- m2w64-gmp=6.1.0=2
-- m2w64-headers-git=5.0.0.4636.c0ad18a=2
-- m2w64-isl=0.16.1=2
-- m2w64-libiconv=1.14=6
-- m2w64-libmangle-git=5.0.0.4509.2e5a9a2=2
-- m2w64-libwinpthread-git=5.0.0.4634.697f757=2
-- m2w64-make=4.1.2351.a80a8b8=2
-- m2w64-mpc=1.0.3=3
-- m2w64-mpfr=3.1.4=4
-- m2w64-pkg-config=0.29.1=2
-- m2w64-toolchain=5.3.0=7
-- m2w64-tools-git=5.0.0.4592.90b8472=2
-- m2w64-windows-default-manifest=6.4=3
-- m2w64-winpthreads-git=5.0.0.4634.697f757=2
-- m2w64-zlib=1.2.8=10
-- mkl=2019.1
-- mkl-service=1.1.2=py27_3
-- msys2-conda-epoch=20160418=1
-- vs2008_runtime=9.00.30729.1=hfaea7d5_1
-- freeimageplus=3.17.0=vc9_0
-- gl2ps=1.3.8=vc9_0
-- oce=0.18.1=vc9_1
-- cvxopt=1.1.8=py27_0
-- pythonocc-core=0.18=py27_vc9_0
-- smesh=6.7.4=vc9_0
-- pip:
-  - scikit-learn==0.19
-  - scipy==1.0
-  - alabaster==0.7.10
-  - astral==1.4
-  - babel==2.4.0
-  - backports-abc==0.5
-  - backports.functools-lru-cache==1.5
-  - backports.shutil-get-terminal-size==1.0.0
-  - backports.ssl-match-hostname==3.5.0.1
-  - chardet==3.0.4
-  - cloudpickle==0.3.1
-  - colorama==0.3.9
-  - configparser==3.5.0
-  - deap==1.2.2
-  - decorator==4.1.2
-  - docutils==0.14
-  - doit==0.29.0
-  - et-xmlfile==1.0.1
-  - flask==1.0.2
-  - funcsigs==1.0.2
-  - h5py==2.7.1
-  - htmlpy==2.0.3
-  - idna==2.5
-  - imagesize==0.7.1
-  - ipython==5.8.0
-  - ipython-genutils==0.2.0
-  - itsdangerous==0.24
-  - jinja2==2.10
-  - joblib==0.12.2
-  - jsonschema==2.6.0
-  - jupyter-core==4.3.0
-  - lxml==3.8.0
-  - markupsafe==1.0
-  - mock==2.0.0
-  - mpmath==1.0.0
-  - nbformat==4.4.0
-  - networkx==2.1
-  - numba
-  - packaging==17.1
-  - pathlib2==2.3.2
-  - pickleshare==0.7.4
-  - pkginfo==1.4.1
-  - plotly==2.5.1
-  - prompt-toolkit==1.0.15
-  - pycollada==0.6
-  - pygments==2.2.0
-  - py4design
-  - pymc3==3.5
-  - pymf==0.1.9
-  - pyshp==1.2.11
-  - pyside==1.2.4
-  - pyyaml==3.13
-  - requests==2.18.3
-  - requests-toolbelt==0.8.0
-  - salib==1.0.3
-  - scandir==1.9.0
-  - setuptools-scm==1.15.6
-  - simpledbf==0.2.6
-  - simplegeneric==0.8.1
-  - snowballstemmer==1.2.1
-  - sphinx==1.7.8
-  - sphinxcontrib-websupport==1.1.0
-  - sympy==1.1.1
-  - theano==1.0.2
-  - timezonefinder==2.1.0
-  - tqdm==4.15.0
-  - traitlets==4.3.2
-  - twine==1.9.1
-  - typing==3.6.2
-  - urllib3==1.22
-  - utm==0.4.2
-  - wcwidth==0.1.7
-  - werkzeug==0.14.1
-  - win-unicode-console==0.5
-  - xlrd==1.0.0
-  - xlwt==1.2.0
-=======
   - defaults
 dependencies:
   - backports=1.0=py27_1
@@ -389,4 +179,3 @@
     - win-unicode-console==0.5
     - xlrd==1.2.0
 prefix: C:\Users\darthoma\Miniconda2\envs\cea2
->>>>>>> 1c80c568
