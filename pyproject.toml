[project]
name = "cityenergyanalyst"
description = "City Energy Analyst"
readme = "README.rst"
requires-python = "==3.8.*"
license = { file = "LICENSE" }
authors = [
    { name = "Architecture and Building Systems", email = "cea@arch.ethz.ch" }
]
maintainers = [
    { name = "Reynold Mok", email = "reynold.mok@arch.ethz.ch" }
]
dynamic = ["version"]

# All dependencies are determined in environment.yml
dependencies = []

[project.optional-dependencies]
dev = ["pytest", "ruff"]
<<<<<<< HEAD
docs = ["setuptools", "mock"]
=======
docs = ["setuptools"]
>>>>>>> 7cde1dbd

[project.urls]
"Homepage" = "https://cityenergyanalyst.com"
"Bug Reports" = "https://github.com/architecture-building-systems/CityEnergyAnalyst/issues"
"Source" = "https://github.com/architecture-building-systems/CityEnergyAnalyst"

[project.scripts]
cea = "cea.interfaces.cli.cli:main"
cea-config = "cea.interfaces.cli.cea_config:main"
cea-doc = "cea.interfaces.cli.cea_doc:main"
cea-dev = "cea.interfaces.cli.cea_dev:main"
cea-worker = "cea.worker:main"
cea-plot = "cea.plots.plot_cli:main"

[build-system]
requires = ["setuptools>=61.0"]
build-backend = "setuptools.build_meta"

[tool.setuptools.packages.find]
include = ["cea*"]
namespaces = false

[tool.setuptools.dynamic]
version = { attr = "cea.__version__" }

[tool.ruff]
exclude = ["*.ipynb"]<|MERGE_RESOLUTION|>--- conflicted
+++ resolved
@@ -17,11 +17,7 @@
 
 [project.optional-dependencies]
 dev = ["pytest", "ruff"]
-<<<<<<< HEAD
-docs = ["setuptools", "mock"]
-=======
 docs = ["setuptools"]
->>>>>>> 7cde1dbd
 
 [project.urls]
 "Homepage" = "https://cityenergyanalyst.com"
