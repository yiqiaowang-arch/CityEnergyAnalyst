--- conflicted
+++ resolved
@@ -16,13 +16,8 @@
 dependencies = []
 
 [project.optional-dependencies]
-<<<<<<< HEAD
 dev = ["pytest", "ruff"]
-docs = ["setuptools", "mock"]
-=======
-dev = ["pytest"]
 docs = ["setuptools"]
->>>>>>> 1c9b1c97
 
 [project.urls]
 "Homepage" = "https://cityenergyanalyst.com"
