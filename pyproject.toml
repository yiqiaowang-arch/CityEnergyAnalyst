--- conflicted
+++ resolved
@@ -16,13 +16,8 @@
 dependencies = []
 
 [project.optional-dependencies]
-<<<<<<< HEAD
-dev = ["pytest"]
-docs = ["setuptools"]
-=======
 dev = ["pytest", "ruff"]
 docs = ["setuptools", "mock"]
->>>>>>> dd6dbc93
 
 [project.urls]
 "Homepage" = "https://cityenergyanalyst.com"
