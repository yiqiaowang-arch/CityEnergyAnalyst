name: cityenergyanalyst_docs
channels:
- conda-forge
- pythonocc
- oce
- https://conda.anaconda.org/dlr-sc
dependencies:
- python=2.7
- pandas=0.19.2
<<<<<<< HEAD
=======
- setuptools
- salib
>>>>>>> a044725b
- geopandas=0.2.1
- matplotlib
- jpeg=8d
- sphinx=1.3.5
- versioneer
- ephem
- fiona
- pythonocc-core=0.17
- networkx
- pythonocc-core==0.17.3<|MERGE_RESOLUTION|>--- conflicted
+++ resolved
@@ -7,11 +7,8 @@
 dependencies:
 - python=2.7
 - pandas=0.19.2
-<<<<<<< HEAD
-=======
 - setuptools
 - salib
->>>>>>> a044725b
 - geopandas=0.2.1
 - matplotlib
 - jpeg=8d
