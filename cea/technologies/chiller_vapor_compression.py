"""
Vapor-compressor chiller
"""
from __future__ import division
import pandas as pd
from math import log, ceil
import numpy as np
import cea.config
from cea.optimization.constants import VCC_T_COOL_IN
from cea.constants import HEAT_CAPACITY_OF_WATER_JPERKGK

__author__ = "Thuy-An Nguyen"
__copyright__ = "Copyright 2015, Architecture and Building Systems - ETH Zurich"
__credits__ = ["Thuy-An Nguyen", "Tim Vollrath", "Jimeno A. Fonseca"]
__license__ = "MIT"
__version__ = "0.1"
__maintainer__ = "Daren Thomas"
__email__ = "cea@arch.ethz.ch"
__status__ = "Production"


# technical model

def calc_VCC(mdot_kgpers, T_sup_K, T_re_K, q_nom_chw_W, number_of_VCC_chillers):
    """
    For th e operation of a Vapor-compressor chiller between a district cooling network and a condenser with fresh water
    to a cooling tower following [D.J. Swider, 2003]_.
    The physically based fundamental thermodynamic model(LR4) is implemented in this function.
    :type mdot_kgpers : float
    :param mdot_kgpers: plant supply mass flow rate to the district cooling network
    :type T_sup_K : float
    :param T_sup_K: plant supply temperature to DCN
    :type T_re_K : float
    :param T_re_K: plant return temperature from DCN
    :rtype wdot : float
    :returns wdot: chiller electric power requirement
    :rtype qhotdot : float
    :returns qhotdot: condenser heat rejection
    ..[D.J. Swider, 2003] D.J. Swider (2003). A comparison of empirically based steady-state models for
    vapor-compression liquid chillers. Applied Thermal Engineering.
    """

    if mdot_kgpers == 0:
        wdot_W = 0
        q_cw_W = 0

    elif q_nom_chw_W == 0:
        wdot_W = 0
        q_cw_W = 0

    else:
        q_chw_W = mdot_kgpers * HEAT_CAPACITY_OF_WATER_JPERKGK * (T_re_K - T_sup_K)  # required cooling at the chiller evaporator
        T_cw_in_K = VCC_T_COOL_IN  # condenser water inlet temperature in [K]

        if q_chw_W <= q_nom_chw_W:  # the maximum capacity is assumed to be 3.5 MW, other wise the COP becomes negative
<<<<<<< HEAD

            # Tim Change:
            # COP = (tret / tcoolin - 0.0201E-3 * qcolddot / tcoolin) \
            #  (0.1980E3 * tret / qcolddot + 168.1846E3 * (tcoolin - tret) / (tcoolin * qcolddot) \
            #  + 0.0201E-3 * qcolddot / tcoolin + 1 - tret / tcoolin)

            A = 0.0201E-3 * q_chw_W / T_cw_in_K
            B = T_re_K / T_cw_in_K
            C = 0.1980E3 * T_re_K / q_chw_W + 168.1846E3 * (T_cw_in_K - T_re_K) / (T_cw_in_K * q_chw_W)

            COP = 1 / ((1 + C) / (B - A) - 1)

            if COP < 0:
                print (mdot_kgpers, T_sup_K, T_re_K, q_chw_W, COP)

            wdot_W = q_chw_W / COP
            q_cw_W = wdot_W + q_chw_W  # heat rejected to the cold water (cw) loop

        else:


=======

            # Tim Change:
            # COP = (tret / tcoolin - 0.0201E-3 * qcolddot / tcoolin) \
            #  (0.1980E3 * tret / qcolddot + 168.1846E3 * (tcoolin - tret) / (tcoolin * qcolddot) \
            #  + 0.0201E-3 * qcolddot / tcoolin + 1 - tret / tcoolin)

            A = 0.0201E-3 * q_chw_W / T_cw_in_K
            B = T_re_K / T_cw_in_K
            C = 0.1980E3 * T_re_K / q_chw_W + 168.1846E3 * (T_cw_in_K - T_re_K) / (T_cw_in_K * q_chw_W)

            COP = 1 / ((1 + C) / (B - A) - 1)

            if COP < 0:
                print (mdot_kgpers, T_sup_K, T_re_K, q_chw_W, COP)

            wdot_W = q_chw_W / COP
            q_cw_W = wdot_W + q_chw_W  # heat rejected to the cold water (cw) loop

        else:

>>>>>>> ae35b2db
            A = 0.0201E-3 * q_nom_chw_W / T_cw_in_K
            B = T_re_K / T_cw_in_K
            C = 0.1980E3 * T_re_K / q_nom_chw_W + 168.1846E3 * (T_cw_in_K - T_re_K) / (T_cw_in_K * q_nom_chw_W)

            COP = 1 / ((1 + C) / (B - A) - 1)

            if COP < 0:
                print (mdot_kgpers, T_sup_K, T_re_K, q_nom_chw_W, COP)

            wdot_W = (q_nom_chw_W / COP) * number_of_VCC_chillers
            q_cw_W = wdot_W + q_chw_W  # heat rejected to the cold water (cw) loop


    chiller_operation = {'wdot_W': wdot_W, 'q_cw_W': q_cw_W}

    return chiller_operation


# Investment costs

def calc_Cinv_VCC(qcold_W, locator, config, technology_type):
    """
    Annualized investment costs for the vapor compressor chiller

    :type qcold_W : float
    :param qcold_W: peak cooling demand in [W]
    :param gV: globalvar.py

    :returns InvCa: annualized chiller investment cost in CHF/a
    :rtype InvCa: float

    """
    Capex_a = 0
    Opex_fixed = 0

    if qcold_W > 0:
        VCC_cost_data = pd.read_excel(locator.get_supply_systems(config.region), sheetname="Chiller")
        VCC_cost_data = VCC_cost_data[VCC_cost_data['code'] == technology_type]
        max_chiller_size = max(VCC_cost_data['cap_max'].values)
        # if the Q_design is below the lowest capacity available for the technology, then it is replaced by the least
        # capacity for the corresponding technology from the database
        if qcold_W < VCC_cost_data.iloc[0]['cap_min']:
            qcold_W = VCC_cost_data.iloc[0]['cap_min']

        if qcold_W <= max_chiller_size:

            VCC_cost_data = VCC_cost_data[(VCC_cost_data['cap_min'] <= qcold_W) & (VCC_cost_data['cap_max'] > qcold_W)]
            Inv_a = VCC_cost_data.iloc[0]['a']
            Inv_b = VCC_cost_data.iloc[0]['b']
            Inv_c = VCC_cost_data.iloc[0]['c']
            Inv_d = VCC_cost_data.iloc[0]['d']
            Inv_e = VCC_cost_data.iloc[0]['e']
            Inv_IR = (VCC_cost_data.iloc[0]['IR_%']) / 100
            Inv_LT = VCC_cost_data.iloc[0]['LT_yr']
            Inv_OM = VCC_cost_data.iloc[0]['O&M_%'] / 100
            InvC = Inv_a + Inv_b * (qcold_W) ** Inv_c + (Inv_d + Inv_e * qcold_W) * log(qcold_W)
            Capex_a = InvC * (Inv_IR) * (1 + Inv_IR) ** Inv_LT / ((1 + Inv_IR) ** Inv_LT - 1)
            Opex_fixed = Capex_a * Inv_OM
        else:  # more than one unit of ACH are activated
            number_of_chillers = int(ceil(qcold_W / max_chiller_size))
            Q_nom_each_chiller = qcold_W / number_of_chillers

            for i in range(number_of_chillers):
                VCC_cost_data = VCC_cost_data[
                    (VCC_cost_data['cap_min'] <= Q_nom_each_chiller) & (VCC_cost_data['cap_max'] > Q_nom_each_chiller)]
                Inv_a = VCC_cost_data.iloc[0]['a']
                Inv_b = VCC_cost_data.iloc[0]['b']
                Inv_c = VCC_cost_data.iloc[0]['c']
                Inv_d = VCC_cost_data.iloc[0]['d']
                Inv_e = VCC_cost_data.iloc[0]['e']
                Inv_IR = (VCC_cost_data.iloc[0]['IR_%']) / 100
                Inv_LT = VCC_cost_data.iloc[0]['LT_yr']
                Inv_OM = VCC_cost_data.iloc[0]['O&M_%'] / 100
                InvC = Inv_a + Inv_b * (Q_nom_each_chiller) ** Inv_c + (Inv_d + Inv_e * Q_nom_each_chiller) * log(Q_nom_each_chiller)
                Capex_a1 = InvC * (Inv_IR) * (1 + Inv_IR) ** Inv_LT / ((1 + Inv_IR) ** Inv_LT - 1)
                Capex_a = Capex_a + Capex_a1
                Opex_fixed = Opex_fixed + Capex_a1 * Inv_OM


    return Capex_a, Opex_fixed


def main():
    Qc_W = 3.5
    T_chw_sup_K = 273.15 + 6
    T_chw_re_K = 273.15 + 11
    mdot_chw_kgpers = Qc_W/(HEAT_CAPACITY_OF_WATER_JPERKGK*(T_chw_re_K-T_chw_sup_K))
    chiller_operation = calc_VCC(mdot_chw_kgpers, T_chw_sup_K, T_chw_re_K)
    print chiller_operation



if __name__ == '__main__':
    main()<|MERGE_RESOLUTION|>--- conflicted
+++ resolved
@@ -53,7 +53,6 @@
         T_cw_in_K = VCC_T_COOL_IN  # condenser water inlet temperature in [K]
 
         if q_chw_W <= q_nom_chw_W:  # the maximum capacity is assumed to be 3.5 MW, other wise the COP becomes negative
-<<<<<<< HEAD
 
             # Tim Change:
             # COP = (tret / tcoolin - 0.0201E-3 * qcolddot / tcoolin) \
@@ -74,29 +73,6 @@
 
         else:
 
-
-=======
-
-            # Tim Change:
-            # COP = (tret / tcoolin - 0.0201E-3 * qcolddot / tcoolin) \
-            #  (0.1980E3 * tret / qcolddot + 168.1846E3 * (tcoolin - tret) / (tcoolin * qcolddot) \
-            #  + 0.0201E-3 * qcolddot / tcoolin + 1 - tret / tcoolin)
-
-            A = 0.0201E-3 * q_chw_W / T_cw_in_K
-            B = T_re_K / T_cw_in_K
-            C = 0.1980E3 * T_re_K / q_chw_W + 168.1846E3 * (T_cw_in_K - T_re_K) / (T_cw_in_K * q_chw_W)
-
-            COP = 1 / ((1 + C) / (B - A) - 1)
-
-            if COP < 0:
-                print (mdot_kgpers, T_sup_K, T_re_K, q_chw_W, COP)
-
-            wdot_W = q_chw_W / COP
-            q_cw_W = wdot_W + q_chw_W  # heat rejected to the cold water (cw) loop
-
-        else:
-
->>>>>>> ae35b2db
             A = 0.0201E-3 * q_nom_chw_W / T_cw_in_K
             B = T_re_K / T_cw_in_K
             C = 0.1980E3 * T_re_K / q_nom_chw_W + 168.1846E3 * (T_cw_in_K - T_re_K) / (T_cw_in_K * q_nom_chw_W)
