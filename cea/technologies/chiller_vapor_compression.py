--- conflicted
+++ resolved
@@ -182,7 +182,6 @@
 
     return cop_system, cop_chiller
 
-
 def get_max_VCC_unit_size(locator, VCC_code='CH3'):
     VCC_cost_data = pd.read_excel(locator.get_database_conversion_systems(), sheet_name="Chiller")
     VCC_cost_data = VCC_cost_data[VCC_cost_data['code'] == VCC_code]
@@ -288,21 +287,6 @@
     return available_capacity
 
 
-<<<<<<< HEAD
-def main():
-    scale = 'DISTRICT'
-    peak_cooling_load = 40000000
-    Qc_W = 25000000
-    max_chiller_size = 14000000
-    min_chiller_size = 1758000
-    T_chw_sup_K = 273.15 + 6
-    T_chw_re_K = 273.15 + 11
-    T_cw_in_K = 273.15 + 28
-    g_value = G_VALUE_CENTRALIZED
-    chiller_operation = calc_VCC(peak_cooling_load, Qc_W, T_chw_sup_K, T_chw_re_K, T_cw_in_K, g_value, min_chiller_size,
-                                 max_chiller_size, scale)
-    print(chiller_operation)
-=======
 class VaporCompressionChiller(object):
     __slots__ = ["max_VCC_capacity", "min_VCC_capacity", "g_value", "scale", "locator", "chiller_configuration"]
 
@@ -334,7 +318,6 @@
     def configuration_values(self, source_type, compressor_type):
         df = self.chiller_configuration
         df = df[(df['SOURCE'] == source_type) & (df['COMPRESSOR'] == compressor_type)]
->>>>>>> b47f9c17
 
         filter_plfs = [col for col in df if col.startswith('plf')]
         filter_qs = [col for col in df if col.startswith('q')]
