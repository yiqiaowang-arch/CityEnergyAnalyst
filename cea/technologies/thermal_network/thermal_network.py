--- conflicted
+++ resolved
@@ -467,7 +467,6 @@
         thermal_network.node_mass_flow_df = load_node_flowrate_from_previous_run(thermal_network)
     else:
         # calculate maximum edge mass flow
-        # TODO[SH]: this is where you will change the start_t/stop_t for the period you will use for sizing
         thermal_network.edge_mass_flow_df = calc_max_edge_flowrate(thermal_network, set_diameter,
                                                                    start_t, stop_t, substation_systems, config,
                                                                    use_multiprocessing=config.multiprocessing)
@@ -2296,21 +2295,12 @@
                                                         thermal_network.network_type)  # [kW/K]
 
         ## calculate node temperatures on the supply network accounting losses in the network.
-        control = 'CT_VF' # TODO[SH]: This is where to switch the control strategy, 'VT_VF' is the original one
         t_supply_nodes__k, \
         plant_node, q_loss_edges_kw, switch_control = calc_supply_temperatures(t, edge_node_df.copy(),
-<<<<<<< HEAD
-                                                                               edge_mass_flow_df, k, thermal_network,
-                                                                               control)
-        if switch_control == True:
-            control = 'CT_VF'
-            # raise ValueError('temperature not reached, control strategy is switched to: ', control) FIXME: remove
-=======
                                                                                edge_mass_flow_df, k, thermal_network)
         if switch_control == True:
             thermal_network.temperature_control = 'CT'
             print ('temperature not reached in timestep %s, control strategy is switched to: CT(Constant Temperature)' %str(t))
->>>>>>> 6cb6ad69
 
         # write supply temperatures to substation nodes
         t_substation_supply__k = write_nodes_values_to_substations(t_supply_nodes__k, thermal_network.all_nodes_df)
@@ -2364,14 +2354,6 @@
                                                                 thermal_network.network_type)  # [kW/K]
 
             # calculate updated node temperatures on the supply network with updated edge mass flow
-<<<<<<< HEAD
-            if control == 'VT_VF':
-                # iterate temperature to meet substation requirement
-                t_supply_nodes_2__k, plant_node, \
-                q_loss_edges_2_supply_kW, _ = calc_supply_temperatures(t, edge_node_df.copy(), edge_mass_flow_df_2_kgs,
-                                                                       k, thermal_network, control)
-            elif control == 'CT_VF':
-=======
             if thermal_network.temperature_control == 'VT':
                 # increase temperature (and change flows accordingly) to meet substation requirement
                 t_supply_nodes_2__k, plant_node, \
@@ -2379,24 +2361,11 @@
                                                                        k, thermal_network)
             elif thermal_network.temperature_control == 'CT':
                 # increase flow to meet substation requirement with fixed plant supply temperature
->>>>>>> 6cb6ad69
                 VF_flag = True
                 VF_iter = 0
                 while VF_flag == True:
                     # iterate mass flow to meet substation requirement
                     t_supply_nodes_2__k, plant_node, \
-<<<<<<< HEAD
-                    q_loss_edges_2_supply_kW, _ = calc_supply_temperatures(t, edge_node_df.copy(), edge_mass_flow_df_2_kgs,
-                                                                           k, thermal_network, control)
-                    # check if all substation temperatures are satisfied
-                    dt_nodes = t_supply_nodes_2__k - 273.15 - thermal_network.t_target_supply_df.loc[t]
-                    dt_nodes_max = dt_nodes.max().copy()
-                    dt_tolerance = 0.00001 # TODO[SH]: defined by users
-                    # identify the nodes
-                    nodes_insufficient = dt_nodes[dt_nodes > dt_tolerance].index
-                    if dt_nodes_max >= dt_tolerance and VF_iter < 10:
-                        print(dt_nodes_max) # FIXME: to be removed (check if it's reducing)
-=======
                     q_loss_edges_2_supply_kW, _ = calc_supply_temperatures(t, edge_node_df.copy(),
                                                                            edge_mass_flow_df_2_kgs, k, thermal_network)
                     # check if all substation temperatures are satisfied
@@ -2407,7 +2376,6 @@
                     nodes_insufficient = dt_nodes[dt_nodes > dt_tolerance].index
                     if dt_nodes_max >= dt_tolerance and VF_iter < 10:
                         print('maximum dT at substations: ',dt_nodes_max) # FIXME: to be removed (check if it's reducing)
->>>>>>> 6cb6ad69
                         # increase node flows
                         substations_nodes_df_old = mass_flow_substations_nodes_df.copy()
                         for node in nodes_insufficient:
@@ -2590,11 +2558,7 @@
     return t_substation_supply.T
 
 
-<<<<<<< HEAD
-def calc_supply_temperatures(t, edge_node_df, mass_flow_df, k, thermal_network, control):
-=======
 def calc_supply_temperatures(t, edge_node_df, mass_flow_df, k, thermal_network):
->>>>>>> 6cb6ad69
     """
     This function calculate the node temperatures considering heat losses in the supply network.
     Starting from the plant supply node, the function go through the edge-node index to search for the outlet node, and
@@ -2639,19 +2603,11 @@
     # start node temperature calculation
     flag = 0
     # set initial supply temperature guess to the target substation supply temperature
-<<<<<<< HEAD
-    if control == 'VT_VF':
-        t_plant_sup_0 = 273.15 + t_target_supply__c.max() if network_type == 'DH' else 273.15 + t_target_supply__c.min()
-    elif control == 'CT_VF':
-        # TODO[SH]: This is where to specify the fixed T_plant
-        t_plant_sup_0 = 273.15 + t_target_supply__c.max() + 5 if network_type == 'DH' else 273.15 + t_target_supply__c.min() - 2 # FIXME: get T
-=======
     if thermal_network.temperature_control == 'VT': # VT_VF
         t_plant_sup_0 = 273.15 + t_target_supply__c.max() if network_type == 'DH' else 273.15 + t_target_supply__c.min()
     elif thermal_network.temperature_control == 'CT': # CT_VF
         t_plant_sup_0 = 273.15 + thermal_network.config.thermal_network.plant_supply_temperature
 
->>>>>>> 6cb6ad69
     t_plant_sup = t_plant_sup_0
     iteration = 0
     while flag == 0:
@@ -2746,12 +2702,6 @@
             temp_iter = temp_iter + 1
             # if delta_temp_0 < temp_tolerance: print ('number of temp_iter: ', temp_iter) #todo: remove
 
-<<<<<<< HEAD
-        t_plant_sup_max = 98 + 273.15  # todo: move to config
-        t_plant_sup_min = 2 + 273.15
-
-        if control == 'VT_VF' and t_plant_sup_min <= t_plant_sup <= t_plant_sup_max:
-=======
         # set maximum/minimum allowable plant supply temperatures
         t_boiling_K = 100 + 273.15
         t_max_dT_K = t_plant_sup_0 + 60 # less than 60C temperature loss in the network TODO: move to settings
@@ -2759,7 +2709,6 @@
         t_plant_sup_min = 1 + 273.15 # 1 C #TODO: move to settings
 
         if (thermal_network.temperature_control == 'VT' and t_plant_sup_min <= t_plant_sup <= t_plant_sup_max):
->>>>>>> 6cb6ad69
             # # iterate the plant supply temperature until all the node temperature reaches the target temperatures
             if network_type == 'DH':
                 # calculate the difference between node temperature and the target supply temperature at substations
@@ -2790,47 +2739,6 @@
                         t_node[index_insufficient] = t_target_supply__c[index_insufficient] + 273.15
                         # force setting node temperature to target to avoid substation HEX calculation error.
                         # However, it might potentially cause error at mass flow iteration.
-<<<<<<< HEAD
-                    flag = 1
-                    switch_control = False
-                else:
-                    flag = 1
-                    switch_control = False
-            else:  # when network type == 'DC'
-                # calculate the difference between node temperature and the target supply temperature at substations
-                # [K] temperature differences b/t node supply and target supply
-                d_t = (t_node - (t_target_supply__c + 273.15)).dropna()
-
-                # enter iteration if the node supply temperature is higher than the target supply temperature
-                # (0.1 is the tolerance)
-                if all(d_t < 0.1) == False and iteration <= 30:
-                    # increase plant supply temperature and re-iterate the node supply temperature calculation
-                    # increase by the maximum amount of temperature deficit at nodes
-                    t_plant_sup = t_plant_sup - abs(d_t.max())
-                    z_note = z.copy()
-                    t_e_out = z_pipe_out.copy()
-                    t_e_in = z_pipe_in.copy().dot(-1)
-                    t_node = np.zeros(z.shape[0])
-                    iteration += 1
-                elif all(d_t < 0.1) == False and iteration > 30:
-                    # end iteration if too many iterations
-                    print('cannot fulfill substation supply node temperature requirement after iterations:',
-                          iteration, d_t.min())
-                    node_insufficient = d_t[d_t > 0].index.values
-                    for node in range(node_insufficient.size):
-                        index_insufficient = np.argwhere(edge_node_df.index == node_insufficient[node])[0]
-                        t_node[index_insufficient] = t_target_supply__c[index_insufficient] + 273.15
-                        # force setting node temperature to target to avoid substation HEX calculation error.
-                        # However, it might potentially cause error at mass flow iteration.
-                        flag = 1
-                        switch_control = False
-                else:
-                    flag = 1
-                    switch_control = False
-        else:
-            flag = 1
-            if control == 'CT_VF':
-=======
                     flag = 1
                     switch_control = False
                 else:
@@ -2870,16 +2778,11 @@
         else:
             flag = 1
             if thermal_network.temperature_control == 'CT':
->>>>>>> 6cb6ad69
                 # no need to meet target temperature, no iteration
                 switch_control = False
             else:
                 switch_control = True
-<<<<<<< HEAD
-                print('switched control: ', control, ' temperature:', t_plant_sup)
-=======
                 print('switched control: ', thermal_network.temperature_control, ' temperature:', t_plant_sup)
->>>>>>> 6cb6ad69
 
     # calculate pipe heat losses
     q_loss_edges_kw = np.zeros(z_note.shape[1])
