--- conflicted
+++ resolved
@@ -187,13 +187,8 @@
         if system == 'data':
             # calculate HEX area and UA for the data centers
             hex_areas.A_hex_cs_data, UA_data.UA_cooling_cs_data, Q_nom_data.Q_hex_c_data = calc_hex_area_from_demand(
-<<<<<<< HEAD
-                building_demand, 'data_sys',
-                '', T_DC_supply_C, thermal_network)
-=======
                 building_demand, 'cdata_sys', '', T_DC_supply_C, thermal_network)
 
->>>>>>> 2a2f04de
         elif system == 're':
             # calculate HEX area and UA for cre
             hex_areas.A_hex_cs_re, UA_data.UA_cooling_cs_re, Q_nom_data.Q_hex_c_re = calc_hex_area_from_demand(
@@ -466,11 +461,7 @@
         thermal_network.cc_value['cs_scu'][t][name] = float(cc_value)
 
     if 'UA_cooling_cs_data' in substation_HEX_specs.HEX_UA.columns:
-<<<<<<< HEAD
-        Qcdata_sys, t_DC_return_data, mcp_DC_data, cc_value = calc_HEX_cooling(building, 'data_sys', '', T_DC_supply_K,
-=======
         Qcdata_sys, t_DC_return_data, mcp_DC_data, cc_value = calc_HEX_cooling(building, 'cdata_sys', '', T_DC_supply_K,
->>>>>>> 2a2f04de
                                                                                substation_HEX_specs.HEX_UA.UA_cooling_cs_data[
                                                                                    '0'],
                                                                                thermal_network.cc_old['cs_data'][t][
