--- conflicted
+++ resolved
@@ -585,7 +585,6 @@
         thermal_network.cc_old['cs_re'][t][name] = float(cc_value)
         thermal_network.cc_value['cs_re'][t][name] = float(cc_value)
 
-<<<<<<< HEAD
     if 'UA_cooling_cs_pro' in substation_HEX_specs.HEX_UA.columns:
         Qcpro_sys, t_DC_return_pro, mcp_DC_pro, cc_value = calc_HEX_cooling(building, 'cpro_sys', '', T_DC_supply_K,
                                                                              substation_HEX_specs.HEX_UA.UA_cooling_cs_pro[
@@ -598,10 +597,7 @@
         thermal_network.cc_old['cs_pro'][t][name] = float(cc_value)
         thermal_network.cc_value['cs_pro'][t][name] = float(cc_value)
 
-    # calculate mix temperature of return DH
-=======
     # calculate mix temperature of return DC
->>>>>>> a1f95c56
     T_DC_return_K = calc_HEX_mix(heat, temperatures, mass_flows)
     mcp_DC_kWK = sum(mass_flows)  # [kW/K]
     cooling_demand = sum(heat)
