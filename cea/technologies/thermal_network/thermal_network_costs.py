--- conflicted
+++ resolved
@@ -14,12 +14,9 @@
 import cea.technologies.cooling_tower as CTModel
 from cea.optimization.constants import PUMP_ETA
 from cea.optimization.lca_calculations import lca_calculations
-<<<<<<< HEAD
 from cea.technologies.thermal_network.thermal_network_optimization import find_systems_string
 from cea.constants import HOURS_IN_YEAR
-=======
 from cea.technologies.heat_exchangers import calc_Cinv_HEX_hisaka
->>>>>>> fb86b7e3
 
 __author__ = "Lennart Rogenhofer, Shanshan Hsieh"
 __copyright__ = "Copyright 2015, Architecture and Building Systems - ETH Zurich"
@@ -127,12 +124,8 @@
     Capex_a_CT = 0.0
     Opex_a_CT = 0.0
     # calculate cost of chiller heat production and chiller capex and opex
-<<<<<<< HEAD
     for plant_number in range(number_of_plants): #iterate through all plants
         print 'calculate plant cost'
-=======
-    for plant_number in range(number_of_plants):  # iterate through all plants
->>>>>>> fb86b7e3
         if number_of_plants > 1:
             plant_heat_peak_kW = plant_heat_peak_kW_list[plant_number]
         else:
@@ -143,7 +136,6 @@
         Opex_fixed_chiller = 0
         Capex_CT = 0
         Opex_fixed_CT = 0
-<<<<<<< HEAD
         print plant_heat_peak_kW
         if plant_heat_peak_kW > 0: # we have non 0 demand
             peak_demand = plant_heat_peak_kW * 1000  # convert to W
@@ -155,53 +147,23 @@
                 print t
                 # calculate COP of plant operation in this hour based on supplied loads
                 # calculate plant COP according to the cold water supply temperature in SG context
-                supplied_systems = find_non_zero_demand_systems(optimal_network, t)
+                supplied_systems = find_non_zero_demand_systems(network_info, t)
                 print 'found supplied systems'
-                COP_plant = VCCModel.calc_VCC_COP(optimal_network.config,
+                COP_plant = VCCModel.calc_VCC_COP(network_info.config,
                                                   supplied_systems,
-=======
-        if plant_heat_peak_kW > 0:  # we have non 0 demand
-            peak_demand = plant_heat_peak_kW * 1000  # convert to W
-            # calculate Heat loss costs
-            if network_info.network_type == 'DH':
-                # Assume a COP of 1.5 e.g. in CHP plant, calculate cost of producing cooling
-                Opex_var_chiller += (
-                                        plant_heat_sum_kWh) / 1.5 * 1000 * network_info.prices.ELEC_PRICE  # TODO: Setup COP calculation for DH case
-                # calculate price of equipment
-                Capex_chiller, Opex_fixed_chiller = chp.calc_Cinv_CCGT(peak_demand, network_info.locator,
-                                                                       network_info.config, technology=0)
-                # FIXME: what is this? can we just change the function to chiller plants, and dont calculate the DH part here? we could have a COP plant when calculating DH
-            else:
-                # Clark D (CUNDALL). Chiller energy efficiency 2013.
-                # FIXME: please add reference in the documentation of this function (see thermal_network_matrix
-                # calculate plant COP according to the cold water supply temperature in SG context
-                COP_plant = VCCModel.calc_VCC_COP(network_info.config,
-                                                  network_info.config.thermal_network.substation_cooling_systems,
->>>>>>> fb86b7e3
                                                   centralized=True)
                 print 'calculated COP'
                 # calculate cost of producing cooling
-<<<<<<< HEAD
                 column_name = plant_heat_original_kWh.columns[plant_number]
-                Opex_var_chiller += abs(plant_heat_original_kWh[column_name][t]) / COP_plant * 1000 * optimal_network.prices.ELEC_PRICE
-
-                Opex_var_CT += CTModel.calc_CT(abs(plant_heat_original_kWh[column_name][t]*1000), peak_demand) * optimal_network.prices.ELEC_PRICE
+                Opex_var_chiller += abs(plant_heat_original_kWh[column_name][t]) / COP_plant * 1000 * network_info.prices.ELEC_PRICE
+
+                Opex_var_CT += CTModel.calc_CT(abs(plant_heat_original_kWh[column_name][t]*1000), peak_demand) * network_info.prices.ELEC_PRICE
 
             # calculate equipment cost of chiller and cooling tower
-            Capex_chiller, Opex_fixed_chiller = VCCModel.calc_Cinv_VCC(peak_demand, optimal_network.locator,
-                                                                     optimal_network.config, 'CH1')
-            Capex_CT, Opex_fixed_CT = CTModel.calc_Cinv_CT(peak_demand, optimal_network.locator,
-                                                               optimal_network.config, 'CT1')
-=======
-                Opex_var_chiller += (plant_heat_sum_kWh) / COP_plant * 1000 * network_info.prices.ELEC_PRICE
-                # calculate equipment cost of chiller and cooling tower
-                Capex_chiller, Opex_fixed_chiller = VCCModel.calc_Cinv_VCC(peak_demand, network_info.locator,
-                                                                           network_info.config, 'CH1')
-                Capex_CT, Opex_fixed_CT = CTModel.calc_Cinv_CT(peak_demand, network_info.locator,
-                                                               network_info.config, 'CT1')
-                # FIXME: missing Opex_var_CT, which should be connected to cooling_tower.calc_CT (hourly)
-                # FIXME: that being said, the Opex_var_chiller should also be calculated hourly
->>>>>>> fb86b7e3
+            Capex_chiller, Opex_fixed_chiller = VCCModel.calc_Cinv_VCC(peak_demand, network_info.locator,
+                                                                       network_info.config, 'CH1')
+            Capex_CT, Opex_fixed_CT = CTModel.calc_Cinv_CT(peak_demand, network_info.locator,
+                                                           network_info.config, 'CT1')
         # sum over all plants
         Capex_a_chiller += Capex_chiller
         Opex_a_chiller += Opex_fixed_chiller
@@ -230,12 +192,8 @@
             # Read in disconnected cost of all buildings
                 disconnected_cost = optimal_network.locator.get_optimization_disconnected_folder_building_result_heating(building)
     '''
-<<<<<<< HEAD
-    if optimal_network.network_type == 'DC':
+    if network_info.network_type == 'DC':
         supplied_systems = []
-=======
-    if network_info.network_type == 'DC':
->>>>>>> fb86b7e3
         # iterate through all possible cooling systems
         for system in network_info.full_cooling_systems:
             if system not in network_info.config.thermal_network.substation_cooling_systems:
@@ -243,18 +201,17 @@
                 disconnected_systems.append(system)
         if len(disconnected_systems) > 0:
             # check if we have any disconnected systems
-<<<<<<< HEAD
             system_string = find_systems_string(disconnected_systems) # returns string nevessary for further calculations of which systems are disconnected
             #iterate trhough all buildings
-            for building_index, building in enumerate(optimal_network.building_names):
+            for building_index, building in enumerate(network_info.building_names):
                 Opex_var_chiller = 0.0
                 Capex_chiller = 0.0
                 Opex_var_CT = 0.0
-                if building_index not in optimal_network.disconnected_buildings_index:
+                if building_index not in network_info.disconnected_buildings_index:
                     # if this building is disconnected it will be calculated separately
                     # Read in building demand
                     disconnected_demand = pd.read_csv(
-                        optimal_network.locator.get_demand_results_file(building))
+                        network_info.locator.get_demand_results_file(building))
                     if not system_string: # this means there are no disconnected loads. Shouldn't happen but is a failsafe
                         peak_demand = 0.0
                     else:
@@ -275,71 +232,29 @@
                                 supplied_systems.append(disconnected_systems[system_index])
 
                         if len(supplied_systems) > 0:
-                            COP_plant = VCCModel.calc_VCC_COP(optimal_network.config,
+                            COP_plant = VCCModel.calc_VCC_COP(network_info.config,
                                                               supplied_systems,
                                                               centralized=True)
                             # calculate cost of producing cooling
                             Opex_var_chiller += abs(disconnected_demand_t[
-                                                    t]) / COP_plant * 1000 * optimal_network.prices.ELEC_PRICE
+                                                    t]) / COP_plant * 1000 * network_info.prices.ELEC_PRICE
 
                             Opex_var_CT += CTModel.calc_CT(abs(disconnected_demand_t[t] * 1000),
-                                                           peak_demand * 1000) * optimal_network.prices.ELEC_PRICE
+                                                           peak_demand * 1000) * network_info.prices.ELEC_PRICE
 
                     # calculate disconnected systems cost of disconnected loads. Assumes that all these loads are supplied by one chiller, unless this exceeds maximum chiller capacity of database
-                    Capex_chiller, Opex_fixed_chiller = VCCModel.calc_Cinv_VCC(peak_demand * 1000, optimal_network.locator,
-                                                                 optimal_network.config, 'CH3')
-                    Capex_CT, Opex_fixed_CT = CTModel.calc_Cinv_CT(peak_demand * 1000, optimal_network.locator,
-                                                                   optimal_network.config, 'CT1')
+                    Capex_chiller, Opex_fixed_chiller = VCCModel.calc_Cinv_VCC(peak_demand * 1000, network_info.locator,
+                                                                               network_info.config, 'CH3')
+                    Capex_CT, Opex_fixed_CT = CTModel.calc_Cinv_CT(peak_demand * 1000, network_info.locator,
+                                                                   network_info.config, 'CT1')
                     # sum up costs
                     dis_opex += Opex_var_chiller + Opex_fixed_chiller + Opex_fixed_CT + Opex_var_CT
                     dis_capex += Capex_chiller + Capex_CT
-=======
-            system_string = find_systems_string(
-                disconnected_systems)  # returns string nevessary for further calculations of which systems are disconnected
-            # iterate trhough all buildings
-            for building_index, building in enumerate(network_info.building_names):
-                Opex_var_chiller = 0
-                Capex_chiller = 0
-                # Read in building demand
-                disconnected_demand = pd.read_csv(
-                    network_info.locator.get_demand_results_file(building))
-                if not system_string:  # this means there are no disconnected loads. Shouldn't happen but is a failsafe
-                    disconnected_demand_total = 0.0
-                    peak_demand = 0.0
-                else:
-                    for system_index, system in enumerate(system_string):  # iterate through all disconnected loads
-                        # go through all systems and sum up demand values and sum
-                        if system_index == 0:
-                            disconnected_demand_t = disconnected_demand[system]
-                            disconnected_demand_total = disconnected_demand_t.abs().sum()
-                        else:
-                            disconnected_demand_t = disconnected_demand_t + disconnected_demand[system]
-                            disconnected_demand_total = disconnected_demand_total + disconnected_demand[
-                                system].abs().sum()
-                    peak_demand = disconnected_demand_t.abs().max()  # calculate peak demand of all disconnected systems
-                # calculate disonnected system COP
-                COP_chiller_system = VCCModel.calc_VCC_COP(network_info.config,
-                                                           disconnected_systems,
-                                                           centralized=False)
-                # calculate operational costs of producing cooling
-                Opex_var_chiller = disconnected_demand_total / COP_chiller_system * 1000 * network_info.prices.ELEC_PRICE
-                # calculate disconnected systems cost of disconnected loads. Assumes that all these loads are supplied by one chiller, unless this exceeds maximum chiller capacity of database
-                Capex_chiller, Opex_fixed_chiller = VCCModel.calc_Cinv_VCC(peak_demand * 1000, network_info.locator,
-                                                                           network_info.config, 'CH3')
-                Capex_CT, Opex_fixed_CT = CTModel.calc_Cinv_CT(peak_demand * 1000, network_info.locator,
-                                                               network_info.config, 'CT1')
-                # FIXME: missing Opex_var_CT, which should be connected to cooling_tower.calc_CT (hourly)
-                # FIXME: that being said, the Opex_var_chiller should also be calculated hourly
-                # sum up costs
-                dis_opex += Opex_var_chiller + Opex_fixed_chiller + Opex_fixed_CT
-                dis_capex += Capex_chiller + Capex_CT
->>>>>>> fb86b7e3
 
     dis_total = dis_opex + dis_capex
     return dis_total, dis_opex, dis_capex
 
 
-<<<<<<< HEAD
 def find_non_zero_demand_systems(optimal_network, t):
     '''
     This function iterates through all buildings to find out from which loads we have a demand, and return the non zero loads.
@@ -367,10 +282,7 @@
     return systems
 
 
-def calc_Ctot_disconnected_buildings(optimal_network):
-=======
 def calc_Ctot_disconnected_buildings(network_info):
->>>>>>> fb86b7e3
     ## Calculate disconnected heat load costs
     dis_opex = 0.0
     dis_capex = 0.0
@@ -379,15 +291,10 @@
     # information not yet available
     if len(network_info.disconnected_buildings_index) > 0:  # we have disconnected buildings
         # Make sure files to read in exist
-<<<<<<< HEAD
-        for building_index, building in enumerate(optimal_network.building_names): # iterate through all buildings
+        for building_index, building in enumerate(network_info.building_names): # iterate through all buildings
             Opex_var_chiller = 0.0
             Opex_var_CT = 0.0
-            if building_index in optimal_network.disconnected_buildings_index:  # disconnected building
-=======
-        for building_index, building in enumerate(network_info.building_names):  # iterate through all buildings
             if building_index in network_info.disconnected_buildings_index:  # disconnected building
->>>>>>> fb86b7e3
                 # Read in demand of building
                 disconnected_demand = pd.read_csv(
                     network_info.locator.get_demand_results_file(building))
@@ -396,7 +303,6 @@
                     'Qcs_sys_ahu_kWh'].abs() + disconnected_demand['Qcs_sys_aru_kWh'].abs()
                 # calculate peak demand
                 peak_demand = disconnected_demand_total.abs().max()
-<<<<<<< HEAD
                 print 'Calculate cost of disconnected building production at building ', building
                 for t in range(HOURS_IN_YEAR):
                     if abs(disconnected_demand['Qcs_sys_scu_kWh'][t]) > 0:
@@ -407,42 +313,24 @@
                         supplied_systems.append('aru')
                     # calculate COP of plant operation in this hour based on supplied loads
                     # calculate plant COP according to the cold water supply temperature in SG context
-                    COP_plant = VCCModel.calc_VCC_COP(optimal_network.config,
+                    COP_plant = VCCModel.calc_VCC_COP(network_info.config,
                                                       supplied_systems,
                                                       centralized=True)
                     # calculate cost of producing cooling
                     Opex_var_chiller += abs(disconnected_demand_total[
-                                            t]) / COP_plant * 1000 * optimal_network.prices.ELEC_PRICE
+                                            t]) / COP_plant * 1000 * network_info.prices.ELEC_PRICE
 
                     Opex_var_CT += CTModel.calc_CT(abs(disconnected_demand_total[t] * 1000),
-                                                   peak_demand * 1000) * optimal_network.prices.ELEC_PRICE
+                                                   peak_demand * 1000) * network_info.prices.ELEC_PRICE
 
                 # FIXME: shouldn't it be reading from the building technical_systems.dbf?
                 # that's also an idea - I just focused on these three loads so I didn't want to mix things up with the technical systems dbf which has more options.
 
-                # calculate cost of Chiller and cooling tower at building level
-                Capex_chiller, Opex_fixed_chiller = VCCModel.calc_Cinv_VCC(peak_demand * 1000, optimal_network.locator,
-                                                             optimal_network.config, 'CH3')
-                Capex_CT, Opex_fixed_CT = CTModel.calc_Cinv_CT(peak_demand * 1000, optimal_network.locator,
-                                                               optimal_network.config, 'CT1')
-=======
-                # calculate aggregated demand
-                disconnected_demand_total = disconnected_demand_total.abs().sum()
-                # calculate system COP
-                COP_chiller_system = VCCModel.calc_VCC_COP(network_info.config,
-                                                           ['ahu', 'aru', 'scu'],
-                                                           centralized=False)
-                # FIXME: shouldn't it be reading from the building technical_systems.dbf?
-                # calculate cost of producing cooling
-                Opex_var_chiller = disconnected_demand_total / COP_chiller_system * 1000 * network_info.prices.ELEC_PRICE
                 # calculate cost of Chiller and cooling tower at building level
                 Capex_chiller, Opex_fixed_chiller = VCCModel.calc_Cinv_VCC(peak_demand * 1000, network_info.locator,
                                                                            network_info.config, 'CH3')
                 Capex_CT, Opex_fixed_CT = CTModel.calc_Cinv_CT(peak_demand * 1000, network_info.locator,
                                                                network_info.config, 'CT1')
-                # FIXME: missing Opex_var_CT, which should be connected to cooling_tower.calc_CT (hourly)
-                # FIXME: that being said, the Opex_var_chiller should also be calculated hourly
->>>>>>> fb86b7e3
                 # sum up costs
                 dis_opex += Opex_var_chiller + Opex_fixed_chiller + Opex_fixed_CT + Opex_var_CT
                 dis_capex += Capex_chiller + Capex_CT
