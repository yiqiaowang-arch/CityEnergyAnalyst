--- conflicted
+++ resolved
@@ -271,17 +271,10 @@
     type_network = config.network_layout.network_type
     create_plant = config.network_layout.create_plant
     output_substations_shp = locator.get_temporary_file("nodes_buildings.shp")
-<<<<<<< HEAD
-    path_potential_network = locator.get_temporary_file("potential_network.shp")  # shapefile, location of output.
-    output_edges = locator.get_network_layout_edges_shapefile(type_network, '')
-    output_nodes = locator.get_network_layout_nodes_shapefile(type_network, '')
-    output_network_folder = locator.get_input_network_folder(type_network)
-=======
     path_potential_network = locator.get_temporary_file("potential_network.shp") # shapefile, location of output.
     output_edges = locator.get_network_layout_edges_shapefile(type_network,'')
     output_nodes = locator.get_network_layout_nodes_shapefile(type_network,'')
     output_network_folder = locator.get_input_network_folder(type_network, '')
->>>>>>> 9cf12275
     total_demand_location = locator.get_total_demand()
     calc_steiner_spanning_tree(path_potential_network, output_network_folder, output_substations_shp, output_edges,
                                output_nodes, weight_field, type_mat_default, pipe_diameter_default, type_network,
