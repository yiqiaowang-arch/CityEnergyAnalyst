--- conflicted
+++ resolved
@@ -1286,8 +1286,6 @@
             thermal_network.no_convergence_flag = False
 
         iterations += 1
-<<<<<<< HEAD
-=======
 
     # output csv files with node mass flows
     thermal_network.node_mass_flow_df.to_csv(
@@ -1295,7 +1293,6 @@
                                                             thermal_network.network_name))
 
     return thermal_network.edge_mass_flow_df
->>>>>>> ab31cc24
 
 
 def load_max_edge_flowrate_from_previous_run(thermal_network):
