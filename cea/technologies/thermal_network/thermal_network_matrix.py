--- conflicted
+++ resolved
@@ -23,14 +23,9 @@
 from itertools import repeat, izip
 import multiprocessing
 
-<<<<<<< HEAD
 from cea.constants import HEAT_CAPACITY_OF_WATER_JPERKGK, P_WATER_KGPERM3, HOURS_IN_YEAR
-from cea.technologies.constants import ROUGHNESS, NETWORK_DEPTH, REDUCED_TIME_STEPS
-=======
-from cea.constants import HEAT_CAPACITY_OF_WATER_JPERKGK, P_WATER_KGPERM3
 from cea.technologies.constants import ROUGHNESS, NETWORK_DEPTH, REDUCED_TIME_STEPS, MAX_INITIAL_DIAMETER_ITERATIONS, \
     FULL_COOLING_SYSTEMS_LIST, FULL_HEATING_SYSTEMS_LIST
->>>>>>> a87d8f06
 
 __author__ = "Martin Mosteiro Romero, Shanshan Hsieh"
 __copyright__ = "Copyright 2016, Architecture and Building Systems - ETH Zurich"
@@ -462,11 +457,7 @@
         thermal_network.edge_mass_flow_df = load_max_edge_flowrate_from_previous_run(thermal_network)
     else:
         # calculate maximum edge mass flow
-<<<<<<< HEAD
-        thermal_network.edge_mass_flow_df = calc_max_edge_flowrate(thermal_network, set_diameter, start_t, stop_t, substation_systems,
-                                                                   config, use_multiprocessing=config.multiprocessing)
-=======
-        calc_max_edge_flowrate(thermal_network, set_diameter,
+        thermal_network.edge_mass_flow_df = calc_max_edge_flowrate(thermal_network, set_diameter,
                                start_t, stop_t, substation_systems,
                                use_multiprocessing=config.multiprocessing)
 
@@ -474,7 +465,6 @@
         thermal_network.edge_mass_flow_df.to_csv(
             thermal_network.locator.get_edge_mass_flow_csv_file(thermal_network.network_type,
                                                                 thermal_network.network_name))
->>>>>>> a87d8f06
 
     # assign pipe id/od according to maximum edge mass flow
     thermal_network.pipe_properties = assign_pipes_to_edges(thermal_network, set_diameter)
@@ -1198,12 +1188,8 @@
     return 0.6065 * (-1.48445 + 4.12292 * temperature / 298.15 - 1.63866 * (temperature / 298.15) ** 2)
 
 
-<<<<<<< HEAD
-def calc_max_edge_flowrate(thermal_network, set_diameter, start_t, stop_t, substation_systems, config, use_multiprocessing=True):
-=======
-def calc_max_edge_flowrate(thermal_network, set_diameter, start_t, stop_t, substation_systems,
+def calc_max_edge_flowrate(thermal_network, set_diameter, start_t, stop_t, substation_systems, config,
                            use_multiprocessing=True):
->>>>>>> a87d8f06
     """
     Calculates the maximum flow rate in the network in order to assign the pipe diameter required at each edge. This is
     done by calculating the mass flow rate required at each substation to supply the calculated demand at the target
