"""
photovoltaic
"""

from __future__ import division

import time
from math import *

import numpy as np
import pandas as pd
from scipy import interpolate

import cea.globalvar
import cea.inputlocator
from cea.utilities import dbfreader
from cea.utilities import epwreader
from cea.utilities import solar_equations

__author__ = "Jimeno A. Fonseca"
__copyright__ = "Copyright 2016, Architecture and Building Systems - ETH Zurich"
__credits__ = ["Jimeno A. Fonseca, Shanshan Hsieh"]
__license__ = "MIT"
__version__ = "0.1"
__maintainer__ = "Daren Thomas"
__email__ = "cea@arch.ethz.ch"
__status__ = "Production"

def calc_PV(locator, radiation_csv, metadata_csv, latitude, longitude, weather_path, building_name, pvonroof,
            pvonwall, worst_hour, type_PVpanel, min_radiation, date_start):
<<<<<<< HEAD
=======

>>>>>>> 96d9166b
    """
    This function first determines the surface area with sufficient solar radiation, and then calculates the optimal
    tilt angles of panels at each surface location. The panels are categorized into groups by their surface azimuths,
    tilt angles, and global irradiation. In the last, electricity generation from PV panels of each group is calculated.

    :param locator: An InputLocator to locate input files
    :type locator: cea.inputlocator.InputLocator
    :param radiation_path: solar insulation data on all surfaces of each building (path
    :type radiation_path: String
    :param metadata_csv: data of sensor points measuring solar insulation of each building
    :type metadata_csv: .csv
    :param latitude: latitude of the case study location
    :type latitude: float
    :param longitude: longitude of the case study location
    :type longitude: float
    :param weather_path: path to the weather data file of the case study location
    :type weather_path: .epw
    :param building_name: list of building names in the case study
    :type building_name: Series
    :return: Building_PV.csv with PV generation potential of each building, Building_sensors.csv with sensor data of
             each PV panel.
    """
    t0 = time.clock()

    # weather data
    weather_data = epwreader.epw_reader(weather_path)
    print 'reading weather data done'

    # solar properties
    g, Sz, Az, ha, trr_mean, worst_sh, worst_Az = solar_equations.calc_sun_properties(latitude,longitude, weather_data,
                                                                                                        date_start,
                                                                                                        worst_hour)
    print 'calculating solar properties done'

    # calculate properties of PV panel
    panel_properties = calc_properties_PV(locator.get_supply_systems_database(), type_PVpanel)
    print 'gathering properties of PV panel'

    # select sensor point with sufficient solar radiation
    max_yearly_radiation, min_yearly_production, sensors_rad_clean, sensors_metadata_clean = \
        filter_low_potential(weather_data, radiation_csv, metadata_csv, min_radiation, pvonroof, pvonwall)

    print 'filtering low potential sensor points done'

    if not sensors_metadata_clean.empty:
        # calculate optimal angle and tilt for panels
        sensors_metadata_cat = optimal_angle_and_tilt(sensors_metadata_clean, latitude, worst_sh, worst_Az, trr_mean,
                                                      max_yearly_radiation, panel_properties['PV_L'])
        print 'calculating optimal tile angle and separation done'

        # group the sensors with the same tilt, surface azimuth, and total radiation
        Number_groups, hourlydata_groups, number_points, prop_observers = calc_groups(sensors_rad_clean, sensors_metadata_cat)

        print 'generating groups of sensor points done'

        results, Final = calc_pv_generation(type_PVpanel, hourlydata_groups, Number_groups, number_points,
                                        prop_observers, weather_data, g, Sz, Az, ha, latitude, panel_properties)


        Final.to_csv(locator.PV_results(building_name= building_name), index=True, float_format='%.2f')  # print PV generation potential
        sensors_metadata_cat.to_csv(locator.metadata_results(building_name= building_name), index=True, float_format='%.2f')  # print selected metadata of the selected sensors

        print 'done - time elapsed:', (time.clock() - t0), ' seconds'
    return

def filter_low_potential(weather_data, radiation_json_path, metadata_csv_path, min_radiation, pvonroof, pvonwall):
    """
    To filter the sensor points/hours with low radiation potential.
    1. # keep sensors above min radiation
    2. # eliminate points when hourly production < 50 W/m2

    :param weather_data: weather data read from the epw file
    :type weather_data: dataframe
    :param radiation_json_path: solar insulation data on all surfaces of each building
    :type radiation_json_path: .json
    :param metadata_csv_path: solar insulation sensor data of each building
    :type metadata_csv_path: .csv
    :param gv: global variables
    :type gv: cea.globalvar.GlobalVariables
    :return max_yearly_radiation: yearly horizontal radiation [Wh/m2/year]
    :rtype max_yearly_radiation: float
    :return min_yearly_radiation: minimum yearly radiation threshold for sensor selection [Wh/m2/year]
    :rtype min_yearly_radiation: float
    :return sensors_rad_clean: radiation data of the filtered sensors [Wh/m2]
    :rtype sensors_rad_clean: dataframe
    :return sensors_metadata_clean: data of filtered sensor points measuring solar insulation of each building
    :rtype sensors_metadata_clean: dataframe

    :Assumptions:
        1) Sensor points with low yearly radiation are deleted. The threshold (minimum yearly radiation) is a percentage
           of global horizontal radiation. The percentage threshold (min_radiation) is a global variable defined by users.
        2) For each sensor point kept, the radiation value is set to zero when radiation value is below 50 W/m2.
        3) No solar panels on windows.
    """
    # get max radiation potential from global horizontal radiation
    yearly_horizontal_rad = weather_data.glohorrad_Whm2.sum()  # [Wh/m2/year]

    # read radiation file
    sensors_rad = pd.read_json(radiation_json_path)
    sensors_metadata = pd.read_csv(metadata_csv_path)

    # join total radiation to sensor_metadata

    sensors_rad_sum = sensors_rad.sum(0).to_frame('total_rad_Whm2') # add new row with yearly radiation
    sensors_metadata.set_index('SURFACE', inplace=True)
    sensors_metadata = sensors_metadata.merge(sensors_rad_sum, left_index=True, right_index=True)    #[Wh/m2]

    # remove window surfaces
    sensors_metadata = sensors_metadata[sensors_metadata.TYPE != 'windows']

    # keep sensors if allow pv installation on walls or on roofs
    if pvonroof is False:
        sensors_metadata = sensors_metadata[sensors_metadata.TYPE != 'roofs']
    if pvonwall is False:
        sensors_metadata = sensors_metadata[sensors_metadata.TYPE != 'walls']

    # keep sensors above min production in sensors_rad
    max_yearly_radiation = yearly_horizontal_rad
    # set min yearly radiation threshold for sensor selection
    min_yearly_radiation = max_yearly_radiation * min_radiation

    sensors_metadata_clean = sensors_metadata[sensors_metadata.total_rad_Whm2 >= min_yearly_radiation]
    sensors_rad_clean = sensors_rad[sensors_metadata_clean.index.tolist()] # keep sensors above min radiation

    sensors_rad_clean[sensors_rad_clean[:] <= 50] = 0   # eliminate points when hourly production < 50 W/m2

    return max_yearly_radiation, min_yearly_radiation, sensors_rad_clean, sensors_metadata_clean

def calc_groups(sensors_rad_clean, sensors_metadata_cat):
    """
    To calculate the mean hourly radiation of sensors in each group.

    :param sensors_rad_clean: radiation data of the filtered sensors
    :type sensors_rad_clean: dataframe
    :param sensors_metadata_cat: data of filtered sensor points categorized with module tilt angle, array spacing,
                                 surface azimuth, installed PV module area of each sensor point
    :type sensors_metadata_cat: dataframe
    :return number_groups: number of groups of sensor points
    :rtype number_groups: float
    :return hourlydata_groups: mean hourly radiation of sensors in each group
    :rtype hourlydata_groups: dataframe
    :return number_points: number of sensor points in each group
    :rtype number_points: array
    :return prop_observers: mean values of sensor properties of each group of sensors
    :rtype prop_observers: dataframe
    """
    # calculate number of groups as number of optimal combinations.
    groups_ob = sensors_metadata_cat.groupby(['CATB', 'CATGB', 'CATteta_z']) # group the sensors by categories
    prop_observers = groups_ob.mean().reset_index()
    prop_observers = pd.DataFrame(prop_observers)
    total_area_pv = groups_ob['area_netpv'].sum().reset_index()['area_netpv']
    prop_observers['total_area_pv'] = total_area_pv
    number_groups = groups_ob.size().count()
    sensors_list = groups_ob.groups.values()

    # calculate mean hourly radiation of sensors in each group
    rad_group_mean = np.empty(shape=(number_groups,8760))
    number_points = np.empty(shape=(number_groups,1))
    for x in range(0, number_groups):
        sensors_rad_group = sensors_rad_clean[sensors_list[x]]
        rad_mean = sensors_rad_group.mean(axis=1).as_matrix().T
        rad_group_mean[x] = rad_mean
        number_points[x] = len(sensors_list[x])
    hourlydata_groups = pd.DataFrame(rad_group_mean).T

    return number_groups, hourlydata_groups, number_points, prop_observers

# =========================
# PV electricity generation
# =========================

def calc_pv_generation(type_panel, hourly_radiation, number_groups, number_points, prop_observers, weather_data,
                       g, Sz, Az, ha, latitude, panel_properties):
    """
    To calculate the electricity generated from PV panels.
    :param type_panel: type of PV panel used
    :type type_panel: float
    :param hourly_radiation: mean hourly radiation of sensors in each group [Wh/m2]
    :type hourly_radiation: dataframe
    :param number_groups: number of groups of sensor points
    :type number_groups: float
    :param number_points: number of sensor points in each group
    :type number_points: float
    :param prop_observers: mean values of sensor properties of each group of sensors
    :type prop_observers: dataframe
    :param weather_data: weather data read from the epw file
    :type weather_data: dataframe
    :param g: declination
    :type g: float
    :param Sz: zenith angle
    :type Sz: float
    :param Az: solar azimuth

    :param ha: hour angle
    :param latitude: latitude of the case study location
    :param misc_losses: expected system loss [-]
    :return:
    """

    # convert degree to radians
    lat = radians(latitude)
    g_vector = np.radians(g)
    ha_vector = np.radians(ha)
    Sz_vector = np.radians(Sz)
    Az_vector = np.radians(Az)

    result = list(range(number_groups))
    groups_area = list(range(number_groups))
    Sum_PV = np.zeros(8760)

    n = 1.526 # refractive index of glass
    Pg = 0.2  # ground reflectance
    K = 0.4   # glazing extinction coefficient
    eff_nom = panel_properties['PV_n']
    NOCT = panel_properties['PV_noct']
    Bref = panel_properties['PV_Bref']
    a0 = panel_properties['PV_a0']
    a1 = panel_properties['PV_a1']
    a2 = panel_properties['PV_a2']
    a3 = panel_properties['PV_a3']
    a4 = panel_properties['PV_a4']
    L = panel_properties['PV_th']
    misc_losses = panel_properties['misc_losses'] # cabling, resistances etc..

    for group in range(number_groups):
        # read panel properties of each group
        teta_z = prop_observers.loc[group,'surface_azimuth']
        area_per_group = prop_observers.loc[group,'total_area_pv']
        tilt_angle = prop_observers.loc[group,'B']
        # degree to radians
        tilt = radians(tilt_angle) #tilt angle
        teta_z = radians(teta_z) #surface azimuth

        # read radiation data of each group
        radiation = pd.DataFrame({'I_sol':hourly_radiation[group]})
        radiation['I_diffuse'] = weather_data.ratio_diffhout.fillna(0)*radiation.I_sol  #calculate diffuse radiation
        radiation['I_direct'] = radiation['I_sol'] - radiation['I_diffuse']   #calculat direct radaition

        #calculate effective indicent angles necessary
        teta_vector = np.vectorize(calc_angle_of_incidence)(g_vector, lat, ha_vector, tilt, teta_z)
        teta_ed, teta_eg  = calc_diffuseground_comp(tilt)

        results = np.vectorize(calc_Sm_PV)(weather_data.drybulb_C, radiation.I_sol, radiation.I_direct,
                                           radiation.I_diffuse, tilt, Sz_vector, teta_vector, teta_ed, teta_eg, n, Pg,
                                           K, NOCT, a0, a1, a2, a3, a4, L)
        result[group] = np.vectorize(calc_PV_power)(results[0], results[1], eff_nom, area_per_group, Bref, misc_losses)
        groups_area[group] = area_per_group

        Sum_PV = Sum_PV + result[group] # in kWh
    total_area = sum(groups_area)
    Final = pd.DataFrame({'PV_kWh':Sum_PV,'Area':total_area})
    return result, Final

def calc_angle_of_incidence(g, lat, ha, tilt, teta_z):
    """
    To calculate angle of incidence from solar vector and surface normal vector.
    (Validated with Sandia pvlib.irrandiance.aoi)

    :param lat: latitude of the loacation of case study [radians]
    :param g: declination of the solar position [radians]
    :param ha: hour angle [radians]
    :param tilt: panel surface tilt angle [radians]
    :param teta_z: panel surface azimuth angle [radians]
    :type lat: float
    :type g: float
    :type ha: float
    :type tilt: float
    :type teta_z: float
    :return teta_B: angle of incidence [radians]
    :rtype teta_B: float

    .. [Sproul, A. B., 2017] Sproul, A.B. (2007). Derivation of the solar geometric relationships using vector analysis.
                             Renewable Energy, 32(7), 1187-1205.
    """
    # surface normal vector
    n_E = sin(tilt)*sin(teta_z)
    n_N = sin(tilt)*cos(teta_z)
    n_Z = cos(tilt)
    # solar vector
    s_E = -cos(g)*sin(ha)
    s_N = sin(g)*cos(lat) - cos(g)*sin(lat)*cos(ha)
    s_Z = cos(g)*cos(lat)*cos(ha) + sin(g)*sin(lat)

    # angle of incidence
    teta_B = acos(n_E*s_E + n_N*s_N + n_Z*s_Z)
    return teta_B

def calc_diffuseground_comp(tilt_radians):
    """
    To calculate reflected radiation and diffuse radiation.

    :param tilt_radians:  surface tilt angle [rad]
    :type tilt_radians: float
    :return teta_ed: effective incidence angle from diffuse radiation [rad]
    :return teta_eg: effective incidence angle from ground-reflected radiation [rad]
    :rtype teta_ed: float
    :rtype teta_eg: float

    :References: Duffie, J. A. and Beckman, W. A. (2013) Radiation Transmission through Glazing: Absorbed Radiation, in
                 Solar Engineering of Thermal Processes, Fourth Edition, John Wiley & Sons, Inc., Hoboken, NJ, USA.
                 doi: 10.1002/9781118671603.ch5
    """
    tilt = degrees(tilt_radians)
    teta_ed = 59.68 - 0.1388 * tilt + 0.001497 * tilt ** 2  # [degrees] (5.4.2)
    teta_eG = 90 - 0.5788 * tilt + 0.002693 * tilt ** 2  # [degrees] (5.4.1)
    return radians(teta_ed), radians(teta_eG)

def calc_Sm_PV(te, I_sol, I_direct, I_diffuse, tilt, Sz, teta, tetaed, tetaeg,
               n, Pg, K, NOCT, a0, a1, a2, a3, a4, L):
    """
    To calculate the absorbed solar radiation on tilted surface.

    :param te: dry bulb temperature [C]
    :param I_sol: total solar radiation [Wh/m2]
    :param I_direct: direct solar radiation [Wh/m2]
    :param I_diffuse: diffuse solar radiation [Wh/m2]
    :param tilt: solar panel tilt angle [rad]
    :param Sz: solar zenith angle [rad]
    :param teta: angle of incidence [rad]
    :param tetaed: effective incidence angle from diffuse radiation [rad]
    :param tetaeg: effective incidence angle from ground-reflected radiation [rad]
    :param n: refractive index of glass
    :param Pg: ground reflectance [-]
    :param K: glazing extinction coefficient
    :param NOCT: normal operting cell temperature [C]
    :param a0: constant for PV material
    :param a1: constant for PV material
    :param a2: constant for PV material
    :param a3: constant for PV material
    :param a4: constant for PV material
    :param L: glazing thickness [m]
    :type te: float
    :type I_sol: float
    :type I_direct: float
    :type I_diffuse: float
    :type tilt: float
    :type Sz: float
    :type teta: float
    :type tetaed: float
    :type tetaeg: float
    :type n: float
    :type Pg: float
    :type K: float
    :type NOCT: float
    :type a0: float
    :type a1: float
    :type a2: float
    :type a3: float
    :type a4: float
    :type L: float
    :return S: absorbed solar radiation [Wh/m2]
    :rtype S: float
    :return Tcell: cell temperature [C]
    :rtype Tcell: float

    :References: Duffie, J. A. and Beckman, W. A. (2013) Radiation Transmission through Glazing: Absorbed Radiation, in
                 Solar Engineering of Thermal Processes, Fourth Edition, John Wiley & Sons, Inc., Hoboken, NJ, USA.
                 doi: 10.1002/9781118671603.ch5
    """

    # calcualte ratio of beam radiation on a tilted plane
    # to avoid inconvergence when I_sol = 0
    lim1 = radians(0)
    lim2 = radians(90)
    lim3 = radians(89.999)

    if teta < lim1:
        teta = min(lim3, abs(teta))
    if teta >= lim2:
        teta = lim3

    if Sz < lim1:
        Sz = min(lim3, abs(Sz))
    if Sz >= lim2:
        Sz = lim3

    # Rb: ratio of beam radiation of tilted surface to that on horizontal surface
    Rb = cos(teta) / cos(Sz)  # Sz is Zenith angle

    # calculate air mass modifier
    m = 1 / cos(Sz) # air mass
    M = a0 + a1 * m + a2 * m ** 2 + a3 * m ** 3 + a4 * m ** 4  # air mass modifier

    # incidence angle modifier for direct (beam) radiation
    teta_r = asin(sin(teta) / n)  # refraction angle in radians(aproximation accrding to Soteris A.) (5.1.4)
    Ta_n = exp(-K * L) * (1 - ((n - 1) / (n + 1)) ** 2)
    if teta < 1.5707:  # 90 degrees in radians
        part1 = teta_r + teta
        part2 = teta_r - teta
        Ta_B = exp((-K * L) / cos(teta_r)) * (
        1 - 0.5 * ((sin(part2) ** 2) / (sin(part1) ** 2) + (tan(part2) ** 2) / (tan(part1) ** 2)))
        kteta_B = Ta_B / Ta_n
    else:
        kteta_B = 0

    # incidence angle modifier for diffuse radiation
    teta_r = asin(sin(tetaed) / n)  # refraction angle for diffuse radiation [rad]
    part1 = teta_r + tetaed
    part2 = teta_r - tetaed
    Ta_D = exp((-K * L) / cos(teta_r)) * (
    1 - 0.5 * ((sin(part2) ** 2) / (sin(part1) ** 2) + (tan(part2) ** 2) / (tan(part1) ** 2)))
    kteta_D = Ta_D / Ta_n

    # incidence angle modifier for ground-reflected radiation
    teta_r = asin(sin(tetaeg) / n)  # refraction angle for ground-reflected radiation [rad]
    part1 = teta_r + tetaeg
    part2 = teta_r - tetaeg
    Ta_eG = exp((-K * L) / cos(teta_r)) * (
    1 - 0.5 * ((sin(part2) ** 2) / (sin(part1) ** 2) + (tan(part2) ** 2) / (tan(part1) ** 2)))
    kteta_eG = Ta_eG / Ta_n

    # absorbed solar radiation
    S = M * Ta_n * (kteta_B * I_direct * Rb + kteta_D * I_diffuse * (1 + cos(tilt)) / 2 + kteta_eG * I_sol * Pg * (
    1 - cos(tilt)) / 2)  # [W/m2] (5.12.1)
    if S <= 0:  # when points are 0 and too much losses
        S = 0
    # temperature of cell
    Tcell = te + S * (NOCT - 20) / (800)   # assuming linear temperature rise vs radiation according to NOCT condition

    return S, Tcell

def calc_PV_power(S, Tcell, eff_nom, areagroup, Bref, misc_losses):
    """
    To calculate the power production of PV panels.

    :param S: absorbed radiation [W/m2]
    :type S: float
    :param Tcell: cell temperature [degree]
    :param eff_nom: nominal efficiency of PV module [-]
    :type eff_nom: float
    :param areagroup: PV module area [m2]
    :type areagroup: float
    :param Bref: cell maximum power temperature coefficient [degree C^(-1)]
    :type Bref: float
    :param misc_losses: expected system loss [-]
    :type misc_losses: float
    :return P: Power production [kW]
    :rtype P: float

    ..[Osterwald, C. R., 1986] Osterwald, C. R. (1986). Translation of device performance measurements to
    reference conditions. Solar Cells, 18, 269-279.
    """
    P = eff_nom*areagroup*S*(1-Bref*(Tcell-25))*(1-misc_losses)/1000
    return P


# ============================
# Optimal angle and tilt
# ============================

def optimal_angle_and_tilt(sensors_metadata_clean, latitude, worst_sh, worst_Az, transmissivity,
                           Max_Isol, module_length):
    """
    This function first determines the optimal tilt angle, row spacing and surface azimuth of panels installed at each
    sensor point. Secondly, the installed PV module areas at each sensor point are calculated. Lastly, all the modules
    are categorized with its surface azimuth, tilt angle, and yearly radiation. The output will then be used to
    calculate the absorbed radiation.

    :param sensors_metadata_clean: data of filtered sensor points measuring solar insulation of each building
    :type sensors_metadata_clean: dataframe
    :param latitude: latitude of the case study location
    :type latitude: float
    :param worst_sh: solar elevation at the worst hour [degree]
    :type worst_sh: float
    :param worst_Az: solar azimuth at the worst hour [degree]
    :type worst_Az: float
    :param transmissivity: transmissivity: clearness index [-]
    :type transmissivity: float
    :param module_length: length of the PV module [m]
    :type module_length: float
    :param Max_Isol: max radiation potential (equals to global horizontal radiation) [Wh/m2/year]
    :type Max_Isol: float

    :returns sensors_metadata_clean: data of filtered sensor points categorized with module tilt angle, array spacing,
     surface azimuth, installed PV module area of each sensor point and the categories
    :rtype sensors_metadata_clean: dataframe

    :Assumptions:
        1) Tilt angle: If the sensor is on tilted roof, the panel will have the same tilt as the roof. If the sensor is on
           a wall, the tilt angle is 90 degree. Tilt angles for flat roof is determined using the method from Quinn et al.
        2) Row spacing: Determine the row spacing by minimizing the shadow according to the solar elevation and azimuth at
           the worst hour of the year. The worst hour is a global variable defined by users.
        3) Surface azimuth (orientation) of panels: If the sensor is on a tilted roof, the orientation of the panel is the
           same as the roof. Sensors on flat roofs are all south facing.
    """
    # calculate panel tilt angle (B) for flat roofs (tilt < 5 degrees), slope roofs and walls.
    optimal_angle_flat = calc_optimal_angle(180, latitude, transmissivity) # assume surface azimuth = 180 (N,E), south facing
    sensors_metadata_clean['tilt']= np.vectorize(acos)(sensors_metadata_clean['Zdir']) #surface tilt angle in rad
    sensors_metadata_clean['tilt'] = np.vectorize(degrees)(sensors_metadata_clean['tilt']) #surface tilt angle in degrees
    sensors_metadata_clean['B'] = np.where(sensors_metadata_clean['tilt'] >= 5, sensors_metadata_clean['tilt'],
                                           degrees(optimal_angle_flat)) # panel tilt angle in degrees

    # calculate spacing and surface azimuth of the panels for flat roofs

    optimal_spacing_flat = calc_optimal_spacing(worst_sh, worst_Az, optimal_angle_flat, module_length)
    sensors_metadata_clean['array_s'] = np.where(sensors_metadata_clean['tilt'] >= 5, 0, optimal_spacing_flat)
    sensors_metadata_clean['surface_azimuth'] = np.vectorize(calc_surface_azimuth)(sensors_metadata_clean['Xdir'],
                                                                                   sensors_metadata_clean['Ydir'],
                                                                                   sensors_metadata_clean['B'])  # degrees

    # calculate the surface area required to install one pv panel on flat roofs with defined tilt angle and array spacing
    surface_area_flat = module_length * (
    sensors_metadata_clean.array_s / 2 + module_length * [cos(optimal_angle_flat)])

    # calculate the pv module area within the area of each sensor point
    sensors_metadata_clean['area_netpv'] = np.where(sensors_metadata_clean['tilt'] >= 5, sensors_metadata_clean.AREA_m2,
                                                    module_length**2 * (sensors_metadata_clean.AREA_m2/surface_area_flat))

    # categorize the sensors by surface_azimuth, B, GB
    result = np.vectorize(calc_categoriesroof)(sensors_metadata_clean.surface_azimuth, sensors_metadata_clean.B,
                                               sensors_metadata_clean.total_rad_Whm2, Max_Isol)
    sensors_metadata_clean['CATteta_z'] = result[0]
    sensors_metadata_clean['CATB'] = result[1]
    sensors_metadata_clean['CATGB'] = result[2]
    return sensors_metadata_clean

def calc_optimal_angle(teta_z, latitude, transmissivity):
    """
    To calculate the optimal tilt angle of the solar panels.

    :param teta_z: surface azimuth, 0 degree south (east negative) or 0 degree north (east positive)
    :type teta_z: float
    :param latitude: latitude of the case study site
    :type latitude: float
    :param transmissivity: clearness index [-]
    :type transmissivity: float
    :return abs(b): optimal tilt angle [radians]
    :rtype abs(b): float

    ..[Quinn et al., 2013] S.W.Quinn, B.Lehman.A simple formula for estimating the optimum tilt angles of photovoltaic
    panels. 2013 IEEE 14th Work Control Model Electron, Jun, 2013, pp.1-8
    """
    if transmissivity <= 0.15:
        gKt = 0.977
    elif 0.15 < transmissivity <= 0.7:
        gKt = 1.237 - 1.361 * transmissivity
    else:
        gKt = 0.273
    Tad = 0.98  # transmittance-absorptance product of the diffuse radiation
    Tar = 0.97  # transmittance-absorptance product of the reflected radiation
    Pg = 0.2    # ground reflectance of 0.2
    l = radians(latitude)
    a = radians(teta_z)
    b = atan((cos(a) * tan(l)) * (1 / (1 + ((Tad * gKt - Tar * Pg) / (2 * (1 - gKt))))))  # eq.(11)
    return abs(b)

def calc_optimal_spacing(Sh, Az, tilt_angle, module_length):
    """
    To calculate the optimal spacing between each panel to avoid shading.

    :param Sh: Solar elevation at the worst hour [degree]
    :type Sh: float
    :param Az: Solar Azimuth [degree]
    :type Az: float
    :param tilt_angle: optimal tilt angle for panels on flat surfaces [degree]
    :type tilt_angle: float
    :param module_length: [m]
    :type module_length: float
    :return D: optimal distance in [m]
    :rtype D: float
    """
    h = module_length * sin(tilt_angle)
    D1 = h / tan(radians(Sh))
    D = max(D1 * cos(radians(180 - Az)), D1 * cos(radians(Az - 180)))
    return D

def calc_categoriesroof(teta_z, B, GB, Max_Isol):
    """
    To categorize solar panels by the surface azimuth, tilt angle and yearly radiation.

    :param teta_z: surface azimuth [degree], 0 degree north (east positive, west negative)
    :type teta_z: float
    :param B: solar panel tile angle [degree]
    :type B: float
    :param GB: yearly radiation of sensors [Wh/m2/year]
    :type GB: float
    :param Max_Isol: yearly global horizontal radiation [Wh/m2/year]
    :type Max_Isol: float
    :return CATteta_z: category of surface azimuth
    :rtype CATteta_z: float
    :return CATB: category of tilt angle
    :rtype CATB: float
    :return CATBG: category of yearly radiation
    :rtype CATBG: float
    """
    if -122.5 < teta_z <= -67:
        CATteta_z = 1
    elif -67 < teta_z <= -22.5:
        CATteta_z = 3
    elif -22.5 < teta_z <= 22.5:
        CATteta_z = 5
    elif 22.5 < teta_z <= 67:
        CATteta_z = 4
    elif 67 <= teta_z <= 122.5:
        CATteta_z = 2
    else:
        CATteta_z = 6
    B = degrees(B)
    if 0 < B <= 5:
        CATB = 1  # flat roof
    elif 5 < B <= 15:
        CATB = 2  # tilted 5-15 degrees
    elif 15 < B <= 25:
        CATB = 3  # tilted 15-25 degrees
    elif 25 < B <= 40:
        CATB = 4  # tilted 25-40 degrees
    elif 40 < B <= 60:
        CATB = 5  # tilted 40-60 degrees
    elif B > 60:
        CATB = 6  # tilted >60 degrees
    else:
        CATB = None
        print('B not in expected range')

    GB_percent = GB / Max_Isol
    if 0 < GB_percent <= 0.25:
        CATGB = 1
    elif 0.25 < GB_percent <= 0.50:
        CATGB = 2
    elif 0.50 < GB_percent <= 0.75:
        CATGB = 3
    elif 0.75 < GB_percent <= 0.90:
        CATGB = 4
    elif 0.90 < GB_percent:
        CATGB = 5
    else:
        CATGB = None
        print('GB not in expected range')

    return CATteta_z, CATB, CATGB

def calc_surface_azimuth(xdir, ydir, B):
    """
    Calculate surface azimuth from the surface normal vector (x,y,z) and tilt angle (B).
    Following the geological sign convention, an azimuth of 0 and 360 degree represents north, 90 degree is east.

    :param xdir: surface normal vector x in (x,y,z) representing east-west direction
    :param ydir: surface normal vector y in (x,y,z) representing north-south direction
    :param B: surface tilt angle in degree
    :type xdir: float
    :type ydir: float
    :type B: float
    :returns surface azimuth: the azimuth of the surface of a solar panel in degree
    :rtype surface_azimuth: float

    """
    B = radians(B)
    teta_z = degrees(asin(xdir / sin(B)))
    # set the surface azimuth with on the sing convention (E,N)=(+,+)
    if xdir < 0:
        if ydir <0:
            surface_azimuth = 180 + teta_z     # (xdir,ydir) = (-,-)
        else: surface_azimuth = 360 + teta_z   # (xdir,ydir) = (-,+)
    elif ydir < 0:
        surface_azimuth = 180 + teta_z         # (xdir,ydir) = (+,-)
    else: surface_azimuth = teta_z             # (xdir,ydir) = (+,+)
    return surface_azimuth  # degree


#============================
#properties of module
#============================

def calc_properties_PV(database_path, type_PVpanel):
    """
    To assign PV module properties according to panel types.

    :param type_PVpanel: type of PV panel used
    :type type_PVpanel: string
    :return: dict with Properties of the panel taken form the database
    """

    data = pd.read_excel(database_path, sheet='PV')
    panel_properties = data[data['code'] == type_PVpanel].reset_index().T.to_dict()[0]

    return panel_properties

# investment and maintenance costs
def calc_Cinv_pv(P_peak):
    """
    To calculate capital cost of PV modules, assuming 20 year system lifetime.
    :param P_peak: installed capacity of PV module [kW]
    :return InvCa: capital cost of the installed PV module [CHF/Y]
    """
    if P_peak < 10:
        InvCa = 3500.07 * P_peak /20  #FIXME: should be amortized?
    else:
        InvCa = 2500.07 * P_peak /20

    return InvCa


# remuneration scheme
def calc_Crem_pv(E_nom):
    """
    Calculates KEV (Kostendeckende Einspeise - Verguetung) for solar PV and PVT.
    Therefore, input the nominal capacity of EACH installation and get the according KEV as return in Rp/kWh

    :param E_nom: Nominal Capacity of solar panels (PV or PVT) [Wh]
    :type E_nom: float
    :return KEV_obtained_in_RpPerkWh: KEV remuneration [Rp/kWh]
    :rtype KEV_obtained_in_RpPerkWh: float
    """

    KEV_regime = [0,
                  0,
                  20.4,
                  20.4,
                  20.4,
                  20.4,
                  20.4,
                  20.4,
                  19.7,
                  19.3,
                  19,
                  18.9,
                  18.7,
                  18.6,
                  18.5,
                  18.1,
                  17.9,
                  17.8,
                  17.8,
                  17.7,
                  17.7,
                  17.7,
                  17.6,
                  17.6]
    P_installed_in_kW = [0,
                         9.99,
                         10,
                         12,
                         15,
                         20,
                         29,
                         30,
                         40,
                         50,
                         60,
                         70,
                         80,
                         90,
                         100,
                         200,
                         300,
                         400,
                         500,
                         750,
                         1000,
                         1500,
                         2000,
                         1000000]
    KEV_interpolated_kW = interpolate.interp1d(P_installed_in_kW, KEV_regime, kind="linear")
    KEV_obtained_in_RpPerkWh = KEV_interpolated_kW(E_nom / 1000.0)
    return KEV_obtained_in_RpPerkWh

def test_photovoltaic():

    gv = cea.globalvar.GlobalVariables()
    scenario_path = gv.scenario_reference
    locator = cea.inputlocator.InputLocator(scenario_path=scenario_path)
    weather_path = locator.get_default_weather()
    list_buildings_names = dbfreader.dbf2df(locator.get_building_occupancy())['Name']

    min_radiation = 0.75  # points are selected with at least a minimum production of this % from the maximum in the area.
    type_PVpanel = "PV1"  # PV1 monocrystalline, PV2 is poly and PV3 is amorphous. it relates to the database of technologies
    worst_hour = 8744  # first hour of sun on the solar solstice # TODO: write a function to extract this value automatically
<<<<<<< HEAD
    pvonroof = True  # flag for considering PV on roof #FIXME: define
    pvonwall = True  # flag for considering PV on wall #FIXME: define
=======
    pvonroof = True  # flag for considering PV on roof
    pvonwall = True  # flag for considering PV on wall
>>>>>>> 96d9166b
    longitude = 7.439583333333333
    latitude = 46.95240555555556
    date_start = gv.date_start

    for building in list_buildings_names:
<<<<<<< HEAD
=======

>>>>>>> 96d9166b
        radiation = locator.get_radiation_building(building_name=building)
        radiation_metadata = locator.get_radiation_metadata(building_name=building)
        calc_PV(locator=locator, radiation_csv=radiation, metadata_csv=radiation_metadata, latitude=latitude,
                longitude=longitude, weather_path=weather_path, building_name=building,
                pvonroof=pvonroof, pvonwall=pvonwall, worst_hour=worst_hour,
                type_PVpanel=type_PVpanel, min_radiation=min_radiation, date_start=date_start)


if __name__ == '__main__':
    test_photovoltaic()<|MERGE_RESOLUTION|>--- conflicted
+++ resolved
@@ -28,10 +28,7 @@
 
 def calc_PV(locator, radiation_csv, metadata_csv, latitude, longitude, weather_path, building_name, pvonroof,
             pvonwall, worst_hour, type_PVpanel, min_radiation, date_start):
-<<<<<<< HEAD
-=======
-
->>>>>>> 96d9166b
+
     """
     This function first determines the surface area with sufficient solar radiation, and then calculates the optimal
     tilt angles of panels at each surface location. The panels are categorized into groups by their surface azimuths,
@@ -799,22 +796,14 @@
     min_radiation = 0.75  # points are selected with at least a minimum production of this % from the maximum in the area.
     type_PVpanel = "PV1"  # PV1 monocrystalline, PV2 is poly and PV3 is amorphous. it relates to the database of technologies
     worst_hour = 8744  # first hour of sun on the solar solstice # TODO: write a function to extract this value automatically
-<<<<<<< HEAD
-    pvonroof = True  # flag for considering PV on roof #FIXME: define
-    pvonwall = True  # flag for considering PV on wall #FIXME: define
-=======
     pvonroof = True  # flag for considering PV on roof
     pvonwall = True  # flag for considering PV on wall
->>>>>>> 96d9166b
     longitude = 7.439583333333333
     latitude = 46.95240555555556
     date_start = gv.date_start
 
     for building in list_buildings_names:
-<<<<<<< HEAD
-=======
-
->>>>>>> 96d9166b
+
         radiation = locator.get_radiation_building(building_name=building)
         radiation_metadata = locator.get_radiation_metadata(building_name=building)
         calc_PV(locator=locator, radiation_csv=radiation, metadata_csv=radiation_metadata, latitude=latitude,
