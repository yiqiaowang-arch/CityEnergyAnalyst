--- conflicted
+++ resolved
@@ -131,12 +131,8 @@
     sensors_metadata = pd.read_csv(metadata_csv_path)
 
     # join total radiation to sensor_metadata
-<<<<<<< HEAD
-    sensors_rad_sum = sensors_rad.sum(0).to_frame() # add new row with yearly radiation
-    sensors_rad_sum.columns = ['total_rad_Whm2']
-=======
+
     sensors_rad_sum = sensors_rad.sum(0).to_frame('total_rad_Whm2') # add new row with yearly radiation
->>>>>>> bca899cf
     sensors_metadata.set_index('SURFACE', inplace=True)
     sensors_metadata = sensors_metadata.merge(sensors_rad_sum, left_index=True, right_index=True)    #[Wh/m2]
 
