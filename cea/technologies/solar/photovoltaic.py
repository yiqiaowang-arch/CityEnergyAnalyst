--- conflicted
+++ resolved
@@ -89,12 +89,8 @@
     solar_properties = solar_equations.calc_sun_properties(latitude, longitude, weather_data, datetime_local, config)
 
     # calculate properties of PV panel
-<<<<<<< HEAD
-    panel_properties_PV = get_properties_PV_db(locator.get_database_conversion_systems(), config)
+    panel_properties_PV = get_properties_PV_db(locator.get_db4_components_conversion_conversion_technology_csv('PHOTOVOLTAIC_PANELS'), config)
     print('gathering properties of PV panel')
-=======
-    panel_properties_PV = calc_properties_PV_db(locator.get_db4_components_conversion_conversion_technology_csv('PHOTOVOLTAIC_PANELS'), config)
->>>>>>> 4aa8ed65
 
     # select sensor point with sufficient solar radiation
     max_annual_radiation, annual_radiation_threshold, sensors_rad_clean, sensors_metadata_clean = \
