"""
Photovoltaic thermal panels
"""


import os
import time
from itertools import repeat
from math import radians, log

import geopandas as gpd
import numpy as np
import pandas as pd
from geopandas import GeoDataFrame as gdf
from numba import jit
import pvlib

import cea.inputlocator
import cea.utilities.parallel
import cea.utilities.workerstream
from cea.constants import HOURS_IN_YEAR
from cea.technologies.solar import constants
from cea.technologies.solar.photovoltaic import (get_properties_PV_db, calc_PV_power, calc_diffuseground_comp,
                                                 calc_absorbed_radiation_PV, calc_cell_temperature)
from cea.technologies.solar.solar_collector import (calc_properties_SC_db, calc_IAM_beam_SC, calc_q_rad, calc_q_gain,
                                                    vectorize_calc_Eaux_SC, calc_optimal_mass_flow,
                                                    calc_optimal_mass_flow_2, calc_qloss_network)
from cea.utilities import epwreader
from cea.utilities import solar_equations
from cea.utilities.standardize_coordinates import get_lat_lon_projected_shapefile
from cea.analysis.costs.equations import calc_capex_annualized

__author__ = "Jimeno A. Fonseca"
__copyright__ = "Copyright 2015, Architecture and Building Systems - ETH Zurich"
__credits__ = ["Jimeno A. Fonseca, Shanshan Hsieh"]
__license__ = "MIT"
__version__ = "0.1"
__maintainer__ = "Daren Thomas"
__email__ = "cea@arch.ethz.ch"
__status__ = "Production"


def calc_PVT(locator, config, latitude, longitude, weather_data, date_local, building_name):
    """
    This function first determines the surface area with sufficient solar radiation, and then calculates the optimal
    tilt angles of panels at each surface location. The panels are categorized into groups by their surface azimuths,
    tilt angles, and global irradiation. In the last, electricity and heat generation from PVT panels of each group are calculated.

    :param locator: An InputLocator to locate input files
    :type locator: cea.inputlocator.InputLocator
    :param radiation_json_path: path to solar insulation data on all surfaces of each building
    :type radiation_json_path: string
    :param metadata_csv_path: path to data of sensor points measuring solar insulation of each building
    :type metadata_csv_path: string
    :param latitude: latitude of the case study location
    :type latitude: float
    :param longitude: longitude of the case study location
    :type longitude: float
    :param weather_path: path to the weather data file of the case study location
    :type weather_path: .epw
    :param building_name: list of building names in the case study
    :type building_name: Series
    :param T_in: inlet temperature to the solar collectors [C]
    :return: Building_PVT.csv with solar collectors heat generation potential of each building, Building_PVT_sensors.csv
             with sensor data of each PVT panel.
    """
    t0 = time.perf_counter()

    radiation_path = locator.get_radiation_building_sensors(building_name)
    metadata_csv_path = locator.get_radiation_metadata(building_name)

    # solar properties
    solar_properties = solar_equations.calc_sun_properties(latitude, longitude, weather_data, date_local, config)
    # print('calculating solar properties done for building %s' % building_name)

    # get properties of the panel to evaluate # TODO: find a PVT module reference
<<<<<<< HEAD
    panel_properties_PV = get_properties_PV_db(locator.get_database_conversion_systems(), config)
    panel_properties_SC = calc_properties_SC_db(locator.get_database_conversion_systems(), config)
=======
    panel_properties_PV = calc_properties_PV_db(locator.get_db4_components_conversion_conversion_technology_csv('PHOTOVOLTAIC_PANELS'), config)
    panel_properties_SC = calc_properties_SC_db(locator.get_db4_components_conversion_conversion_technology_csv('SOLAR_COLLECTORS'), config)
>>>>>>> 4aa8ed65
    # print('gathering properties of PVT collector panel for building %s' % building_name)

    # select sensor point with sufficient solar radiation
    max_annual_radiation, annual_radiation_threshold, sensors_rad_clean, sensors_metadata_clean = \
        solar_equations.filter_low_potential(radiation_path, metadata_csv_path, config)

    # print('filtering low potential sensor points done for building %s' % building_name)

    # Calculate the heights of all buildings for length of vertical pipes
    tot_bui_height_m = gpd.read_file(locator.get_zone_geometry())['height_ag'].sum()

    # set the maximum roof coverage
    max_roof_coverage = config.solar.max_roof_coverage

    if not sensors_metadata_clean.empty:
        if not config.solar.custom_tilt_angle:
            # calculate optimal angle and tilt for panels according to PV module size
            sensors_metadata_cat = solar_equations.optimal_angle_and_tilt(sensors_metadata_clean, latitude,
                                                                          solar_properties,
                                                                          max_annual_radiation, panel_properties_PV,
                                                                          max_roof_coverage)

            # print('calculating optimal tile angle and separation done for building %s' % building_name)
        else:
            # calculate spacing required by user-supplied tilt angle for panels
            sensors_metadata_cat = solar_equations.calc_spacing_custom_angle(sensors_metadata_clean, solar_properties,
                                                                           max_annual_radiation, panel_properties_PV,
                                                                           config.solar.panel_tilt_angle,
                                                                           max_roof_coverage)
            # print('calculating separation for custom tilt angle done')

        # group the sensors with the same tilt, surface azimuth, and total radiation
        sensor_groups = solar_equations.calc_groups(sensors_rad_clean, sensors_metadata_cat)

        # print('generating groups of sensor points done for building %s' % building_name)

        Final = calc_PVT_generation(sensor_groups, weather_data, date_local, solar_properties, latitude,
                                    tot_bui_height_m, panel_properties_SC, panel_properties_PV, config)

        Final.to_csv(locator.PVT_results(building=building_name), index=True, float_format='%.2f',  na_rep='nan')
        sensors_metadata_cat.to_csv(locator.PVT_metadata_results(building=building_name), index=True,
                                    index_label='SURFACE',
                                    float_format='%.2f',  na_rep='nan')  # print selected metadata of the selected sensors

        print('Building', building_name, 'done - time elapsed:', (time.perf_counter() - t0), ' seconds')

    else:  # This block is activated when a building has not sufficient solar potential
        Final = pd.DataFrame(
            {'Date': date_local, 'PVT_walls_north_E_kWh': 0.0, 'PVT_walls_north_m2': 0.0, 'PVT_walls_north_Q_kWh': 0.0,
             'PVT_walls_north_Tout_C': 0.0,
             'PVT_walls_south_E_kWh': 0.0, 'PVT_walls_south_m2': 0, 'PVT_walls_south_Q_kWh': 0.0,
             'PVT_walls_south_Tout_C': 0.0,
             'PVT_walls_east_E_kWh': 0.0, 'PVT_walls_east_m2': 0.0, 'PVT_walls_east_Q_kWh': 0.0,
             'PVT_walls_east_Tout_C': 0.0,
             'PVT_walls_west_E_kWh': 0.0, 'PVT_walls_west_m2': 0.0, 'PVT_walls_west_Q_kWh': 0.0,
             'PVT_walls_west_Tout_C': 0.0,
             'PVT_roofs_top_E_kWh': 0.0, 'PVT_roofs_top_m2': 0.0, 'PVT_roofs_top_Q_kWh': 0.0,
             'PVT_roofs_top_Tout_C': 0.0,
             'Q_PVT_gen_kWh': 0.0, 'T_PVT_sup_C': 0.0, 'T_PVT_re_C': 0.0,
             'mcp_PVT_kWperC': 0.0, 'Eaux_PVT_kWh': 0.0,
             'Q_PVT_l_kWh': 0.0, 'E_PVT_gen_kWh': 0.0, 'Area_PVT_m2': 0.0,
             'radiation_kWh': 0.0}, index=range(HOURS_IN_YEAR))
        Final.to_csv(locator.PVT_results(building=building_name), index=False, float_format='%.2f', na_rep='nan')
        sensors_metadata_cat = pd.DataFrame(
            {'SURFACE': 0, 'AREA_m2': 0, 'BUILDING': 0, 'TYPE': 0, 'Xcoor': 0, 'Xdir': 0, 'Ycoor': 0, 'Ydir': 0,
             'Zcoor': 0, 'Zdir': 0, 'orientation': 0, 'total_rad_Whm2': 0, 'tilt_deg': 0, 'B_deg': 0,
             'array_spacing_m': 0, 'surface_azimuth_deg': 0, 'area_installed_module_m2': 0,
             'CATteta_z': 0, 'CATB': 0, 'CATGB': 0, 'type_orientation': 0}, index=range(2))
        sensors_metadata_cat.to_csv(locator.PVT_metadata_results(building=building_name), index=False,
                                    float_format='%.2f', na_rep='nan')

    return


def calc_PVT_generation(sensor_groups, weather_data, date_local, solar_properties, latitude, tot_bui_height_m,
                        panel_properties_SC, panel_properties_PV, config):
    """
    To calculate the heat and electricity generated from PVT panels.

    :param sensor_groups: properties of sensors in each group
    :type sensor_groups: dict
    :param weather_data: weather data read from .epw
    :type weather_data: dataframe
    :param solar_properties:
    :param latitude: latitude of the case study location
    :param tot_bui_height_m: total height of all buildings [m]
    :param panel_properties_SC: properties of solar thermal collectors
    :param panel_properties_PV: properties of photovoltaic panels
    :param config: user settings from cea.config
    :return:
    """

    # read variables
    number_groups = sensor_groups['number_groups']  # number of groups of sensor points
    prop_observers = sensor_groups['prop_observers']  # mean values of sensor properties of each group of sensors
    hourly_radiation_Wperm2 = sensor_groups[
        'hourlydata_groups']  # mean hourly radiation of sensors in each group [Wh/m2]
    T_in_C = get_t_in_pvt(config)

    # Adjust sign convention: in Duffie (2013) collector azimuth facing equator = 0◦ (p. xxxiii)
    if latitude >= 0:
        Az = solar_properties.Az - 180  # south is 0°, east is negative and west is positive (p. 13)
    else:
        Az = solar_properties.Az  # north is 0°

    # convert degree to radians
    Sz_rad = np.radians(solar_properties.Sz)
    # lat_rad = radians(latitude)
    # g_rad = np.radians(solar_properties.g)
    # ha_rad = np.radians(solar_properties.ha)

    # calculate equivalent length of pipes
    total_area_module_m2 = prop_observers['area_installed_module_m2'].sum()  # total area for panel installation
    total_pipe_lengths = calc_pipe_equivalent_length(panel_properties_PV, panel_properties_SC, tot_bui_height_m,
                                                     total_area_module_m2)

    # empty lists to store results
    list_groups_area = [0 for i in range(number_groups)]
    total_el_output_PV_kWh = [0 for i in range(number_groups)]
    total_radiation_kWh = [0 for i in range(number_groups)]
    total_mcp_kWperC = [0 for i in range(number_groups)]
    total_qloss_kWh = [0 for i in range(number_groups)]
    total_aux_el_kWh = [0 for i in range(number_groups)]
    total_Qh_output_kWh = [0 for i in range(number_groups)]

    list_results_from_PVT = list(range(number_groups))

    potential = pd.DataFrame(index=range(HOURS_IN_YEAR))
    panel_orientations = ['walls_south', 'walls_north', 'roofs_top', 'walls_east', 'walls_west']
    for panel_orientation in panel_orientations:
        potential['PVT_' + panel_orientation + '_Q_kWh'] = 0.0
        potential['PVT_' + panel_orientation + '_E_kWh'] = 0.0
        potential['PVT_' + panel_orientation + '_m2'] = 0.0

    # assign default number of subsdivisions for the calculation
    if panel_properties_SC['type'] == 'ET':  # ET: evacuated tubes
        panel_properties_SC['Nseg'] = 100  # default number of subsdivisions for the calculation
    else:
        panel_properties_SC['Nseg'] = 10

    for group in range(number_groups):
        # read panel properties of each group
        teta_z_deg = prop_observers.loc[group, 'surface_azimuth_deg']
        module_area_per_group_m2 = prop_observers.loc[group, 'area_installed_module_m2']
        tilt_angle_deg = prop_observers.loc[group, 'B_deg']  # tilt angle of panels

        # degree to radians
        tilt_rad = radians(tilt_angle_deg)  # tilt angle
        teta_z_rad = radians(teta_z_deg)  # surface azimuth

        # calculate radiation types (direct/diffuse) in group
        radiation_Wperm2 = solar_equations.calc_radiation_type(group, hourly_radiation_Wperm2, weather_data)

        ## calculate absorbed solar irradiation on tilt surfaces
        # calculate effective incident angles necessary
        teta_deg = pvlib.irradiance.aoi(tilt_angle_deg, teta_z_deg, solar_properties.Sz, Az)
        teta_rad = [radians(x) for x in teta_deg]

        teta_ed_rad, teta_eg_rad = calc_diffuseground_comp(tilt_rad)

        # absorbed radiation and Tcell
        absorbed_radiation_PV_Wperm2 = np.vectorize(calc_absorbed_radiation_PV)(radiation_Wperm2.I_sol,
                                                                                radiation_Wperm2.I_direct,
                                                                                radiation_Wperm2.I_diffuse, tilt_rad,
                                                                                Sz_rad, teta_rad, teta_ed_rad,
                                                                                teta_eg_rad, panel_properties_PV)

        T_cell_C = np.vectorize(calc_cell_temperature)(absorbed_radiation_PV_Wperm2, weather_data.drybulb_C,
                                                       panel_properties_PV)

        ## SC heat generation
        # calculate incidence angle modifier for beam radiation
        IAM_b = calc_IAM_beam_SC(solar_properties, teta_z_deg, tilt_angle_deg, panel_properties_SC['type'], latitude)
        list_results_from_PVT[group] = calc_PVT_module(config, radiation_Wperm2, panel_properties_SC,
                                                       panel_properties_PV,
                                                       weather_data.drybulb_C, IAM_b, tilt_angle_deg,
                                                       total_pipe_lengths,
                                                       absorbed_radiation_PV_Wperm2, T_cell_C, module_area_per_group_m2)

        # calculate results from each group
        panel_orientation = prop_observers.loc[group, 'type_orientation']
        number_modules_per_group = module_area_per_group_m2 / (panel_properties_PV['module_length_m'] ** 2)

        PVT_Q_kWh = list_results_from_PVT[group][1] * number_modules_per_group
        PVT_E_kWh = list_results_from_PVT[group][6]

        # write results
        potential['PVT_' + panel_orientation + '_Q_kWh'] = potential['PVT_' + panel_orientation + '_Q_kWh'] + PVT_Q_kWh
        potential['PVT_' + panel_orientation + '_E_kWh'] = potential['PVT_' + panel_orientation + '_E_kWh'] + PVT_E_kWh
        potential['PVT_' + panel_orientation + '_m2'] = potential[
                                                            'PVT_' + panel_orientation + '_m2'] + module_area_per_group_m2

        # aggregate results from all modules
        list_groups_area[group] = module_area_per_group_m2
        total_mcp_kWperC[group] = list_results_from_PVT[group][5] * number_modules_per_group
        total_qloss_kWh[group] = list_results_from_PVT[group][0] * number_modules_per_group
        total_aux_el_kWh[group] = list_results_from_PVT[group][2] * number_modules_per_group
        total_Qh_output_kWh[group] = list_results_from_PVT[group][1] * number_modules_per_group
        total_el_output_PV_kWh[group] = list_results_from_PVT[group][6]
        total_radiation_kWh[group] = hourly_radiation_Wperm2[group] * module_area_per_group_m2 / 1000

    potential['Area_PVT_m2'] = sum(list_groups_area)
    potential['radiation_kWh'] = sum(total_radiation_kWh).values
    potential['E_PVT_gen_kWh'] = sum(total_el_output_PV_kWh)
    potential['Q_PVT_gen_kWh'] = sum(total_Qh_output_kWh)
    potential['mcp_PVT_kWperC'] = sum(total_mcp_kWperC)
    potential['Eaux_PVT_kWh'] = sum(total_aux_el_kWh)
    potential['Q_PVT_l_kWh'] = sum(total_qloss_kWh)
    potential['T_PVT_sup_C'] = np.zeros(HOURS_IN_YEAR) + T_in_C
    T_out_C = (potential['Q_PVT_gen_kWh'] / potential['mcp_PVT_kWperC']) + T_in_C
    potential['T_PVT_re_C'] = T_out_C if T_out_C is not np.nan else np.nan  # assume parallel connections for all panels

    potential['Date'] = date_local
    potential = potential.set_index('Date')

    return potential


def calc_pipe_equivalent_length(panel_properties_PV, panel_properties_SC, tot_bui_height_m, total_area_module_m2):
    # local variables
    lv = panel_properties_PV['module_length_m']  # module length
    total_area_aperture = total_area_module_m2 * panel_properties_SC[
        'aperture_area_ratio']
    number_modules = round(
        total_area_module_m2 / (panel_properties_PV['module_length_m'] ** 2))  # this is an estimation
    # main calculation
    l_ext_mperm2 = (2 * lv * number_modules / total_area_aperture)  # pipe length within the collectors
    l_int_mperm2 = 2 * tot_bui_height_m / total_area_aperture  # pipe length from building substation to roof top collectors
    Leq_mperm2 = l_int_mperm2 + l_ext_mperm2  # in m/m2 aperture
    pipe_equivalent_lengths_mperm2 = {'Leq_mperm2': Leq_mperm2, 'l_ext_mperm2': l_ext_mperm2,
                                      'l_int_mperm2': l_int_mperm2}

    return pipe_equivalent_lengths_mperm2


def get_t_in_pvt(config):
    if config.solar.t_in_pvt is not None:
        Tin_C = config.solar.T_in_PVT
    else:
        Tin_C = constants.T_IN_PVT
    return Tin_C


def calc_PVT_module(config, radiation_Wperm2, panel_properties_SC, panel_properties_PV, Tamb_vector_C, IAM_b,
                    tilt_angle_deg, pipe_lengths, absorbed_radiation_PV_Wperm2, Tcell_PV_C, module_area_per_group_m2):
    """
    This function calculates the heat & electricity production from PVT collectors. 
    The heat production calculation is adapted from calc_SC_module and then the updated cell temperature is used to 
    calculate PV electricity production.
    
    :param tilt_angle_deg: solar panel tilt angle [rad]
    :param IAM_b_vector: incident angle modifier for beam radiation [-]
    :param I_direct_vector: direct radiation [W/m2]
    :param I_diffuse_vector: diffuse radiation [W/m2]
    :param Tamb_vector_C: dry bulb temperature [C]
    :param IAM_d_vector: incident angle modifier for diffuse radiation [-]
    :param Leq: equivalent length of pipes per aperture area [m/m2 aperture)
    :param Le: equivalent length of collector pipes per aperture area [m/m2 aperture]
    :param absorbed_radiation_PV_Wperm2: absorbed solar radiation of PV module [Wh/m2]
    :param Tcell_PV_C: PV cell temperature [C]
    :param module_area_per_group_m2: PV module area [m2]
    :return:

    ..[J. Allan et al., 2015] J. Allan, Z. Dehouche, S. Stankovic, L. Mauricette. "Performance testing of thermal and
    photovoltaic thermal solar collectors." Energy Science & Engineering 2015; 3(4): 310-326
    """

    # read variables
    Tin_C = get_t_in_pvt(config)
    n0 = panel_properties_SC['n0']  # zero loss efficiency at normal incidence [-]
    c1 = panel_properties_SC[
        'c1']  # collector heat loss coefficient at zero temperature difference and wind speed [W/m2K]
    c2 = panel_properties_SC['c2']  # temperature difference dependency of the heat loss coefficient [W/m2K2]
    mB0_r = panel_properties_SC['mB0_r']  # nominal flow rate per aperture area [kg/h/m2 aperture]
    mB_max_r = panel_properties_SC['mB_max_r']  # maximum flow rate per aperture area
    mB_min_r = panel_properties_SC['mB_min_r']  # minimum flow rate per aperture area
    C_eff_Jperm2K = panel_properties_SC['C_eff']  # thermal capacitance of module [J/m2K]
    IAM_d = panel_properties_SC['IAM_d']  # incident angle modifier for diffuse radiation [-]
    # dP1 = panel_properties_SC['dP1']  # pressure drop [Pa/m2] at zero flow rate
    dP2 = panel_properties_SC['dP2']  # pressure drop [Pa/m2] at nominal flow rate (mB0)
    dP3 = panel_properties_SC['dP3']  # pressure drop [Pa/m2] at maximum flow rate (mB_max)
    dP4 = panel_properties_SC['dP4']  # pressure drop [Pa/m2] at minimum flow rate (mB_min)
    Cp_fluid_JperkgK = panel_properties_SC['Cp_fluid']  # J/kgK
    aperature_area_ratio = panel_properties_SC['aperture_area_ratio']  # aperature area ratio [-]
    area_pv_module = panel_properties_PV['module_length_m'] ** 2
    Nseg = panel_properties_SC['Nseg']
    # T_max_C = panel_properties_SC['t_max']
    eff_nom = panel_properties_PV['PV_n']
    Bref = panel_properties_PV['PV_Bref']
    misc_losses = panel_properties_PV['misc_losses']

    aperture_area_m2 = aperature_area_ratio * area_pv_module  # aperture area of each module [m2]
    msc_max_kgpers = mB_max_r * aperture_area_m2 / 3600  # maximum mass flow [kg/s]

    # Do the calculation of every time step for every possible flow condition
    # get states where highly performing values are obtained.
    specific_flows_kgpers = [np.zeros(HOURS_IN_YEAR), (np.zeros(HOURS_IN_YEAR) + mB0_r) * aperture_area_m2 / 3600,
                             (np.zeros(HOURS_IN_YEAR) + mB_max_r) * aperture_area_m2 / 3600,
                             (np.zeros(HOURS_IN_YEAR) + mB_min_r) * aperture_area_m2 / 3600, np.zeros(HOURS_IN_YEAR),
                             np.zeros(HOURS_IN_YEAR)]  # in kg/s
    specific_pressure_losses_Pa = [np.zeros(HOURS_IN_YEAR), (np.zeros(HOURS_IN_YEAR) + dP2) * aperture_area_m2,
                                   (np.zeros(HOURS_IN_YEAR) + dP3) * aperture_area_m2,
                                   (np.zeros(HOURS_IN_YEAR) + dP4) * aperture_area_m2, np.zeros(HOURS_IN_YEAR),
                                   np.zeros(HOURS_IN_YEAR)]  # in Pa

    # generate empty lists to store results
    temperature_out = [np.zeros(HOURS_IN_YEAR), np.zeros(HOURS_IN_YEAR), np.zeros(HOURS_IN_YEAR),
                       np.zeros(HOURS_IN_YEAR), np.zeros(HOURS_IN_YEAR), np.zeros(HOURS_IN_YEAR)]
    temperature_in = [np.zeros(HOURS_IN_YEAR), np.zeros(HOURS_IN_YEAR), np.zeros(HOURS_IN_YEAR),
                      np.zeros(HOURS_IN_YEAR), np.zeros(HOURS_IN_YEAR), np.zeros(HOURS_IN_YEAR)]
    supply_out_kW = [np.zeros(HOURS_IN_YEAR), np.zeros(HOURS_IN_YEAR), np.zeros(HOURS_IN_YEAR), np.zeros(HOURS_IN_YEAR),
                     np.zeros(HOURS_IN_YEAR), np.zeros(HOURS_IN_YEAR)]
    supply_losses_kW = [np.zeros(HOURS_IN_YEAR), np.zeros(HOURS_IN_YEAR), np.zeros(HOURS_IN_YEAR),
                        np.zeros(HOURS_IN_YEAR), np.zeros(HOURS_IN_YEAR), np.zeros(HOURS_IN_YEAR)]
    auxiliary_electricity_kW = [np.zeros(HOURS_IN_YEAR), np.zeros(HOURS_IN_YEAR), np.zeros(HOURS_IN_YEAR),
                                np.zeros(HOURS_IN_YEAR), np.zeros(HOURS_IN_YEAR),
                                np.zeros(HOURS_IN_YEAR)]
    temperature_mean = [np.zeros(HOURS_IN_YEAR), np.zeros(HOURS_IN_YEAR), np.zeros(HOURS_IN_YEAR),
                        np.zeros(HOURS_IN_YEAR), np.zeros(HOURS_IN_YEAR), np.zeros(HOURS_IN_YEAR)]
    mcp_kWperK = np.zeros(HOURS_IN_YEAR)
    T_module_C = np.zeros(HOURS_IN_YEAR)

    # calculate absorbed radiation
    tilt_rad = radians(tilt_angle_deg)
    q_rad_vector = np.vectorize(calc_q_rad)(n0, IAM_b, IAM_d, radiation_Wperm2.I_direct, radiation_Wperm2.I_diffuse,
                                            tilt_rad)  # absorbed solar radiation in W/m2 is a mean of the group
    # counter = 0
    # Flag = False
    # Flag2 = False
    for flow in range(6):
        Mo_seg = 1  # mode of segmented heat loss calculation. only one mode is implemented.
        TIME0 = 0
        DELT = 1  # timestep 1 hour
        delts = DELT * 3600  # convert time step in seconds
        Tfl = np.zeros(3)  # create vector to store value at previous [1] and present [2] time-steps
        DT = np.zeros(3)
        Tabs = np.zeros(3)
        STORED = np.zeros(600)
        TflA = np.zeros(600)
        TflB = np.zeros(600)
        TabsB = np.zeros(600)
        TabsA = np.zeros(600)
        q_gain_Seg = np.zeros(101)  # maximum Iseg = maximum Nseg + 1 = 101

        for t in range(HOURS_IN_YEAR):
            # c1_pvt = c1 - eff_nom * Bref * absorbed_radiation_PV_Wperm2[time] #todo: to delete
            c1_pvt = calc_cl_pvt(Bref, absorbed_radiation_PV_Wperm2, c1, eff_nom, t)
            Mfl_kgpers = calc_Mfl_kgpers(DELT, Nseg, STORED, TIME0, Tin_C, specific_flows_kgpers[flow], t,
                                         Cp_fluid_JperkgK, C_eff_Jperm2K, aperture_area_m2)

            # calculate average fluid temperature and average absorber temperature at the beginning of the time-step
            Tamb_C = Tamb_vector_C[t]
            q_rad_Wperm2 = q_rad_vector[t]
            Tout_C = calc_Tout_C(Cp_fluid_JperkgK, DT, Mfl_kgpers, Nseg, STORED, Tabs, Tamb_C, Tfl, Tin_C,
                                 aperture_area_m2, c1_pvt, q_rad_Wperm2)

            # calculate q_gain with the guess for DT[1]
            q_gain_Wperm2 = calc_q_gain(Tfl, q_rad_Wperm2, DT, Tin_C, aperture_area_m2, c1_pvt, c2,
                                        Mfl_kgpers, delts, Cp_fluid_JperkgK, C_eff_Jperm2K, Tamb_C)

            Aseg_m2 = aperture_area_m2 / Nseg  # aperture area per segment

            # multi-segment calculation to avoid temperature jump at times of flow rate changes
            Tout_Seg_C = do_multi_segment_calculation(Aseg_m2, C_eff_Jperm2K, Cp_fluid_JperkgK, DT, Mfl_kgpers, Mo_seg,
                                                      Nseg, STORED, Tabs, TabsA, Tamb_C, Tfl, TflA, TflB, Tin_C, Tout_C,
                                                      c1_pvt, c2, delts, q_gain_Seg, q_gain_Wperm2, q_rad_Wperm2)

            # resulting energy output
            q_out_kW = Mfl_kgpers * Cp_fluid_JperkgK * (Tout_Seg_C - Tin_C) / 1000  # [kW]
            Tabs[2] = 0
            # storage of the mean temperature
            for Iseg in range(1, Nseg + 1):
                STORED[200 + Iseg] = TflB[Iseg]
                STORED[400 + Iseg] = TabsB[Iseg]
                Tabs[2] = Tabs[2] + TabsB[Iseg] / Nseg

            # outputs
            temperature_out[flow][t] = Tout_Seg_C
            temperature_in[flow][t] = Tin_C
            supply_out_kW[flow][t] = q_out_kW
            temperature_mean[flow][t] = (Tin_C + Tout_Seg_C) / 2  # Mean absorber temperature at present

            q_gain_Wperm2 = 0
            TavgB = 0
            TavgA = 0
            for Iseg in range(1, Nseg + 1):
                q_gain_Wperm2 = q_gain_Wperm2 + q_gain_Seg * Aseg_m2  # W
                TavgA = TavgA + TflA[Iseg] / Nseg
                TavgB = TavgB + TflB[Iseg] / Nseg

                # # OUT[9] = qgain/Area_a # in W/m2
                # q_mtherm_Wperm2 = (TavgB - TavgA) * C_eff_Jperm2K * aperture_area_m2 / delts
                # q_balance_error = q_gain_Wperm2 - q_mtherm_Wperm2 - q_out_kW

                # OUT[11] = q_mtherm
                # OUT[12] = q_balance_error
        if flow < 4:
            auxiliary_electricity_kW[flow] = vectorize_calc_Eaux_SC(specific_flows_kgpers[flow],
                                                                    specific_pressure_losses_Pa[flow], pipe_lengths,
                                                                    aperture_area_m2)  # in kW
        if flow == 3:
            q1 = supply_out_kW[0]
            q2 = supply_out_kW[1]
            q3 = supply_out_kW[2]
            q4 = supply_out_kW[3]
            E1 = auxiliary_electricity_kW[0]
            E2 = auxiliary_electricity_kW[1]
            E3 = auxiliary_electricity_kW[2]
            E4 = auxiliary_electricity_kW[3]
            specific_flows_kgpers[4], specific_pressure_losses_Pa[4] = calc_optimal_mass_flow(q1, q2, q3, q4, E1, E2,
                                                                                              E3, E4, 0, mB0_r,
                                                                                              mB_max_r, mB_min_r, 0,
                                                                                              dP2, dP3, dP4,
                                                                                              aperture_area_m2)
        if flow == 4:
            auxiliary_electricity_kW[flow] = vectorize_calc_Eaux_SC(specific_flows_kgpers[flow],
                                                                    specific_pressure_losses_Pa[flow], pipe_lengths,
                                                                    aperture_area_m2)  # in kW
            dp5 = specific_pressure_losses_Pa[flow]
            q5 = supply_out_kW[flow]
            m5 = specific_flows_kgpers[flow]
            # set points to zero when load is negative
            specific_flows_kgpers[5], specific_pressure_losses_Pa[5] = calc_optimal_mass_flow_2(m5, q5, dp5)

        if flow == 5:  # optimal mass flow
            supply_losses_kW[flow] = np.vectorize(calc_qloss_network)(specific_flows_kgpers[flow],
                                                                      pipe_lengths['l_ext_mperm2'],
                                                                      aperture_area_m2, temperature_mean[flow],
                                                                      Tamb_vector_C, msc_max_kgpers)
            # supply_out_pre = supply_out_kW[flow].copy() + supply_losses_kW[flow].copy()
            auxiliary_electricity_kW[flow] = vectorize_calc_Eaux_SC(specific_flows_kgpers[flow],
                                                                    specific_pressure_losses_Pa[flow], pipe_lengths,
                                                                    aperture_area_m2)  # in kW
            supply_out_total_kW = supply_out_kW + 0.5 * auxiliary_electricity_kW[flow] - supply_losses_kW[flow]
            mcp_kWperK = specific_flows_kgpers[flow] * (Cp_fluid_JperkgK / 1000)  # mcp in kW/c

    turn_off_the_water_circuit_if_total_energy_supply_is_zero(T_module_C, Tcell_PV_C, auxiliary_electricity_kW[flow],
                                                              mcp_kWperK, supply_out_total_kW[5], temperature_in[5],
                                                              temperature_out[5])

    el_output_PV_kW = np.vectorize(calc_PV_power)(absorbed_radiation_PV_Wperm2, T_module_C, eff_nom,
                                                  module_area_per_group_m2,
                                                  Bref, misc_losses)

    # write results into a list
    result = [supply_losses_kW[5], supply_out_total_kW[5], auxiliary_electricity_kW[5], temperature_out[5],
              temperature_in[5], mcp_kWperK,
              el_output_PV_kW]

    return result


@jit(nopython=True)
def calc_cl_pvt(Bref, absorbed_radiation_PV_Wperm2, c1, eff_nom, time):
    c1_pvt = max(0, c1 - eff_nom * Bref * absorbed_radiation_PV_Wperm2[time])  # _[J. Allan et al., 2015] eq.(18)
    return c1_pvt


@jit(nopython=True)
def turn_off_the_water_circuit_if_total_energy_supply_is_zero(T_module_C, Tcell_PV_C, auxiliary_electricity_kW,
                                                              mcp_kWperK, supply_out_total_kW, temperature_in,
                                                              temperature_out):
    for x in range(HOURS_IN_YEAR):
        # turn off the water circuit if total energy supply is zero
        if supply_out_total_kW[x] <= 0:
            supply_out_total_kW[x] = 0
            mcp_kWperK[x] = 0
            auxiliary_electricity_kW[x] = 0
            temperature_out[x] = 0
            temperature_in[x] = 0
        # update pv cell temperature with temperatures of the water circuit
        T_module_mean_C = (temperature_out[x] + temperature_in[x]) / 2
        T_module_C[x] = T_module_mean_C if T_module_mean_C > 0 else Tcell_PV_C[x]


@jit(nopython=True)
def do_multi_segment_calculation(Aseg_m2, C_eff_Jperm2K, Cp_fluid_JperkgK, DT, Mfl_kgpers, Mo_seg, Nseg, STORED, Tabs,
                                 TabsA, Tamb_C, Tfl, TflA, TflB, Tin_C, Tout_C, c1_pvt, c2, delts, q_gain_Seg,
                                 q_gain_Wperm2, q_rad_Wperm2):
    Tout_Seg_C = 0.0  # this value will be overwritten after first iteration
    for Iseg in range(1, Nseg + 1):
        # get temperatures of the previous time-step
        TflA[Iseg] = STORED[100 + Iseg]
        TabsA[Iseg] = STORED[300 + Iseg]
        if Iseg > 1:
            Tin_Seg = Tout_Seg_C
        else:
            Tin_Seg = Tin_C
        if Mfl_kgpers > 0 and Mo_seg == 1:  # same heat gain/ losses for all segments
            Tout_Seg_C = ((Mfl_kgpers * Cp_fluid_JperkgK * (Tin_Seg + 273.15)) / Aseg_m2 - (
                    C_eff_Jperm2K * (Tin_Seg + 273.15)) / (2 * delts) + q_gain_Wperm2 +
                          (C_eff_Jperm2K * (TflA[Iseg] + 273.15) / delts)) / (
                                 Mfl_kgpers * Cp_fluid_JperkgK / Aseg_m2 + C_eff_Jperm2K / (2 * delts))
            Tout_Seg_C = Tout_Seg_C - 273.15  # in [C]
            TflB[Iseg] = (Tin_Seg + Tout_Seg_C) / 2
        else:  # heat losses based on each segment's inlet and outlet temperatures.
            Tfl[1] = TflA[Iseg]
            Tabs[1] = TabsA[Iseg]
            q_gain_Wperm2 = calc_q_gain(Tfl, q_rad_Wperm2, DT, Tin_Seg, Aseg_m2, c1_pvt, c2,
                                        Mfl_kgpers, delts, Cp_fluid_JperkgK, C_eff_Jperm2K, Tamb_C)
            Tout_Seg_C = Tout_C
            if Mfl_kgpers > 0:
                TflB[Iseg] = (Tin_Seg + Tout_Seg_C) / 2
                Tout_Seg_C = TflA[Iseg] + (q_gain_Wperm2 * delts) / C_eff_Jperm2K
            else:
                TflB[Iseg] = Tout_Seg_C

            # the following lines do not perform meaningful operation, the iterations on DT are performed in calc_q_gain
            # these lines are kept here as a reference to the original model in FORTRAN
            # q_fluid_Wperm2 = (Tout_Seg_C - Tin_Seg) * Mfl_kgpers * Cp_fluid_JperkgK / Aseg_m2
            # q_mtherm_Wperm2 = (TflB[Iseg] - TflA[Iseg]) * C_eff_Jperm2K / delts
            # q_balance_error = q_gain_Wperm2 - q_fluid_Wperm2 - q_mtherm_Wperm2
            # # assert abs(q_balance_error) > 1, "q_balance_error in photovoltaic-thermal calculation"
        q_gain_Seg[Iseg] = q_gain_Wperm2  # in W/m2
    return Tout_Seg_C


@jit(nopython=True)
def calc_Tout_C(Cp_fluid_JperkgK, DT, Mfl_kgpers, Nseg, STORED, Tabs, Tamb_C, Tfl, Tin_C, aperture_area_m2, c1_pvt,
                q_rad_Wperm2):
    Tfl[1] = 0  # mean fluid temperature
    Tabs[1] = 0  # mean absorber temperature
    for Iseg in range(1, Nseg + 1):
        Tfl[1] = Tfl[1] + STORED[100 + Iseg] / Nseg  # mean fluid temperature
        Tabs[1] = Tabs[1] + STORED[300 + Iseg] / Nseg  # mean absorber temperature
    # first guess for Delta T
    if Mfl_kgpers > 0:
        Tout_C = Tin_C + (q_rad_Wperm2 - ((c1_pvt) + 0.5) * (Tin_C - Tamb_C)) / (
                Mfl_kgpers * Cp_fluid_JperkgK / aperture_area_m2)
        Tfl[2] = (Tin_C + Tout_C) / 2  # mean fluid temperature at present time-step
    else:
        # if c1_pvt < 0:
        #     print('c1_pvt: ', c1_pvt)
        Tout_C = Tamb_C + q_rad_Wperm2 / (c1_pvt + 0.5)
        Tfl[2] = Tout_C  # fluid temperature same as output
        # if Tout_C > T_max_C:
        #     print('Tout_C: ',Tout_C, 'c1_pvt: ', c1_pvt, 'q_rad', q_rad_Wperm2)
    DT[1] = Tfl[2] - Tamb_C  # difference between mean absorber temperature and the ambient temperature
    return Tout_C


@jit(nopython=True)
def calc_Mfl_kgpers(DELT, Nseg, STORED, TIME0, Tin_C, specific_flows_kgpers, time, Cp_fluid_JperkgK, C_eff_Jperm2K,
                    aperture_area_m2):
    Mfl_kgpers = specific_flows_kgpers[time]
    if time < TIME0 + DELT / 2:
        for Iseg in range(101, 501):  # 400 points with the data
            STORED[Iseg] = Tin_C
    else:
        for Iseg in range(1, Nseg):  # 400 points with the data
            STORED[100 + Iseg] = STORED[200 + Iseg]
            STORED[300 + Iseg] = STORED[400 + Iseg]

    # calculate stability criteria
    if Mfl_kgpers > 0:
        stability_criteria = Mfl_kgpers * Cp_fluid_JperkgK * Nseg * (DELT * 3600) / (
                C_eff_Jperm2K * aperture_area_m2)
        if stability_criteria <= 0.5:
            print('ERROR: stability criteria', stability_criteria, 'is not reached.',
                  'aperture_area:', aperture_area_m2, 'mass flow:', Mfl_kgpers)

    return Mfl_kgpers


# investment and maintenance costs

def calc_Cinv_PVT(PVT_peak_W, locator, technology=0):
    """
    P_peak in kW
    result in CHF
    technology = 0 represents the first technology when there are multiple technologies.
    FIXME: handle multiple technologies when cost calculations are done
    """
    if PVT_peak_W > 0.0:
        PVT_cost_data = pd.read_csv(locator.get_db4_components_conversion_conversion_technology_csv('PHOTOVOLTAIC_THERMAL_PANELS'))
        technology_code = list(set(PVT_cost_data['code']))
        PVT_cost_data = PVT_cost_data[PVT_cost_data['code'] == technology_code[technology]]
        # if the Q_design is below the lowest capacity available for the technology, then it is replaced by the least
        # capacity for the corresponding technology from the database
        if PVT_peak_W < PVT_cost_data['cap_min'].values[0]:
            PVT_peak_W = PVT_cost_data['cap_min'].values[0]
        PVT_cost_data = PVT_cost_data[
            (PVT_cost_data['cap_min'] <= PVT_peak_W) & (PVT_cost_data['cap_max'] > PVT_peak_W)]
        Inv_a = PVT_cost_data.iloc[0]['a']
        Inv_b = PVT_cost_data.iloc[0]['b']
        Inv_c = PVT_cost_data.iloc[0]['c']
        Inv_d = PVT_cost_data.iloc[0]['d']
        Inv_e = PVT_cost_data.iloc[0]['e']
        Inv_IR = PVT_cost_data.iloc[0]['IR_%']
        Inv_LT = PVT_cost_data.iloc[0]['LT_yr']
        Inv_OM = PVT_cost_data.iloc[0]['O&M_%'] / 100

        InvC = Inv_a + Inv_b * (PVT_peak_W) ** Inv_c + (Inv_d + Inv_e * PVT_peak_W) * log(PVT_peak_W)

        Capex_a = calc_capex_annualized(InvC, Inv_IR, Inv_LT)
        Opex_fixed = InvC * Inv_OM
        Capex = InvC
    else:
        Capex_a = Opex_fixed = Capex = 0.0

    return Capex_a, Opex_fixed, Capex


def main(config):
    assert os.path.exists(config.scenario), 'Scenario not found: %s' % config.scenario
    locator = cea.inputlocator.InputLocator(scenario=config.scenario)

    print('Running photovoltaic-thermal with scenario = %s' % config.scenario)
    print(
        'Running photovoltaic-thermal with annual-radiation-threshold-kWh/m2 = %s' % config.solar.annual_radiation_threshold)
    print('Running photovoltaic-thermal with panel-on-roof = %s' % config.solar.panel_on_roof)
    print('Running photovoltaic-thermal with panel-on-wall = %s' % config.solar.panel_on_wall)
    print('Running photovoltaic-thermal with solar-window-solstice = %s' % config.solar.solar_window_solstice)
    print('Running photovoltaic-thermal with t-in-pvt = %s' % config.solar.t_in_pvt)
    print('Running photovoltaic-thermal with type-pvpanel = %s' % config.solar.type_pvpanel)
    if config.solar.custom_tilt_angle:
        print('Running photovoltaic with custom-tilt-angle = %s and panel-tilt-angle = %s' %
              (config.solar.custom_tilt_angle, config.solar.panel_tilt_angle))
    else:
        print('Running photovoltaic with custom-tilt-angle = %s' % config.solar.custom_tilt_angle)
    print('Running photovoltaic with maximum roof-coverage = %s' % config.solar.max_roof_coverage)

    building_names = config.solar.buildings

    hourly_results_per_building = gdf.from_file(locator.get_zone_geometry())
    latitude, longitude = get_lat_lon_projected_shapefile(hourly_results_per_building)

    # weather hourly_results_per_building
    weather_data = epwreader.epw_reader(locator.get_weather_file())
    date_local = solar_equations.calc_datetime_local_from_weather_file(weather_data, latitude, longitude)
    print('reading weather hourly_results_per_building done.')

    n = len(building_names)
    cea.utilities.parallel.vectorize(calc_PVT, config.get_number_of_processes())(repeat(locator, n),
                                                                                 repeat(config, n),
                                                                                 repeat(latitude, n),
                                                                                 repeat(longitude, n),
                                                                                 repeat(weather_data, n),
                                                                                 repeat(date_local, n),
                                                                                 building_names)

    # aggregate results from all buildings
    aggregated_annual_results = {}
    for i, building in enumerate(building_names):
        hourly_results_per_building = pd.read_csv(locator.PVT_results(building)).set_index("Date")
        if i == 0:
            aggregated_hourly_results_df = hourly_results_per_building
            temperature_sup = []
            temperature_re = []
            temperature_sup.append(hourly_results_per_building['T_PVT_sup_C'])
            temperature_re.append(hourly_results_per_building['T_PVT_re_C'])
        else:
            aggregated_hourly_results_df = aggregated_hourly_results_df + hourly_results_per_building
            temperature_sup.append(hourly_results_per_building['T_PVT_sup_C'])
            temperature_re.append(hourly_results_per_building['T_PVT_re_C'])

        annual_energy_production = hourly_results_per_building.filter(like='_kWh').sum()
        panel_area_per_building = hourly_results_per_building.filter(like='_m2').iloc[0]
        building_annual_results = pd.concat([annual_energy_production, panel_area_per_building])
        aggregated_annual_results[building] = building_annual_results

    # save hourly results
    aggregated_hourly_results_df['T_PVT_sup_C'] = pd.DataFrame(temperature_sup).mean(axis=0)
    aggregated_hourly_results_df['T_PVT_re_C'] = pd.DataFrame(temperature_re).mean(axis=0)
    aggregated_hourly_results_df = aggregated_hourly_results_df[aggregated_hourly_results_df.columns.drop(
        aggregated_hourly_results_df.filter(like='Tout', axis=1).columns)]  # drop columns with Tout
    aggregated_hourly_results_df.to_csv(locator.PVT_totals(), index=True, float_format='%.2f', na_rep='nan')
    # save annual results
    aggregated_annual_results_df = pd.DataFrame(aggregated_annual_results).T
    aggregated_annual_results_df.to_csv(locator.PVT_total_buildings(), index=True, index_label="Name", float_format='%.2f', na_rep='nan')


if __name__ == '__main__':
    main(cea.config.Configuration())<|MERGE_RESOLUTION|>--- conflicted
+++ resolved
@@ -74,13 +74,8 @@
     # print('calculating solar properties done for building %s' % building_name)
 
     # get properties of the panel to evaluate # TODO: find a PVT module reference
-<<<<<<< HEAD
-    panel_properties_PV = get_properties_PV_db(locator.get_database_conversion_systems(), config)
-    panel_properties_SC = calc_properties_SC_db(locator.get_database_conversion_systems(), config)
-=======
-    panel_properties_PV = calc_properties_PV_db(locator.get_db4_components_conversion_conversion_technology_csv('PHOTOVOLTAIC_PANELS'), config)
+    panel_properties_PV = get_properties_PV_db(locator.get_db4_components_conversion_conversion_technology_csv('PHOTOVOLTAIC_PANELS'), config)
     panel_properties_SC = calc_properties_SC_db(locator.get_db4_components_conversion_conversion_technology_csv('SOLAR_COLLECTORS'), config)
->>>>>>> 4aa8ed65
     # print('gathering properties of PVT collector panel for building %s' % building_name)
 
     # select sensor point with sufficient solar radiation
