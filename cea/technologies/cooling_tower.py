"""
System Modeling: Cooling tower
"""



import pandas as pd
from math import ceil, log
<<<<<<< HEAD
from cea.constants import CT_MIN_PARTLOAD_RATIO
from cea.analysis.costs.equations import calc_capex_annualized, calc_opex_annualized
=======
from cea.technologies.constants import CT_MIN_PARTLOAD_RATIO
from cea.analysis.costs.equations import calc_capex_annualized
>>>>>>> de3b717a
__author__ = "Thuy-An Nguyen"
__copyright__ = "Copyright 2015, Architecture and Building Systems - ETH Zurich"
__credits__ = ["Thuy-An Nguyen", "Tim Vollrath", "Jimeno A. Fonseca"]
__license__ = "MIT"
__version__ = "0.1"
__maintainer__ = "Daren Thomas"
__email__ = "cea@arch.ethz.ch"
__status__ = "Production"


# technical model
def calc_CT_const(q_hot_Wh, eff_rating):
    """
    Calculate the cooling tower's operational behaviour assuming a constant efficiency rating. i.e. return electrical
    power demand for fans, pumping and water treatment given a certain heat rejection load.

    :param q_hot_Wh: heat rejection load on the cooling tower
    :type q_hot_Wh: int, float, list or pd.Series
    :param eff_rating: average efficiency rating of the cooling tower
    :type eff_rating: float

    :return p_el_vent: power demand of the cooling tower (ventilation, pumping, water treatment) in Watt-hours
    :rtype p_el_vent: float, list or pd.Series
    :return q_anth_Wh: anthropogenic heat emissions from cooling tower in Watt-hours
    :rtype p_el_vent: float, list or pd.Series
    """
    p_el_vent = q_hot_Wh * eff_rating
    q_anth_Wh = q_hot_Wh + p_el_vent
    return p_el_vent, q_anth_Wh


def calc_CT(q_hot_Wh, Q_nom_W):
    """
    For the operation of a water condenser + direct cooling tower based on [B. Stephane, 2012]_
    Maximum cooling power is 10 MW.
    
    :type q_hot_Wh : float
    :param q_hot_Wh: heat rejected from chiller condensers
    :type Q_nom_W : float
    :param Q_nom_W: installed CT size

    ..[B. Stephane, 2012] B. Stephane (2012), Evidence-Based Model Calibration for Efficient Building Energy Services.
    PhD Thesis, University de Liege, Belgium
    """
    if (Q_nom_W > 0.0 and q_hot_Wh > 0.0):
        # calculate CT operation at part load
        q_partload_ratio = q_hot_Wh / Q_nom_W
        w_partload_factor = calc_CT_partload_factor(q_partload_ratio)

        # calculate nominal fan power
        w_nom_fan = 0.011 * Q_nom_W # _[B. Stephane, 2012]

        # calculate total electricity consumption
        el_W = w_partload_factor * w_nom_fan

    else:
        el_W = 0.0

    return el_W


def calc_CT_partload_factor(q_part_load_ratio):
    """
    Calculate the partload factor according to partload ratio.
    The equation is only valid when the part load ratio is higher than 15%.
    :param q_part_load_ratio:
    :return:
    ..[Nguyen,T., 2015] Thuy-An,Nguyen (2015), Optimization of a District Energy System in the context of Urban Transformation.
    Master Thesis, ETHZ.
    ..[Grahovac,M., 2012] Grahovac, M. et al. (2012). VC CHILLERS AND PV PANELS: A GENERIC PLANNING TOOL PROVIDING THE
    OPTIMAL DIMENSIONS TO MINIMIZE COSTS OR EMISSIONS. Presented at the Forth German-Austrian IBPSA Conference BauSIM,
    Berlin University of the Arts.
    """
    if q_part_load_ratio < CT_MIN_PARTLOAD_RATIO:
        q_part_load_ratio = CT_MIN_PARTLOAD_RATIO
    w_partload_factor = 0.8603 * q_part_load_ratio ** 3 + 0.2045 * q_part_load_ratio ** 2 - 0.0623 * q_part_load_ratio + 0.0026
    return w_partload_factor


def calc_CT_yearly(q_hot_kWh):
    """
    For the operation of a water condenser + direct cooling tower with a fit function based on the hourly calculation in calc_CT.

    :type q_hot_kWh : float
    :param q_hot_kWh: heat rejected from chiller condensers
    """
    if q_hot_kWh > 0.0:
        usd_elec = 19450 + 7.562 * 10 ** -9 * q_hot_kWh ** 1.662
    else:
        usd_elec = 0.0

    return usd_elec


# Investment costs

def calc_Cinv_CT(Q_nom_CT_W, locator, technology_type):
    """
    Annualized investment costs for the Combined cycle

    :type Q_nom_CT_W : float
    :param Q_nom_CT_W: Nominal size of the cooling tower in [W]

    :rtype InvCa : float
    :returns InvCa: annualized investment costs in Dollars
    """
    Capex_a_CT_USD = 0.0
    Opex_fixed_CT_USD = 0.0
    Capex_CT_USD = 0.0

    if Q_nom_CT_W > 0:
        CT_cost_data = pd.read_excel(locator.get_database_conversion_systems(), sheet_name="CT")
        CT_cost_data = CT_cost_data[CT_cost_data['code'] == technology_type]
        max_chiller_size = max(CT_cost_data['cap_max'].values)

        # if the Q_design is below the lowest capacity available for the technology, then it is replaced by the least
        # capacity for the corresponding technology from the database
        if Q_nom_CT_W < CT_cost_data.iloc[0]['cap_min']:
            Q_nom_CT_W = CT_cost_data.iloc[0]['cap_min']
        if Q_nom_CT_W <= max_chiller_size:
            CT_cost_data = CT_cost_data[
                (CT_cost_data['cap_min'] <= Q_nom_CT_W) & (CT_cost_data['cap_max'] > Q_nom_CT_W)]

            Inv_a = CT_cost_data.iloc[0]['a']
            Inv_b = CT_cost_data.iloc[0]['b']
            Inv_c = CT_cost_data.iloc[0]['c']
            Inv_d = CT_cost_data.iloc[0]['d']
            Inv_e = CT_cost_data.iloc[0]['e']
            Inv_IR = CT_cost_data.iloc[0]['IR_%']
            Inv_LT = CT_cost_data.iloc[0]['LT_yr']
            Inv_OM = CT_cost_data.iloc[0]['O&M_%'] / 100

            InvC = Inv_a + Inv_b * (Q_nom_CT_W) ** Inv_c + (Inv_d + Inv_e * Q_nom_CT_W) * log(Q_nom_CT_W)

            Capex_a_CT_USD = calc_capex_annualized(InvC, Inv_IR, Inv_LT)
            Opex_fixed_CT_USD = InvC * Inv_OM
            Capex_CT_USD = InvC

        else:
            number_of_chillers = int(ceil(Q_nom_CT_W / max_chiller_size))
            Q_nom_each_CT = Q_nom_CT_W / number_of_chillers

            for i in range(number_of_chillers):
                CT_cost_data = CT_cost_data[
                    (CT_cost_data['cap_min'] <= Q_nom_each_CT) & (CT_cost_data['cap_max'] > Q_nom_each_CT)]
                Inv_a = CT_cost_data.iloc[0]['a']
                Inv_b = CT_cost_data.iloc[0]['b']
                Inv_c = CT_cost_data.iloc[0]['c']
                Inv_d = CT_cost_data.iloc[0]['d']
                Inv_e = CT_cost_data.iloc[0]['e']
                Inv_IR = CT_cost_data.iloc[0]['IR_%']
                Inv_LT = CT_cost_data.iloc[0]['LT_yr']
                Inv_OM = CT_cost_data.iloc[0]['O&M_%'] / 100
                InvC = Inv_a + Inv_b * (Q_nom_each_CT) ** Inv_c + (Inv_d + Inv_e * Q_nom_each_CT) * log(Q_nom_each_CT)
                Capex_a1 = calc_capex_annualized(InvC, Inv_IR, Inv_LT)
                Capex_a_CT_USD = Capex_a_CT_USD + Capex_a1
                Opex_fixed_CT_USD = Opex_fixed_CT_USD + InvC * Inv_OM
                Capex_CT_USD = Capex_CT_USD + InvC

    return Capex_a_CT_USD, Opex_fixed_CT_USD, Capex_CT_USD


def main():
    import numpy as np
    q_hot_Wh = np.arange(0.0, 1E3, 100)
    Q_nom_W = 1E3
    wdot_W = np.vectorize(calc_CT)(q_hot_Wh, Q_nom_W)
    print(wdot_W)




if __name__ == '__main__':
    main()







<|MERGE_RESOLUTION|>--- conflicted
+++ resolved
@@ -6,13 +6,9 @@
 
 import pandas as pd
 from math import ceil, log
-<<<<<<< HEAD
 from cea.constants import CT_MIN_PARTLOAD_RATIO
 from cea.analysis.costs.equations import calc_capex_annualized, calc_opex_annualized
-=======
-from cea.technologies.constants import CT_MIN_PARTLOAD_RATIO
-from cea.analysis.costs.equations import calc_capex_annualized
->>>>>>> de3b717a
+
 __author__ = "Thuy-An Nguyen"
 __copyright__ = "Copyright 2015, Architecture and Building Systems - ETH Zurich"
 __credits__ = ["Thuy-An Nguyen", "Tim Vollrath", "Jimeno A. Fonseca"]
