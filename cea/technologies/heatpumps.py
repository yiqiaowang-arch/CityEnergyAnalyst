"""
heatpumps
"""


from __future__ import division
from math import floor, log, ceil
import pandas as pd
from cea.optimization.constants import HP_DELTA_T_COND, HP_DELTA_T_EVAP, HP_ETA_EX_COOL, HP_AUXRATIO, GHP_AUXRATIO, \
    HP_MAX_T_COND, GHP_ETA_EX, GHP_CMAX_SIZE_TH, HP_MAX_SIZE
from cea.constants import HEAT_CAPACITY_OF_WATER_JPERKGK

__author__ = "Thuy-An Nguyen"
__copyright__ = "Copyright 2015, Architecture and Building Systems - ETH Zurich"
__credits__ = ["Thuy-An Nguyen", "Tim Vollrath", "Jimeno A. Fonseca"]
__license__ = "MIT"
__version__ = "0.1"
__maintainer__ = "Daren Thomas"
__email__ = "cea@arch.ethz.ch"
__status__ = "Production"


#============================
#operation costs
#============================

def HP_air_air(mdot_cp_WC, t_sup_K, t_re_K, tsource_K):
    """
    For the operation of a heat pump (direct expansion unit) connected to minisplit units

    :type mdot_cp_WC : float
    :param mdot_cp_WC: capacity mass flow rate.
    :type t_sup_K : float
    :param t_sup_K: supply temperature to the minisplit unit (cold)
    :type t_re_K : float
    :param t_re_K: return temeprature from the minisplit unit (hot)
    :type tsource_K : float
    :param tsource_K: temperature of the source
    :param gV: globalvar.py

    :rtype wdot_el : float
    :returns wdot_el: total electric power requirement for compressor and auxiliary el.
    :rtype qcolddot : float
    :returns qcolddot: cold power requirement

    ..[C. Montagud et al., 2014] C. Montagud, J.M. Corberan, A. Montero (2014). In situ optimization methodology for
    the water circulation pump frequency of ground source heat pump systems. Energy and Buildings

    + reverse cycle
    """
    if mdot_cp_WC > 0.0:
        # calculate condenser temperature
        tcond_K = tsource_K
        # calculate evaporator temperature
<<<<<<< HEAD
        tevap_K = (t_sup_K + t_re_K)/2
        if tcond_K != tevap_K:
            # calculate COP
            COP = HP_ETA_EX * tevap_K / (tcond_K - tevap_K)
            qcolddot_W = mdot_cp_WC * (t_re_K - t_sup_K)

            # in order to work in the limits of the equation
            if COP > 8.5: # maximum achieved by 3for2 21.05.18
                COP = 8.5
            elif COP < 1:
                COP = 2.7 # COP of typical air-to-air unit

            wdot_W = qcolddot_W / COP
            E_req_W = wdot_W / HP_AUXRATIO     # compressor power [C. Montagud et al., 2014]_
        else:
            E_req_W = 0
=======
        tevap_K = t_sup_K # approximate evaporator temperature with air-side supply temperature
        # calculate COP
        COP = HP_ETA_EX_COOL * tevap_K / (tcond_K - tevap_K)
        qcolddot_W = mdot_cp_WC * (t_re_K - t_sup_K)

        # in order to work in the limits of the equation
        if COP > 8.5:  # maximum achieved by 3for2 21.05.18
            COP = 8.5
        elif COP < 1.0:
            COP = 2.7  # COP of typical air-to-air unit

        wdot_W = qcolddot_W / COP
        E_req_W = wdot_W / HP_AUXRATIO     # compressor power [C. Montagud et al., 2014]_

>>>>>>> 4a1e74a7
    else:
        E_req_W = 0.0

    return E_req_W


def calc_Cop_GHP(ground_temp, mdot_kgpers, T_DH_sup_K, T_re_K):
    """
    For the operation of a Geothermal heat pump (GSHP) supplying DHN.

    :type mdot_kgpers : float
    :param mdot_kgpers: supply mass flow rate to the DHN
    :type T_DH_sup_K : float
    :param T_DH_sup_K: supply temperature to the DHN (hot)
    :type T_re_K : float
    :param T_re_K: return temeprature from the DHN (cold)
    :type tground_K : float
    :param tground_K: ground temperature
    :param gV: globalvar.py

    :rtype wdot_el : float
    :returns wdot_el: total electric power requirement for compressor and auxiliary el.
    :rtype qcolddot : float
    :returns qcolddot: cold power requirement
    :rtype qhotdot_missing : float
    :returns qhotdot_missing: deficit heating energy from GSHP
    :rtype tsup2 :
    :returns tsup2: supply temperature after HP (to DHN)

    ..[O. Ozgener et al., 2005] O. Ozgener, A. Hepbasli (2005). Experimental performance analysis of a solar assisted
    ground-source heat pump greenhouse heating system, Energy Build.
    ..[C. Montagud et al., 2014] C. Montagud, J.M. Corberan, A. Montero (2014). In situ optimization methodology for
    the water circulation pump frequency of ground source heat pump systems. Energy and Buildings
    """
    tsup2_K = T_DH_sup_K      # tsup2 = tsup, if all load can be provided by the HP

    # calculate condenser temperature
    tcond_K = T_DH_sup_K + HP_DELTA_T_COND
    if tcond_K > HP_MAX_T_COND:
        #raise ModelError
        tcond_K = HP_MAX_T_COND
        tsup2_K = tcond_K - HP_DELTA_T_COND  # lower the supply temp if necessary, tsup2 < tsup if max load is not enough

    # calculate evaporator temperature
    tevap_K = ground_temp - HP_DELTA_T_EVAP
    COP = GHP_ETA_EX / (1 - tevap_K / tcond_K)     # [O. Ozgener et al., 2005]_

    qhotdot_W = mdot_kgpers * HEAT_CAPACITY_OF_WATER_JPERKGK * (tsup2_K - T_re_K)
    qhotdot_missing_W = mdot_kgpers * HEAT_CAPACITY_OF_WATER_JPERKGK * (T_DH_sup_K - tsup2_K) #calculate the missing energy if tsup2 < tsup

    wdot_W = qhotdot_W / COP
    wdot_el_W = wdot_W / GHP_AUXRATIO     # compressor power [C. Montagud et al., 2014]_

    qcolddot_W =  qhotdot_W - wdot_W

    #if qcolddot > gV.GHP_CmaxSize:
    #    raise ModelError

    return wdot_el_W, qcolddot_W, qhotdot_missing_W, tsup2_K

def GHP_op_cost(mdot_kgpers, t_sup_K, t_re_K, COP, lca):
    """
    Operation cost of GSHP supplying DHN

    :type mdot_kgpers : float
    :param mdot_kgpers: supply mass flow rate to the DHN
    :type t_sup_K : float
    :param t_sup_K: supply temperature to the DHN (hot)
    :type t_re_K : float
    :param t_re_K: return temeprature from the DHN (cold)
    :type COP: float
    :param COP: coefficient of performance of GSHP
    :param gV: globalvar.py

    :rtype C_GHP_el: float
    :returns C_GHP_el: electricity cost of GSHP operation

    :rtype wdot: float
    :returns wdot: electricty required for GSHP operation

    :rtype qcoldot: float
    :returns qcoldot: cold power requirement

    :rtype q_therm: float
    :returns q_therm: thermal energy supplied to DHN

    """

    q_therm_W = mdot_kgpers * HEAT_CAPACITY_OF_WATER_JPERKGK * (t_sup_K - t_re_K) # Thermal Energy generated
    qcoldot_W = q_therm_W * ( 1 - ( 1 / COP ) )
    E_GHP_req_W = q_therm_W / COP

    C_GHP_el = E_GHP_req_W * lca.ELEC_PRICE

    return C_GHP_el, E_GHP_req_W, qcoldot_W, q_therm_W

def GHP_Op_max(tsup_K, tground_K, nProbes):
    """
    For the operation of a Geothermal heat pump (GSHP) at maximum capacity supplying DHN.

    :type tsup_K : float
    :param tsup_K: supply temperature to the DHN (hot)
    :type tground_K : float
    :param tground_K: ground temperature
    :type nProbes: float
    :param nProbes: bumber of probes
    :param gV: globalvar.py

    :rtype qhotdot: float
    :returns qhotdot: heating energy provided from GHSP
    :rtype COP: float
    :returns COP: coefficient of performance of GSHP

    """

    qcoldot_Wh = nProbes * GHP_CMAX_SIZE_TH   # maximum capacity from all probes
    COP = HP_ETA_EX * (tsup_K + HP_DELTA_T_COND) / ((tsup_K + HP_DELTA_T_COND) - tground_K)
    qhotdot_Wh = qcoldot_Wh /( 1 - ( 1 / COP ) )

    return qhotdot_Wh, COP

def HPLake_op_cost(mdot_kgpers, tsup_K, tret_K, tlake, lca):
    """
    For the operation of lake heat pump supplying DHN

    :type mdot_kgpers : float
    :param mdot_kgpers: supply mass flow rate to the DHN
    :type tsup_K : float
    :param tsup_K: supply temperature to the DHN (hot)
    :type tret_K : float
    :param tret_K: return temeprature from the DHN (cold)
    :type tlake : float
    :param tlake: lake temperature
    :param gV: globalvar.py

    :rtype C_HPL_el: float
    :returns C_HPL_el: electricity cost of Lake HP operation

    :rtype wdot: float
    :returns wdot: electricty required for Lake HP operation

    :rtype Q_cold_primary: float
    :returns Q_cold_primary: cold power requirement

    :rtype Q_therm: float
    :returns Q_therm: thermal energy supplied to DHN

    """

    E_HPLake_req_W, qcolddot_W = HPLake_Op(mdot_kgpers, tsup_K, tret_K, tlake)

    Q_therm_W = mdot_kgpers * HEAT_CAPACITY_OF_WATER_JPERKGK * (tsup_K - tret_K)

    C_HPL_el = E_HPLake_req_W * lca.ELEC_PRICE

    Q_cold_primary_W = qcolddot_W

    return C_HPL_el, E_HPLake_req_W, Q_cold_primary_W, Q_therm_W

def HPLake_Op(mdot_kgpers, t_sup_K, t_re_K, t_lake_K):
    """
    For the operation of a Heat pump between a district heating network and a lake

    :type mdot_kgpers : float
    :param mdot_kgpers: supply mass flow rate to the DHN
    :type t_sup_K : float
    :param t_sup_K: supply temperature to the DHN (hot)
    :type t_re_K : float
    :param t_re_K: return temeprature from the DHN (cold)
    :type t_lake_K : float
    :param t_lake_K: lake temperature
    :param gV: globalvar.py

    :rtype wdot_el : float
    :returns wdot_el: total electric power requirement for compressor and auxiliary el.
    :rtype qcolddot : float
    :returns qcolddot: cold power requirement

    ..[L. Girardin et al., 2010] L. Girardin, F. Marechal, M. Dubuis, N. Calame-Darbellay, D. Favrat (2010). EnerGis:
    a geographical information based system for the evaluation of integrated energy conversion systems in urban areas,
    Energy.

    ..[C. Montagud et al., 2014] C. Montagud, J.M. Corberan, A. Montero (2014). In situ optimization methodology for
    the water circulation pump frequency of ground source heat pump systems. Energy and Buildings
    """

    # calculate condenser temperature
    tcond = t_sup_K + HP_DELTA_T_COND
    if tcond > HP_MAX_T_COND:
        tcond = HP_MAX_T_COND

    # calculate evaporator temperature
    tevap_K = t_lake_K - HP_DELTA_T_EVAP
    COP = HP_ETA_EX / (1 - tevap_K / tcond)   # [L. Girardin et al., 2010]_
    q_hotdot_W = mdot_kgpers * HEAT_CAPACITY_OF_WATER_JPERKGK * (t_sup_K - t_re_K)

    if q_hotdot_W > HP_MAX_SIZE:
        print "Qhot above max size on the market !"

    wdot_W = q_hotdot_W / COP
    E_HPLake_req_W = wdot_W / HP_AUXRATIO     # compressor power [C. Montagud et al., 2014]_

    q_colddot_W =  q_hotdot_W - wdot_W

    return E_HPLake_req_W, q_colddot_W

def HPSew_op_cost(mdot_kgpers, t_sup_K, t_re_K, t_sup_sew_K, lca, Q_therm_Sew_W):
    """
    Operation cost of sewage water HP supplying DHN

    :type mdot_kgpers : float
    :param mdot_kgpers: supply mass flow rate to the DHN
    :type t_sup_K : float
    :param t_sup_K: supply temperature to the DHN (hot)
    :type t_re_K : float
    :param t_re_K: return temeprature from the DHN (cold)
    :type t_sup_sew_K : float
    :param t_sup_sew_K: sewage supply temperature
    :param gV: globalvar.py

    :rtype C_HPSew_el_pure: float
    :returns C_HPSew_el_pure: electricity cost of sewage water HP operation

    :rtype C_HPSew_per_kWh_th_pure: float
    :returns C_HPSew_per_kWh_th_pure: electricity cost per kWh thermal energy produced from sewage water HP

    :rtype qcoldot: float
    :returns qcoldot: cold power requirement

    :rtype q_therm: float
    :returns q_therm: thermal energy supplied to DHN

    :rtype wdot: float
    :returns wdot: electricty required for sewage water HP operation

    ..[L. Girardin et al., 2010] L. Girardin, F. Marechal, M. Dubuis, N. Calame-Darbellay, D. Favrat (2010). EnerGis:
    a geographical information based system for the evaluation of integrated energy conversion systems in urban areas,
    Energy.

    """

    if (t_sup_K + HP_DELTA_T_COND) == t_sup_sew_K:
        COP = 1
    else:
        COP = HP_ETA_EX * (t_sup_K + HP_DELTA_T_COND) / ((t_sup_K + HP_DELTA_T_COND) - t_sup_sew_K)

    if t_sup_K == t_re_K:
        q_therm = 0
        qcoldot = 0
        wdot = 0
        C_HPSew_el_pure = 0
        C_HPSew_per_kWh_th_pure = 0
    else:
        q_therm = mdot_kgpers * HEAT_CAPACITY_OF_WATER_JPERKGK * (t_sup_K - t_re_K)
        if q_therm > Q_therm_Sew_W:
            q_therm = Q_therm_Sew_W
        qcoldot = q_therm * (1 - (1 / COP))
        wdot = q_therm / COP
        C_HPSew_el_pure = wdot * lca.ELEC_PRICE
        C_HPSew_per_kWh_th_pure = C_HPSew_el_pure / (q_therm)

    return C_HPSew_el_pure, C_HPSew_per_kWh_th_pure, qcoldot, q_therm, wdot


def calc_Cinv_HP(HP_Size, locator, config, technology_type):
    """
    Calculates the annualized investment costs for a water to water heat pump.

    :type HP_Size : float
    :param HP_Size: Design thermal size of the heat pump in [W]

    :rtype InvCa : float
    :returns InvCa: annualized investment costs in [CHF/a]

    ..[C. Weber, 2008] C.Weber, Multi-objective design and optimization of district energy systems including
    polygeneration energy conversion technologies., PhD Thesis, EPFL
    """
    Capex_a = 0
    Opex_fixed = 0

    if HP_Size > 0:
        HP_cost_data = pd.read_excel(locator.get_supply_systems(config.region), sheetname="HP")
        HP_cost_data = HP_cost_data[HP_cost_data['code'] == technology_type]
        # if the Q_design is below the lowest capacity available for the technology, then it is replaced by the least
        # capacity for the corresponding technology from the database
        if HP_Size < HP_cost_data.iloc[0]['cap_min']:
            HP_Size = HP_cost_data.iloc[0]['cap_min']

        max_chiller_size = max(HP_cost_data['cap_max'].values)

        if HP_Size <= max_chiller_size:

            HP_cost_data = HP_cost_data[
                (HP_cost_data['cap_min'] <= HP_Size) & (HP_cost_data['cap_max'] > HP_Size)]

            Inv_a = HP_cost_data.iloc[0]['a']
            Inv_b = HP_cost_data.iloc[0]['b']
            Inv_c = HP_cost_data.iloc[0]['c']
            Inv_d = HP_cost_data.iloc[0]['d']
            Inv_e = HP_cost_data.iloc[0]['e']
            Inv_IR = (HP_cost_data.iloc[0]['IR_%']) / 100
            Inv_LT = HP_cost_data.iloc[0]['LT_yr']
            Inv_OM = HP_cost_data.iloc[0]['O&M_%'] / 100

            InvC = Inv_a + Inv_b * (HP_Size) ** Inv_c + (Inv_d + Inv_e * HP_Size) * log(HP_Size)

            Capex_a = InvC * (Inv_IR) * (1 + Inv_IR) ** Inv_LT / ((1 + Inv_IR) ** Inv_LT - 1)
            Opex_fixed = Capex_a * Inv_OM

        else:
            number_of_chillers = int(ceil(HP_Size / max_chiller_size))
            Q_nom_each_chiller = HP_Size / number_of_chillers
            HP_cost_data = HP_cost_data[
                (HP_cost_data['cap_min'] <= Q_nom_each_chiller) & (HP_cost_data['cap_max'] > Q_nom_each_chiller)]

            for i in range(number_of_chillers):

                Inv_a = HP_cost_data.iloc[0]['a']
                Inv_b = HP_cost_data.iloc[0]['b']
                Inv_c = HP_cost_data.iloc[0]['c']
                Inv_d = HP_cost_data.iloc[0]['d']
                Inv_e = HP_cost_data.iloc[0]['e']
                Inv_IR = (HP_cost_data.iloc[0]['IR_%']) / 100
                Inv_LT = HP_cost_data.iloc[0]['LT_yr']
                Inv_OM = HP_cost_data.iloc[0]['O&M_%'] / 100

                InvC = Inv_a + Inv_b * (Q_nom_each_chiller) ** Inv_c + (Inv_d + Inv_e * Q_nom_each_chiller) * log(Q_nom_each_chiller)

                Capex_a = Capex_a + InvC * (Inv_IR) * (1 + Inv_IR) ** Inv_LT / ((1 + Inv_IR) ** Inv_LT - 1)
                Opex_fixed = Opex_fixed + Capex_a * Inv_OM


    return Capex_a, Opex_fixed


def calc_Cinv_GHP(GHP_Size_W, locator, config, technology=0):
    """
    Calculates the annualized investment costs for the geothermal heat pump

    :type GHP_Size_W : float
    :param GHP_Size_W: Design electrical size of the heat pump in [Wel]

    InvCa : float
        annualized investment costs in EUROS/a
    """

    GHP_cost_data = pd.read_excel(locator.get_supply_systems(config.region), sheetname="HP")
    technology_code = list(set(GHP_cost_data['code']))
    GHP_cost_data[GHP_cost_data['code'] == technology_code[technology]]
    # if the Q_design is below the lowest capacity available for the technology, then it is replaced by the least
    # capacity for the corresponding technology from the database
    if GHP_Size_W < GHP_cost_data['cap_min'][0]:
        GHP_Size_W = GHP_cost_data['cap_min'][0]
    GHP_cost_data = GHP_cost_data[
        (GHP_cost_data['cap_min'] <= GHP_Size_W) & (GHP_cost_data['cap_max'] > GHP_Size_W)]

    Inv_a = GHP_cost_data.iloc[0]['a']
    Inv_b = GHP_cost_data.iloc[0]['b']
    Inv_c = GHP_cost_data.iloc[0]['c']
    Inv_d = GHP_cost_data.iloc[0]['d']
    Inv_e = GHP_cost_data.iloc[0]['e']
    Inv_IR = (GHP_cost_data.iloc[0]['IR_%']) / 100
    Inv_LT = GHP_cost_data.iloc[0]['LT_yr']
    Inv_OM = GHP_cost_data.iloc[0]['O&M_%'] / 100

    InvC = Inv_a + Inv_b * (GHP_Size_W) ** Inv_c + (Inv_d + Inv_e * GHP_Size_W) * log(GHP_Size_W)

    Capex_a_GHP = InvC * (Inv_IR) * (1 + Inv_IR) ** Inv_LT / ((1 + Inv_IR) ** Inv_LT - 1)
    Opex_fixed_GHP = Capex_a_GHP * Inv_OM

    BH_cost_data = pd.read_excel(locator.get_supply_systems(config.region), sheetname="BH")
    technology_code = list(set(BH_cost_data['code']))
    BH_cost_data[BH_cost_data['code'] == technology_code[technology]]
    # if the Q_design is below the lowest capacity available for the technology, then it is replaced by the least
    # capacity for the corresponding technology from the database
    if GHP_Size_W < BH_cost_data['cap_min'][0]:
        GHP_Size_W = BH_cost_data['cap_min'][0]
    BH_cost_data = BH_cost_data[
        (BH_cost_data['cap_min'] <= GHP_Size_W) & (BH_cost_data['cap_max'] > GHP_Size_W)]

    Inv_a = BH_cost_data.iloc[0]['a']
    Inv_b = BH_cost_data.iloc[0]['b']
    Inv_c = BH_cost_data.iloc[0]['c']
    Inv_d = BH_cost_data.iloc[0]['d']
    Inv_e = BH_cost_data.iloc[0]['e']
    Inv_IR = (BH_cost_data.iloc[0]['IR_%']) / 100
    Inv_LT = BH_cost_data.iloc[0]['LT_yr']
    Inv_OM = BH_cost_data.iloc[0]['O&M_%'] / 100

    InvC = Inv_a + Inv_b * (GHP_Size_W) ** Inv_c + (Inv_d + Inv_e * GHP_Size_W) * log(GHP_Size_W)

    Capex_a_BH = InvC * (Inv_IR) * (1 + Inv_IR) ** Inv_LT / ((1 + Inv_IR) ** Inv_LT - 1)
    Opex_fixed_BH = Capex_a_BH * Inv_OM

    Capex_a = Capex_a_BH + Capex_a_GHP
    Opex_fixed = Opex_fixed_BH + Opex_fixed_GHP

    return Capex_a, Opex_fixed

<|MERGE_RESOLUTION|>--- conflicted
+++ resolved
@@ -52,24 +52,6 @@
         # calculate condenser temperature
         tcond_K = tsource_K
         # calculate evaporator temperature
-<<<<<<< HEAD
-        tevap_K = (t_sup_K + t_re_K)/2
-        if tcond_K != tevap_K:
-            # calculate COP
-            COP = HP_ETA_EX * tevap_K / (tcond_K - tevap_K)
-            qcolddot_W = mdot_cp_WC * (t_re_K - t_sup_K)
-
-            # in order to work in the limits of the equation
-            if COP > 8.5: # maximum achieved by 3for2 21.05.18
-                COP = 8.5
-            elif COP < 1:
-                COP = 2.7 # COP of typical air-to-air unit
-
-            wdot_W = qcolddot_W / COP
-            E_req_W = wdot_W / HP_AUXRATIO     # compressor power [C. Montagud et al., 2014]_
-        else:
-            E_req_W = 0
-=======
         tevap_K = t_sup_K # approximate evaporator temperature with air-side supply temperature
         # calculate COP
         COP = HP_ETA_EX_COOL * tevap_K / (tcond_K - tevap_K)
@@ -84,7 +66,6 @@
         wdot_W = qcolddot_W / COP
         E_req_W = wdot_W / HP_AUXRATIO     # compressor power [C. Montagud et al., 2014]_
 
->>>>>>> 4a1e74a7
     else:
         E_req_W = 0.0
 
