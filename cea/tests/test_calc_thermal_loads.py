<<<<<<< HEAD
from __future__ import annotations
from typing import TYPE_CHECKING

=======
>>>>>>> 5aa45284
import configparser
import json
import os
import shutil
import unittest

import pandas as pd

from cea.config import DEFAULT_CONFIG, Configuration
from cea.demand.building_properties import BuildingProperties
from cea.demand.occupancy_helper import occupancy_helper_main
from cea.demand.thermal_loads import calc_thermal_loads
from cea.inputlocator import ReferenceCaseOpenLocator
from cea.utilities import epwreader
from cea.utilities.date import get_date_range_hours_from_year

if TYPE_CHECKING:
    from cea.demand.building_properties.building_properties_row import BuildingPropertiesRow


class TestCalcThermalLoads(unittest.TestCase):
    """
    This test case contains the two tests :py:meth`test_calc_thermal_loads` and
    :py:meth:`test_calc_thermal_loads_other_buildings`. They are not stricty unit tests, but rather test the whole
    thermal loads calculation (for the built-in reference case) against a set of known results, stored in the file
    ``test_calc_thermal_loads.config`` - if the results should change and the change has been verified, you can use
    the script ``create_unittest_data.py`` to update the config file with the new results.
    """

    @classmethod
    def setUpClass(cls):
        # Load test results from config file
        cls.test_config = configparser.ConfigParser()
        cls.test_config.read(os.path.join(os.path.dirname(__file__), 'test_calc_thermal_loads.config'))

        # Extract reference case
        cls.locator = ReferenceCaseOpenLocator()

        cls.config = Configuration(DEFAULT_CONFIG)
        cls.config.scenario = cls.locator.scenario
        cls.weather_data = epwreader.epw_reader(cls.locator.get_weather('Zug_inducity_2009'))[
            ['year', 'drybulb_C', 'wetbulb_C', 'relhum_percent', 'windspd_ms', 'skytemp_C']]
        year = cls.weather_data['year'][0]
        cls.date_range = get_date_range_hours_from_year(year)

        cls.building_properties = BuildingProperties(cls.locator, epwreader.epw_reader(cls.locator.get_weather_file()))
        cls.use_dynamic_infiltration_calculation = cls.config.demand.use_dynamic_infiltration_calculation
        cls.resolution_output = cls.config.demand.resolution_output
        cls.loads_output = cls.config.demand.loads_output
        cls.massflows_output = cls.config.demand.massflows_output
        cls.temperatures_output = cls.config.demand.temperatures_output
        cls.debug = cls.config.debug

    def setUp(self):
        # Remove results folder before each test
        results_folder = self.locator.get_demand_results_folder()
        if os.path.exists(results_folder):
            shutil.rmtree(results_folder)

    def test_calc_thermal_loads(self):
        bpr = self.building_properties['B1011']
        self.config.general.multiprocessing = False
        self.config.occupancy_helper.occupancy_model = "deterministic"
        occupancy_helper_main(self.locator, self.config, building='B1011')

        result = calc_thermal_loads('B1011', bpr, self.weather_data, self.date_range, self.locator,
                                    self.use_dynamic_infiltration_calculation, self.resolution_output,
                                    self.loads_output, self.massflows_output, self.temperatures_output,
                                    self.config, self.debug)
        self.assertIsNone(result)
        self.assertTrue(os.path.exists(self.locator.get_demand_results_file('B1011')),
                        'Building csv not produced')
        self.assertTrue(os.path.exists(self.locator.get_temporary_file('B1011T.csv')),
                        'Building temp file not produced')

        # test the building csv file (output of the `calc_thermal_loads` call above)
        df = pd.read_csv(self.locator.get_demand_results_file('B1011'))

        value_columns = json.loads(self.test_config.get('test_calc_thermal_loads', 'value_columns'))
        values = json.loads(self.test_config.get('test_calc_thermal_loads', 'values'))

        for i, column in enumerate(value_columns):
            self.assertAlmostEqual(values[i], df[column].sum(), msg='Sum of column %s differs, %f != %f' % (
                column, values[i], df[column].sum()), places=3)

    def test_calc_thermal_loads_other_buildings(self):
        """Test some other buildings just to make sure we have the proper data"""
        # randomly selected except for B302006716, which has `Af == 0`

        buildings = json.loads(self.test_config.get('test_calc_thermal_loads_other_buildings', 'results'))
        for building in buildings.keys():
            bpr = self.building_properties[building]
            b, qhs_sys_kwh, qcs_sys_kwh, qww_sys_kwh = run_for_single_building(building, bpr, self.weather_data,
                                                                               self.date_range, self.locator,
                                                                               self.use_dynamic_infiltration_calculation,
                                                                               self.resolution_output,
                                                                               self.loads_output,
                                                                               self.massflows_output,
                                                                               self.temperatures_output,
                                                                               self.config, self.debug)
            expected_qhs_sys_kwh = buildings[b][0]
            expected_qcs_sys_kwh = buildings[b][1]
            expected_qww_sys_kwh = buildings[b][2]
            self.assertAlmostEqual(expected_qhs_sys_kwh, qhs_sys_kwh,
                                   msg="qhs_sys_kwh for %(b)s should be: %(qhs_sys_kwh).5f, was %(expected_qhs_sys_kwh).5f" % locals(),
                                   places=3)
            self.assertAlmostEqual(expected_qcs_sys_kwh, qcs_sys_kwh,
                                   msg="qcs_sys_kwh for %(b)s should be: %(qcs_sys_kwh).5f, was %(expected_qcs_sys_kwh).5f" % locals(),
                                   places=3)
            self.assertAlmostEqual(expected_qww_sys_kwh, qww_sys_kwh,
                                   msg="qww_sys_kwh for %(b)s should be: %(qww_sys_kwh).5f, was %(expected_qww_sys_kwh).5f" % locals(),
                                   places=3)


def run_for_single_building(building, bpr: BuildingPropertiesRow, weather_data, date, locator,
                            use_dynamic_infiltration_calculation, resolution_output, loads_output,
                            massflows_output, temperatures_output, config, debug):
    config.general.multiprocessing = False
    occupancy_helper_main(locator, config, building=building)
    calc_thermal_loads(building, bpr, weather_data, date, locator,
                       use_dynamic_infiltration_calculation, resolution_output, loads_output,
                       massflows_output, temperatures_output, config, debug)
    df = pd.read_csv(locator.get_demand_results_file(building))
    return building, float(df['Qhs_sys_kWh'].sum()), df['Qcs_sys_kWh'].sum(), float(df['Qww_sys_kWh'].sum())


if __name__ == "__main__":
    unittest.main()<|MERGE_RESOLUTION|>--- conflicted
+++ resolved
@@ -1,9 +1,6 @@
-<<<<<<< HEAD
 from __future__ import annotations
 from typing import TYPE_CHECKING
 
-=======
->>>>>>> 5aa45284
 import configparser
 import json
 import os
