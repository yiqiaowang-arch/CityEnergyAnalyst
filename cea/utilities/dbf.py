"""
A collection of utility functions for working with ``*.DBF`` (dBase database) files.
"""
from typing import List

import numpy as np
import pandas as pd
import os
import cea.config

import libpysal.io

__author__ = "Clayton Miller, Zhongming Shi"
__copyright__ = "Copyright 2023, Architecture and Building Systems - ETH Zurich"
__credits__ = ["Clayton Miller", "Jimeno A. Fonseca", "Daren Thomas"]
__license__ = "MIT"
__version__ = "0.1"
__maintainer__ = "Zhongming Shi"
__email__ = "cea@arch.ethz.ch"
__status__ = "Production"

TYPE_MAPPING = {
    int: ('N', 20, 0),
    np.int32: ('N', 20, 0),
    np.int64: ('N', 20, 0),
    float: ('N', 36, 15),
    np.float64: ('N', 36, 15),
    str: ('C', 25, 0),
    np.bool_: ('L', 1, 0)}


def dataframe_to_dbf(df: pd.DataFrame, dbf_path: str, specs=None) -> str:
    """Given a pandas Dataframe, write a dbase database to ``dbf_path``.

    :type df: pandas.Dataframe
    :type dbf_path: str
    :param specs: A list of column specifications for the dbase table. Each column is specified by a tuple (datatype,
        size, decimal) - we support ``datatype in ('N', 'C')`` for strings, integers and floating point numbers, if
        no specs are provided (see ``TYPE_MAPPING``)
    :type specs: list[tuple(str, int, int)]
    """
    if specs is None:
        types = [type(df[i].iloc[0]) for i in df.columns]
        specs = [TYPE_MAPPING[t] for t in types]

    # handle case of strings that are longer than 25 characters (e.g. for the "Name" column)
    for i in range(len(specs)):
        t, l, d = specs[i]  # type, length, decimals
        if t == 'C':
            l = max(l, df[df.columns[i]].apply(len).max())
            specs[i] = t, l, d

    dbf = libpysal.io.open(dbf_path, 'w', 'dbf')
    dbf.header = list(df.columns)
    dbf.field_spec = specs
    for _, row in df.iterrows():
        dbf.write(row)
    dbf.close()
    return dbf_path


<<<<<<< HEAD
def dbf_to_dataframe(dbf_path, index=None, cols=None, include_index=False, codec=None):
    try:
        dbf = pysal.lib.io.open(dbf_path)
        if cols:
            if include_index:
                cols.append(index)
            vars_to_read = cols
        else:
            vars_to_read = dbf.header
        data = dict([(var, dbf.by_col(var)) for var in vars_to_read])
        if index:
            index = dbf.by_col(index)
            dbf.close()
            return pd.DataFrame(data, index=index)
        else:
            dbf.close()
            return pd.DataFrame(data)
    except:
        import geopandas
        return geopandas.read_file(dbf_path)
=======
def dbf_to_dataframe(dbf_path, index: str = None, cols: List[str] = None) -> pd.DataFrame:
    dbf = libpysal.io.open(dbf_path)
    if cols is None:
        cols = dbf.header

    data = dbf.read()
    df = pd.DataFrame(data, columns=dbf.header)
    dbf.close()

    out = df.loc[:, cols]
    if index:
        out = out.set_index(index)

    return out
>>>>>>> de3b717a


def csv_xlsx_to_dbf(input_file, output_path, output_file_name):
    if input_file.endswith('.csv'):
        df = pd.read_csv(input_file, sep=None)
    if input_file.endswith('.xlsx'):
        df = pd.read_excel(input_file)
    output_file = os.path.join(output_path, output_file_name)
    dataframe_to_dbf(df, output_file)


def dbf_to_csv_xlsx(input_file, output_path, output_file_name):
    df = dbf_to_dataframe(input_file)
    if output_file_name.endswith('.csv'):
        df.to_csv(os.path.join(output_path, output_file_name), index=False)
    if output_file_name.endswith('.xlsx'):
        df.to_excel(os.path.join(output_path, output_file_name), index=False)


def main(config):
    assert os.path.exists(config.scenario), 'Scenario not found: %s' % config.scenario
    input_file = config.dbf_tools.input_file
    output_file_name = config.dbf_tools.output_file_name
    output_path = config.dbf_tools.output_path

    if input_file.endswith('.dbf'):
        dbf_to_csv_xlsx(input_file=input_file, output_path=output_path, output_file_name=output_file_name)
    elif input_file.endswith('.csv') or input_file.endswith('.xlsx'):
        csv_xlsx_to_dbf(input_file=input_file, output_path=output_path, output_file_name=output_file_name)
    else:
        raise ValueError("""Input file type is not supported. Only .dbf, .csv and .xlsx file types are supported.""")


if __name__ == '__main__':
    main(cea.config.Configuration())<|MERGE_RESOLUTION|>--- conflicted
+++ resolved
@@ -59,28 +59,6 @@
     return dbf_path
 
 
-<<<<<<< HEAD
-def dbf_to_dataframe(dbf_path, index=None, cols=None, include_index=False, codec=None):
-    try:
-        dbf = pysal.lib.io.open(dbf_path)
-        if cols:
-            if include_index:
-                cols.append(index)
-            vars_to_read = cols
-        else:
-            vars_to_read = dbf.header
-        data = dict([(var, dbf.by_col(var)) for var in vars_to_read])
-        if index:
-            index = dbf.by_col(index)
-            dbf.close()
-            return pd.DataFrame(data, index=index)
-        else:
-            dbf.close()
-            return pd.DataFrame(data)
-    except:
-        import geopandas
-        return geopandas.read_file(dbf_path)
-=======
 def dbf_to_dataframe(dbf_path, index: str = None, cols: List[str] = None) -> pd.DataFrame:
     dbf = libpysal.io.open(dbf_path)
     if cols is None:
@@ -95,7 +73,6 @@
         out = out.set_index(index)
 
     return out
->>>>>>> de3b717a
 
 
 def csv_xlsx_to_dbf(input_file, output_path, output_file_name):
