--- conflicted
+++ resolved
@@ -10,10 +10,6 @@
 
 import os
 import cea.config
-<<<<<<< HEAD
-import cea.scripts
-=======
->>>>>>> e9240795
 import cea.schemas
 from jinja2 import Template
 
@@ -25,7 +21,6 @@
 __maintainer__ = "Daren Thomas"
 __email__ = "cea@arch.ethz.ch"
 __status__ = "Production"
-
 
 
 def create_graphviz_files(graphviz_data, documentation_dir):
@@ -110,13 +105,8 @@
 
 
 def main(_):
-<<<<<<< HEAD
-    schemas = cea.schemas.schemas()
-    schema_scripts = schemas.get_schema_scripts()
-=======
     schemas = cea.schemas.schemas(plugins=[])
     schema_scripts = cea.schemas.get_schema_scripts(plugins=[])
->>>>>>> e9240795
     documentation_dir = os.path.join(os.path.dirname(cea.config.__file__), '..', 'docs')
 
     graphviz_data = {}
