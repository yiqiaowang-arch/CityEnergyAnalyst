--- conflicted
+++ resolved
@@ -290,8 +290,6 @@
     module: cea.tests.dodo
     parameters: [test]
 
-<<<<<<< HEAD
-=======
   - name: rename-building
     label: Rename building
     description: Renames a building in the input files
@@ -304,8 +302,6 @@
 
 default:
 
-
->>>>>>> 5a4c31e1
   - name: plots
     label: Plots basic
     description: Create plots for the default energy system of an urban scenario
