--- conflicted
+++ resolved
@@ -712,13 +712,7 @@
         return os.path.join(self.get_building_properties_folder(), 'variables_overrides.csv')
 
     def get_building_weekly_schedules_folder(self):
-<<<<<<< HEAD
-        """scenario/outputs/data/optimization/slave`
-        Slave results folder (storage + operation pattern)
-        """
-=======
         """scenario/inputs/building-properties/schedules/"""
->>>>>>> faf4d508
         return self._ensure_folder(self.get_building_properties_folder(), 'schedules')
 
     def get_building_weekly_schedules(self, building_name):
