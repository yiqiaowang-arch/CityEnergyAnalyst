"""
inputlocator.py - locate input files by name based on the reference folder structure.
"""
import os
import shutil
import tempfile

__author__ = "Daren Thomas"
__copyright__ = "Copyright 2017, Architecture and Building Systems - ETH Zurich"
__credits__ = ["Daren Thomas", "Jimeno A. Fonseca", "Sreepathi Bhargava Krishna"]
__license__ = "MIT"
__version__ = "0.1"
__maintainer__ = "Daren Thomas"
__email__ = "cea@arch.ethz.ch"
__status__ = "Production"

class InputLocator(object):
    """The InputLocator locates files and folders for input to the scripts. This works, because we
    have a convention for the folder structure of a scenario.
    It also provides locations of other files, such as those in the databases folder (e.g. archetypes).
    """
    # SCENARIO
    def __init__(self, scenario):
        self.scenario = scenario
        self.db_path = self.find_db_path()
        self.weather_path = os.path.join(self.db_path, 'weather')

    def find_db_path(self):
        """The path to the databases file is either a subfolder of the folder containing inputlocator.py
        (normal mode, part of the cea) or needs to be read from a file `databases.pth` (ArcGIS mode)"""
        db_path = os.path.join(os.path.dirname(__file__), 'databases')
        if os.path.exists(db_path):
            return db_path
        else:
            databases_pth = os.path.join(os.path.dirname(__file__), 'databases.pth')
            assert os.path.exists(databases_pth), 'File not found: %s' % databases_pth
            with open(databases_pth) as f:
                return f.read().strip()

    @staticmethod
    def _ensure_folder(*components):
        """Return the `*components` joined together as a path to a folder and ensure that that folder exists on disc.
        If it doesn't exist yet, attempt to make it with `os.makedirs`."""
        folder = os.path.join(*components)
        if not os.path.exists(folder):
            os.makedirs(folder)
        return folder

    def get_project_path(self):
        """Returns the parent folder of a scenario - this is called a project or 'case-study'"""
        return os.path.dirname(self.scenario)

    def get_input_folder(self):
        return os.path.join(self.scenario, "inputs")

    def get_optimization_results_folder(self):
        """scenario/outputs/data/optimization"""
        return self._ensure_folder(self.scenario, 'outputs', 'data', 'optimization')

    def get_optimization_master_results_folder(self):
        """scenario/outputs/data/optimization/master
        Master checkpoints
        """
        return self._ensure_folder(self.get_optimization_results_folder(), "master")

    def get_optimization_slave_results_folder(self):
        """scenario/outputs/data/optimization/slave
        Slave results folder (storage + operation pattern)
        """
        return self._ensure_folder(self.get_optimization_results_folder(), "slave")

    def get_optimization_slave_storage_operation_data(self, configkey):
        """scenario/outputs/data/calibration/clustering/checkpoints/..."""
        return os.path.join(self.get_optimization_slave_results_folder(),
                            '%(configkey)s_StorageOperationData.csv' % locals())

    def get_optimization_slave_pp_activation_pattern(self, configkey):
        """scenario/outputs/data/calibration/clustering/checkpoints/..."""
        return os.path.join(self.get_optimization_slave_results_folder(),
                            '%(configkey)s_PPActivationPattern.csv' % locals())

    def get_optimization_slave_pp_activation_cooling_pattern(self, configkey):
        """scenario/outputs/data/calibration/clustering/checkpoints/..."""
        return os.path.join(self.get_optimization_slave_results_folder(),
                            '%(configkey)s_coolingresults.csv' % locals())

    def get_optimization_slave_cost_prime_primary_energy_data(self, configkey):
        """scenario/outputs/data/calibration/clustering/checkpoints/..."""
        return os.path.join(self.get_optimization_slave_results_folder(),
                            '%(configkey)s_SlaveCostData.csv' % locals())

    def get_optimization_slave_slave_detailed_emission_and_eprim_data(self, configkey):
        """scenario/outputs/data/calibration/clustering/checkpoints/..."""
        return os.path.join(self.get_optimization_slave_results_folder(),
                            '%(configkey)s_SlaveDetailedEmissionandEprimData.csv' % locals())

    def get_optimization_slave_investment_cost_detailed(self, configkey):
        """scenario/outputs/data/calibration/clustering/checkpoints/..."""
        return os.path.join(self.get_optimization_slave_results_folder(),
                            '%(configkey)s_InvestmentCostDetailed.csv' % locals())

    def get_optimization_slave_storage_flag(self, configkey):
        """scenario/outputs/data/calibration/clustering/checkpoints/..."""
        return os.path.join(self.get_optimization_slave_results_folder(),
                            '%(configkey)s_StorageFlag.csv' % locals())

    def get_optimization_slave_storage_sizing_parameters(self, configkey):
        """scenario/outputs/data/calibration/clustering/checkpoints/..."""
        return os.path.join(self.get_optimization_slave_results_folder(),
                            '%(configkey)s_Storage_Sizing_Parameters.csv' % locals())

    def get_optimization_disconnected_folder_disc_op_summary(self):
        """scenario/outputs/data/calibration/clustering/checkpoints/..."""
        return os.path.join(self.get_optimization_disconnected_folder(), 'DiscOpSummary.csv')

    def get_optimization_disconnected_folder_building_result(self, buildingname):
        """scenario/outputs/data/calibration/clustering/checkpoints/..."""
        return os.path.join(self.get_optimization_disconnected_folder(), 'DiscOp_' + buildingname + '_result.csv')

    def get_optimization_network_results_summary(self, key):
        """scenario/outputs/data/calibration/clustering/checkpoints/..."""
        return os.path.join(self.get_optimization_network_results_folder(), 'Network_summary_result_' + hex(int(str(key),2)) + '.csv')

    def get_optimization_network_all_results_summary(self, key):
        """scenario/outputs/data/calibration/clustering/checkpoints/..."""
        return os.path.join(self.get_optimization_network_results_folder(), 'Network_summary_result_' + key + '.csv')


    def get_optimization_network_totals_folder_total(self, indCombi):
        """scenario/outputs/data/calibration/clustering/checkpoints/..."""
        return os.path.join(self.get_optimization_network_totals_folder(), "Total_" + hex(int(str(indCombi),2)) + ".csv")

    def get_optimization_network_results_folder(self):
        """scenario/outputs/data/optimization/network
        Network summary results
        """
        return self._ensure_folder(self.get_optimization_results_folder(), "network")

    def get_optimization_network_data_folder(self, network_data_file):
        """scenario/outputs/data/optimization/network
        Network summary results
        """
        return os.path.join(self.get_optimization_network_results_folder(), '%(network_data_file)s' % locals())

    def get_optimization_network_layout_folder(self):
        """scenario/outputs/data/optimization/network/layout
        Network layout files
        """
        return self._ensure_folder(self.get_optimization_network_results_folder(), "layout")

    def get_optimization_network_layout_pipes_file(self):
        """scenario/outputs/data/optimization/network/layout/DH_PipesData.csv
        Optimized network layout files for pipes of district heating networks
        """
        return os.path.join(self.get_optimization_network_layout_folder(), "DC_AllEdges.csv")

    def get_optimization_network_layout_nodes_file(self):
        """scenario/outputs/data/optimization/network/layout/DH_NodesData.csv
        Optimized network layout files for nodes of district heating networks
        """
        return os.path.join(self.get_optimization_network_layout_folder(), "NodesData_DH.csv")

    def get_optimization_network_edge_node_matrix_file(self, network_type, network_name):
        """scenario/outputs/data/optimization/network/layout/DH_EdgeNode.csv or DC_EdgeNode.csv
        Edge-node matrix for a heating or cooling network
        """
        return os.path.join(self.get_optimization_network_layout_folder(), network_type + "_" + network_name + "_EdgeNode.csv")

    def get_optimization_network_node_list_file(self, network_type, network_name):
        """scenario/outputs/data/optimization/network/layout/DH_AllNodes.csv or DC_AllNodes.csv
        List of plant and consumer nodes in a district heating or cooling network and their building names
        """
        return os.path.join(self.get_optimization_network_layout_folder(), network_type + "_" + network_name + "_AllNodes.csv")

    def get_optimization_network_edge_list_file(self, network_type, network_name):
        """scenario/outputs/data/optimization/network/layout/DH_AllEdges.csv or DC_AllEdges.csv
        List of edges in a district heating or cooling network and their start and end nodes
        """
        return os.path.join(self.get_optimization_network_layout_folder(), network_type + "_" + network_name + "_AllEdges.csv")

    def get_optimization_network_layout_massflow_file(self, network_type, network_name):
        """scenario/outputs/data/optimization/network/layout/DH_MassFlow.csv or DC_MassFlow.csv
        Mass flow rates at each edge in a district heating or cooling network
        """
<<<<<<< HEAD
        return os.path.join(self.get_optimization_network_layout_folder(), network + "_MassFlow.csv")
=======
        return os.path.join(self.get_optimization_network_layout_folder(), network_type + "_" + network_name + "_MassFlow_kgs.csv")
>>>>>>> 37d32216

    def get_optimization_network_layout_supply_temperature_file(self, network_type, network_name):
        """scenario/outputs/data/optimization/network/layout/DH_T_Supply.csv or DC_T_Supply.csv
        Supply temperatures at each node for each time step for a district heating or cooling network
        """
<<<<<<< HEAD
        return os.path.join(self.get_optimization_network_layout_folder(), network + "_T_Supply.csv")
=======
        return os.path.join(self.get_optimization_network_layout_folder(), network_type + "_" + network_name + "_T_Supply_K.csv")
>>>>>>> 37d32216

    def get_optimization_network_layout_return_temperature_file(self, network_type, network_name):
        """scenario/outputs/data/optimization/network/layout/DH_T_Return.csv or DC_T_Return.csv
        Return temperatures at each node for each time step for a district heating or cooling network
        """
<<<<<<< HEAD
        return os.path.join(self.get_optimization_network_layout_folder(), network + "_T_Return.csv")
=======
        return os.path.join(self.get_optimization_network_layout_folder(), network_type +"_" + network_name + "_T_Return_K.csv")
>>>>>>> 37d32216

    def get_optimization_network_layout_qloss_file(self, network_type, network_name):
        """scenario/outputs/data/optimization/network/layout/DH_T_Return.csv or DC_T_Return.csv
        Return temperatures at each node for each time step for a district heating or cooling network
        """
        return os.path.join(self.get_optimization_network_layout_folder(), network_type +"_" + network_name + "_qloss_Supply_kW.csv")

    def get_optimization_network_layout_supply_pressure_file(self, network_type, network_name):
        """scenario/outputs/data/optimization/network/layout/DH_P_Supply.csv or DC_P_Supply.csv
        Supply side pressure for each node in a district heating or cooling network at each time step
        """
<<<<<<< HEAD
        return os.path.join(self.get_optimization_network_layout_folder(), network + "_P_Supply.csv")
=======
        return os.path.join(self.get_optimization_network_layout_folder(), network_type +"_" + network_name + "_P_Supply_Pa.csv")
>>>>>>> 37d32216

    def get_optimization_network_layout_return_pressure_file(self, network_type, network_name):
        """scenario/outputs/data/optimization/network/layout/DH_P_Return.csv or DC_P_Return.csv
        Supply side pressure for each node in a district heating or cooling network at each time step
        """
<<<<<<< HEAD
        return os.path.join(self.get_optimization_network_layout_folder(), network + "_P_Return.csv")
=======
        return os.path.join(self.get_optimization_network_layout_folder(), network_type +"_" + network_name + "_P_Return_Pa.csv")
>>>>>>> 37d32216

    def get_optimization_network_layout_pressure_drop_file(self, network_type, network_name):
        """scenario/outputs/data/optimization/network/layout/DH_P_DeltaP.csv or DC_P_DeltaP.csv
        Pressure drop over an entire district heating or cooling network at each time step
        """
<<<<<<< HEAD
        return os.path.join(self.get_optimization_network_layout_folder(), network + "_P_DeltaP.csv")
=======
        return os.path.join(self.get_optimization_network_layout_folder(), network_type +"_" + network_name + "_P_DeltaP_Pa.csv")
>>>>>>> 37d32216

    def get_optimization_network_layout_plant_heat_requirement_file(self, network_type, network_name):
        """scenario/outputs/data/optimization/network/layout/DH_Plant_heat_requirement.csv or DC_Plant_heat_requirement.csv
        Heat requirement at from the plants in a district heating or cooling network
        """
<<<<<<< HEAD
        return os.path.join(self.get_optimization_network_layout_folder(), network + "_Plant_heat_requirement.csv")
=======
        return os.path.join(self.get_optimization_network_layout_folder(), network_type +"_" + network_name + "_Plant_heat_requirement_kW.csv")
>>>>>>> 37d32216

    def get_optimization_network_totals_folder(self):
        """scenario/outputs/data/optimization/network/totals
        Total files (inputs to substation + network in master)
        """
        return self._ensure_folder(self.get_optimization_network_results_folder(), "totals")

    def get_optimization_disconnected_folder(self):
        """scenario/outputs/data/optimization/disconnected
        Operation pattern for disconnected buildings"""
        return self._ensure_folder(self.get_optimization_results_folder(), "disconnected")

    def get_optimization_checkpoint(self, generation):
        """scenario/outputs/data/calibration/clustering/checkpoints/..."""
        return os.path.join(self.get_optimization_master_results_folder(),
                            'CheckPoint_' + str(generation))

    def get_optimization_checkpoint_initial(self):
        """scenario/outputs/data/calibration/clustering/checkpoints/..."""
        return os.path.join(self.get_optimization_master_results_folder(),
                            'CheckPoint_Initial')

    def get_optimization_checkpoint_final(self):
        """scenario/outputs/data/calibration/clustering/checkpoints/..."""
        return os.path.join(self.get_optimization_master_results_folder(),
                            'Checkpoint_Final')

    def get_uncertainty_checkpoint(self, generation):
        """scenario/outputs/data/calibration/clustering/checkpoints/..."""
        return os.path.join(self.get_uncertainty_results_folder(),
                            'CheckPoint_uncertainty_' + str(generation))

    def get_measurements(self):
        """scenario/inputs/
        Operation pattern for disconnected buildings"""
        return self._ensure_folder(self.scenario, 'inputs', 'building-metering', )

    def get_optimization_disconnected_result_file(self, building_name):
        """scenario/outputs/data/optimization/disconnected/DiscOp_${building_name}_result.csv"""
        return os.path.join(self.get_optimization_disconnected_folder(),
                            "DiscOp_%(building_name)s_result.csv" % locals())

    def get_optimization_substations_folder(self):
        """scenario/outputs/data/optimization/substations
        Substation results for disconnected buildings"""
        return self._ensure_folder(self.get_optimization_results_folder(), "substations")

    def get_optimization_substations_results_file(self, building_name):
        """scenario/outputs/data/optimization/substations/${building_name}_result.csv"""
        return os.path.join(self.get_optimization_substations_folder(), "%(building_name)s_result.csv" % locals())

    def get_optimization_substations_total_file(self, genome):
        """scenario/outputs/data/optimization/substations/Total_${genome}.csv"""
        return os.path.join(self.get_optimization_substations_folder(), "Total_" + hex(int(str(genome),2)) + ".csv" )

    def get_optimization_clustering_folder(self):
        """scenario/outputs/data/optimization/clustering_sax
        Clustering results for disconnected buildings"""
        return self._ensure_folder(self.get_optimization_results_folder(), "clustering_sax")

    # optimization
    def get_sewage_heat_potential(self):
        return os.path.join(self.get_potentials_folder(), "SWP.csv")

    # POTENTIAL
    def get_potentials_folder(self):
        """scenario/outputs/data/potentials"""
        return self._ensure_folder(self.scenario, 'outputs', 'data', 'potentials')

    def get_potentials_solar_folder(self):
        """scenario/outputs/data/potentials/solar
        Contains raw solar files
        """
        return self._ensure_folder(self.get_potentials_folder(), "solar")

    def get_geothermal_potential(self):
        """scenario/outputs/data/potentials/geothermal/geothermal.csv"""
        return os.path.join(self.get_potentials_folder(), "geothermal", "geothermal.csv")

    def get_potentials_retrofit_folder(self):
        """scenario/outputs/data/potentials/retrofit.csv"""
        return self._ensure_folder(self.get_potentials_folder(), "retrofit")

    def get_retrofit_filters(self, name_retrofit):
        """scenario/outputs/data/potentials/retrofit.csv"""
        return os.path.join(self.get_potentials_retrofit_folder(), "potential_" + name_retrofit + ".csv")

    def get_weather_folder(self):
        return self._ensure_folder(self.get_input_folder(), "weather")

    # DATABASES
    # FIXME: remove get_default_weather (use config instead)
    def get_default_weather(self):
        """weather/Zug-2010.epw
        path to database of archetypes file Archetypes_properties.xlsx"""
        import cea.config
        config = cea.config.Configuration()
        if not os.path.exists(config.weather):
            if config.weather in self.get_weather_names():
                return self.get_weather(config.weather)
            else:
                return self.get_weather(self.get_weather_names()[0])
        return config.weather

    def get_weather(self, name):
        """weather/{name}.epw Returns the path to a weather file with the name ``name``. This can either be one
        of the pre-configured weather files (see ``get_weather_names``) or a path to an existing weather file.
        Returns the default weather file if no other file can be resolved."""
        if not name:
            return self.get_default_weather()
        if os.path.exists(name) and name.endswith('.epw'):
            return name
        weather_file = os.path.join(self.weather_path, name + '.epw')
        if not os.path.exists(weather_file):
            return self.get_default_weather()
        return weather_file

    def get_weather_names(self):
        """Return a list of all installed epw files in the system"""
        weather_names = [os.path.splitext(f)[0] for f in os.listdir(self.weather_path)]
        return weather_names

    def _get_region_specific_db_file(self, region, folder, filename):
        """Copy a region-specific file from the database to a scenario, overwriting any existing one, unless the
        ``config.region`` is set to ``custom`` (in that case, raise an error if the file does not exist)
        if it doesn't exist there yet and return the full path"""
        result_folder = self._ensure_folder(self.scenario, 'databases', folder)
        result_file = os.path.join(result_folder, filename)
        if region == 'custom' and not os.path.exists(result_file):
            raise IOError('Could not find region specific db file in scenario: (%s/%s)' % (folder, filename))
        else:
            # copy it from the database, overwriting the existing file
            shutil.copyfile(os.path.join(self.db_path, region, folder, filename), result_file)
        return result_file

    def get_archetypes_properties(self, region):
        """Returns the database of construction properties to be used by the data-helper. These are copied
        to the scenario if they are not yet present, based on the configured region for the scenario."""
        return self._get_region_specific_db_file(region, 'archetypes', 'construction_properties.xlsx')

    def get_archetypes_schedules(self, region):
        """Returns the database of schedules to be used by the data-helper. These are copied
        to the scenario if they are not yet present, based on the configured region for the scenario."""
        return self._get_region_specific_db_file(region, 'archetypes', 'occupancy_schedules.xlsx')

    def get_supply_systems(self, region):
        """Returns the database of supply systems for cost analysis. These are copied
        to the scenario if they are not yet present, based on the configured region for the scenario."""
        return self._get_region_specific_db_file(region, 'economics', 'supply_systems.xls')

    def get_life_cycle_inventory_supply_systems(self, region):
        """Returns the database of life cycle inventory for supply systems. These are copied
        to the scenario if they are not yet present, based on the configured region for the scenario."""
        return self._get_region_specific_db_file(region, 'lifecycle', 'LCA_infrastructure.xlsx')

    def get_life_cycle_inventory_building_systems(self, region):
        """Returns the database of life cycle inventory for buildings systems. These are copied
        to the scenario if they are not yet present, based on the configured region for the scenario."""
        return self._get_region_specific_db_file(region, 'lifecycle', 'LCA_buildings.xlsx')

    def get_technical_emission_systems(self):
        """databases/Systems/emission_systems.csv"""
        return os.path.join(self.db_path, 'systems', 'emission_systems.xls')

    def get_envelope_systems(self):
        """databases/Systems/emission_systems.csv"""
        return os.path.join(self.db_path, 'systems', 'envelope_systems.xls')

    def get_thermal_networks(self):
        """db/Systems/thermal_networks.xls"""
        return os.path.join(self.db_path, 'Systems', 'thermal_networks.xls')

    def get_data_benchmark(self, region):
        """Returns the database of life cycle inventory for supply systems. These are copied
        to the scenario if they are not yet present, based on the configured region for the scenario."""
        return self._get_region_specific_db_file(region, 'benchmarks', 'benchmark_2000W.xls')

    def get_uncertainty_db(self):
        """databases/CH/Uncertainty/uncertainty_distributions.xls"""
        return os.path.join(self.db_path, 'uncertainty', 'uncertainty_distributions.xls')

    def get_uncertainty_parameters(self):
        """databases/CH/Uncertainty/uncertainty_distributions.xls"""
        return os.path.join(self.db_path, 'uncertainty')

    def get_uncertainty_results_folder(self):
        return self._ensure_folder(self.scenario, 'outputs', 'data', 'uncertainty')

    # INPUTS

    def get_building_geometry_folder(self):
        """scenario/inputs/building-geometry/"""
        return self._ensure_folder(self.scenario, 'inputs', 'building-geometry')

    def get_building_properties_folder(self):
        """scenario/inputs/building-geometry/"""
        return self._ensure_folder(self.scenario, 'inputs', 'building-properties')

    def get_terrain_folder(self):
        return self._ensure_folder(self.scenario, 'inputs', 'topography')

    def get_zone_geometry(self):
        """scenario/inputs/building-geometry/zone.shp"""
        return os.path.join(self.get_building_geometry_folder(), 'zone.shp')

    def get_district_geometry(self):
        """scenario/inputs/building-geometry/district.shp"""
        return os.path.join(self.get_building_geometry_folder(), 'district.shp')

    def get_building_geometry_citygml(self):
        """scenario/outputs/data/solar-radiation/district.gml"""
        return os.path.join(self.get_solar_radiation_folder(), 'district.gml')

    def get_building_age(self):
        """scenario/inputs/building-properties/age.dbf"""
        return os.path.join(self.get_building_properties_folder(), 'age.dbf')

    def get_building_occupancy(self):
        """scenario/inputs/building-properties/building_occupancy.dbf"""
        return os.path.join(self.get_building_properties_folder(), 'occupancy.dbf')

    def get_building_supply(self):
        """scenario/inputs/building-properties/building_supply.dbf"""
        return os.path.join(self.get_building_properties_folder(), 'supply_systems.dbf')

    def get_building_internal(self):
        """scenario/inputs/building-properties/internal_loads.dbf"""
        return os.path.join(self.get_building_properties_folder(), 'internal_loads.dbf')

    def get_building_comfort(self):
        """scenario/inputs/building-properties/indoor_comfort.dbf"""
        return os.path.join(self.get_building_properties_folder(), 'indoor_comfort.dbf')

    def get_building_hvac(self):
        """scenario/inputs/building-properties/technical_systems.dbf"""
        return os.path.join(self.get_building_properties_folder(), 'technical_systems.dbf')

    def get_building_architecture(self):
        """scenario/inputs/building-properties/architecture.dbf
        This file is generated by the properties script.
        This file is used in the embodied energy script (cea/embodied.py)
        and the demand script (cea/demand_main.py)"""
        return os.path.join(self.get_building_properties_folder(), 'architecture.dbf')

    def get_building_overrides(self):
        """scenario/inputs/building-properties/overrides.csv
        This file contains overrides to the building properties input files. They are applied after reading
        those files and are matched by column name.
        """
        return os.path.join(self.get_building_properties_folder(), 'overrides.csv')

    def get_terrain(self):
        """scenario/inputs/topography/terrain.tif"""
        return os.path.join(self.get_terrain_folder(), 'terrain.tif')

    def get_input_network_folder(self, network):
        return os.path.join(self.scenario, 'inputs', 'networks', network)

    def get_network_layout_edges_shapefile(self, network_type, network_name):
        """scenario/inputs/network/DH or DC/network-edges.shp"""
<<<<<<< HEAD
        return os.path.join(self.scenario_path, 'inputs', 'networks', network, 'edges.shp')
=======
        return os.path.join(self.get_input_network_folder(network_type), network_name, 'edges.shp')
>>>>>>> 37d32216

    def get_network_layout_nodes_shapefile(self, network_type, network_names):
        """scenario/inputs/network/DH or DC/network-nodes.shp"""
<<<<<<< HEAD
        return os.path.join(self.scenario_path, 'inputs', 'networks', network, 'nodes.shp')

=======
        return os.path.join(self.get_input_network_folder(network_type), network_names, 'nodes.shp')
>>>>>>> 37d32216

    def get_network_layout_pipes_csv_file(self, network):
        """scenario/outputs/data/optimization/network/layout/DH_PipesData.csv or DC_PipesData.csv
        Network layout files for pipes of district heating or cooling networks
        """
        return os.path.join(self.get_optimization_network_layout_folder(), "PipesData_" + network + ".csv")

    def get_network_layout_nodes_csv_file(self, network):
        """scenario/outputs/data/optimization/network/layout/DH_NodesData.csv or DC_NodesData.csv
        Network layout files for nodes of district heating or cooling networks
        """
        return os.path.join(self.get_optimization_network_layout_folder(), "NodesData_" + network + ".csv")

    def get_edge_mass_flow_csv_file(self, network_type, network_name):
        """scenario/outputs/data/optimization/network/layout/DH_NodesData.csv or DC_NodesData.csv
        Network layout files for nodes of district heating or cooling networks
        """
        return os.path.join(self.get_optimization_network_layout_folder(), 'Nominal_EdgeMassFlow_' +
                            network_type + '_' + network_name + '.csv')

    def get_node_mass_flow_csv_file(self, network_type, network_name):
        """scenario/outputs/data/optimization/network/layout/DH_NodesData.csv or DC_NodesData.csv
        Network layout files for nodes of district heating or cooling networks
        """
        return os.path.join(self.get_optimization_network_layout_folder(), 'Nominal_NodeMassFlow_' +
                            network_type + '_' + network_name + '.csv')

    def get_daysim_mat(self):
        """this gets the file that documents all of the radiance/default_materials"""
        return os.path.join(self.get_solar_radiation_folder(), 'materials.rad')

    def get_street_network(self):
        return os.path.join(self.scenario, 'inputs', 'networks', "streets.shp")

    def get_connection_point(self):
        return os.path.join(self.scenario, 'inputs', 'networks', "nodes_buildings.shp")

    def get_connectivity_potential(self):
        return os.path.join(self.scenario, 'inputs', 'networks', "potential_network.shp")

    def get_minimum_spanning_tree(self):
        return os.path.join(self.scenario, 'inputs', 'networks', "mst_network.shp")
    # OUTPUTS

    #SOLAR-RADIATION
    def get_radiation(self):  # todo: delete if not used
        """scenario/outputs/data/solar-radiation/radiation.csv"""
        return os.path.join(self._ensure_folder(self.get_solar_radiation_folder()), 'radiation.csv')

    def get_solar_radiation_folder(self):
        """scenario/outputs/data/solar-radiation"""
        return self._ensure_folder(self.scenario, 'outputs', 'data', 'solar-radiation')

    def get_radiation_building(self, building_name):
        """scenario/outputs/data/solar-radiation/${building_name}_insolation_Whm2.json"""
        return os.path.join(self.get_solar_radiation_folder(), '%s_insolation_Whm2.json' %building_name)

    def get_radiation_metadata(self, building_name):
        """scenario/outputs/data/solar-radiation/{building_name}_geometrgy.csv"""
        return os.path.join(self.get_solar_radiation_folder(), '%s_geometry.csv' % building_name)

    def get_building_list(self):
        """scenario/outputs/data/solar-radiation/radiation.csv"""
        solar_radiation_folder = os.path.join(self.scenario, 'outputs', 'data', 'solar-radiation')
        return os.path.join(solar_radiation_folder, 'radiation.csv')

    def get_3D_geometry_folder(self):
        """scenario/inputs/3D-geometries"""
        return self._ensure_folder(os.path.join(self.scenario, 'inputs', '3D-geometries'))

    def get_surface_properties(self):
        """scenario/outputs/data/solar-radiation/properties_surfaces.csv"""
        return os.path.join(self.get_solar_radiation_folder(), 'properties_surfaces.csv')

    def get_sensitivity_output(self, method, samples):
        """scenario/outputs/data/sensitivity-analysis/sensitivity_${METHOD}_${SAMPLES}.xls"""
        return os.path.join(self.scenario, 'outputs', 'data', 'sensitivity-analysis',
                            'sensitivity_%(method)s_%(samples)s.xls' % locals())

    def get_sensitivity_plots_file(self, parameter):
        """scenario/outputs/plots/sensitivity/${PARAMETER}.pdf"""
        return os.path.join(self.scenario, 'outputs', 'plots', 'sensitivity', '%s.pdf' % parameter)

    ## POTENTIALS #FIXME: find better placement for these two locators

    def solar_potential_folder(self):
        return self._ensure_folder(self.scenario, 'outputs', 'data', 'potentials', 'solar')

    def PV_results(self, building_name):
        """scenario/outputs/data/potentials/solar/{building_name}_PV.csv"""
        return os.path.join(self.solar_potential_folder(), '%s_PV.csv' % building_name)

    def radiation_results(self, building_name):
        """scenario/outputs/data/potentials/solar/{building_name}_PV.csv"""
        return os.path.join(self.solar_potential_folder(), '%s_radiation.csv' % building_name)

    def PV_totals(self):
        """scenario/outputs/data/potentials/solar/{building_name}_PV.csv"""
        return os.path.join(self.solar_potential_folder(), 'PV_total.csv')

    def PV_metadata_results(self, building_name):
        """scenario/outputs/data/potentials/solar/{building_name}_PV_sensors.csv"""
        solar_potential_folder = os.path.join(self.scenario, 'outputs', 'data', 'potentials', 'solar')
        return os.path.join(solar_potential_folder, '%s_PV_sensors.csv' % building_name)

    def SC_results(self, building_name):
        """scenario/outputs/data/potentials/solar/{building_name}_SC.csv"""
        return os.path.join(self.solar_potential_folder(), '%s_SC.csv' % building_name)

    def SC_totals(self):
        """scenario/outputs/data/potentials/solar/{building_name}_PV.csv"""
        return os.path.join(self.solar_potential_folder(), 'SC_total.csv')

    def SC_metadata_results(self, building_name):
        """scenario/outputs/data/potentials/solar/{building_name}_SC_sensors.csv"""
        solar_potential_folder = os.path.join(self.scenario, 'outputs', 'data', 'potentials', 'solar')
        return os.path.join(solar_potential_folder, '%s_SC_sensors.csv' % building_name)

    def PVT_results(self, building_name):
        """scenario/outputs/data/potentials/solar/{building_name}_SC.csv"""
        return os.path.join(self.solar_potential_folder(), '%s_PVT.csv' % building_name)

    def PVT_totals(self):
        """scenario/outputs/data/potentials/solar/{building_name}_PV.csv"""
        return os.path.join(self.solar_potential_folder(), 'PVT_total.csv')

    def PVT_metadata_results(self, building_name):
        """scenario/outputs/data/potentials/solar/{building_name}_SC_sensors.csv"""
        solar_potential_folder = os.path.join(self.scenario, 'outputs', 'data', 'potentials', 'solar')
        return os.path.join(solar_potential_folder, '%s_PVT_sensors.csv' % building_name)

    # DEMAND

    def get_demand_results_folder(self):
        """scenario/outputs/data/demand"""
        return self._ensure_folder(self.scenario, 'outputs', 'data', 'demand')

    def get_total_demand(self):
        """scenario/outputs/data/demand/Total_demand.csv"""
        return os.path.join(self.get_demand_results_folder(), 'Total_demand.csv')

    def get_demand_results_file(self, building_name):
        """scenario/outputs/data/demand/{building_name}.csv"""
        return os.path.join(self.get_demand_results_folder(), '%(building_name)s.csv' % locals())

    # CALIBRATION
    def get_calibration_folder(self):
        """scenario/outputs/data/calibration"""
        return self._ensure_folder(self.scenario, 'outputs', 'data', 'calibration')

    def get_calibration_cvrmse_file(self, building_name):
        """scenario/outputs/data/calibration"""
        return os.path.join(self.get_calibration_folder(), 'CVrmse_%(building_name)s.json' % locals())

    def get_calibration_problem(self, building_name):
        """scenario/outputs/data/calibration"""
        return os.path.join(self.get_calibration_folder(), 'problem_%(building_name)s.pkl' % locals())

    def get_calibration_samples(self, building_name):
        """scenario/outputs/data/calibration"""
        return os.path.join(self.get_calibration_folder(), 'samples_%(building_name)s.npy' % locals())

    def get_calibration_gaussian_emulator(self, building_name):
        """scenario/outputs/data/calibration"""
        return os.path.join(self.get_calibration_folder(), 'emulator_%(building_name)s.pkl' % locals())

    def get_calibration_clustering_folder(self):
        """scenario/outputs/data/calibration"""
        return self._ensure_folder(self.get_calibration_folder(), 'clustering')

    def get_calibration_clustering_clusters_folder(self):
        """scenario/outputs/data/calibration"""
        return self._ensure_folder(self.get_calibration_clustering_folder(), 'clusters')

    def get_demand_measured_folder(self):
        """scenario/outputs/data/demand"""
        return self._ensure_folder(self.scenario, 'inputs', 'building-metering')

    def get_demand_measured_file(self, building_name):
        """scenario/outputs/data/demand/{building_name}.csv"""
        return os.path.join(self.get_demand_measured_folder(), '%s.csv' % building_name)

    def get_calibration_cluster(self, sax_name):
        """scenario/outputs/data/demand/{sax_name}.csv"""
        return os.path.join(self.get_calibration_clustering_clusters_folder(), '%s.csv' % sax_name)

    def get_calibration_cluster_opt_checkpoint_folder(self):
        return self._ensure_folder(self.get_calibration_clustering_folder(), 'checkpoint')

    def get_calibration_cluster_opt_checkpoint(self, generation, building):
        """scenario/outputs/data/calibration/clustering/checkpoints/..."""
        file = self.get_calibration_folder()
        return os.path.join(self.get_calibration_cluster_opt_checkpoint_folder(),
                            'cp_gen_' + str(generation) + '_building_' + building)

    def get_calibration_cluster_mcda_folder(self):
        return self._ensure_folder(self.get_calibration_clustering_folder(), "multicriteria")

    def get_calibration_cluster_mcda(self, generation):
        return os.path.join(self.get_calibration_cluster_mcda_folder(), "mcda_gen_" + str(generation) + ".csv")

    def get_calibration_clusters_names(self):
        """scenario/outputs/data/demand/{sax_name}.csv"""
        return os.path.join(self.get_calibration_clustering_clusters_folder(), 'sax_names.csv')

    def get_calibration_clustering_plots_folder(self):
        return self._ensure_folder(self.get_calibration_clustering_folder(), "plots")

    #EMISSIONS
    def get_lca_emissions_results_folder(self):
        """scenario/outputs/data/emissions"""
        lca_emissions_results_folder = os.path.join(self.scenario, 'outputs', 'data', 'emissions')
        if not os.path.exists(lca_emissions_results_folder):
            os.makedirs(lca_emissions_results_folder)
        return lca_emissions_results_folder

    def get_lca_embodied(self):
        """scenario/outputs/data/emissions/Total_LCA_embodied.csv"""
        return os.path.join(self.get_lca_emissions_results_folder(), 'Total_LCA_embodied.csv')

    def get_lca_operation(self):
        """scenario/outputs/data/emissions/Total_LCA_operation.csv"""
        return os.path.join(self.get_lca_emissions_results_folder(), 'Total_LCA_operation.csv')

    def get_lca_mobility(self):
        """scenario/outputs/data/emissions/Total_LCA_mobility.csv"""
        return os.path.join(self.get_lca_emissions_results_folder(), 'Total_LCA_mobility.csv')

    #COSTS
    def get_costs_folder(self):
        """scenario/outputs/data/costs"""
        return self._ensure_folder(self.scenario, 'outputs', 'data', 'costs')

    def get_costs_operation_file(self, load):
        """scenario/outputs/data/costs/{load}_cost_operation.pdf"""
        return os.path.join(self.get_costs_folder(), '%(load)s_cost_operation.csv' % locals())

    #RETROFIT POTENTIAL
    def get_costs_folder(self):
        """scenario/outputs/data/costs"""
        return self._ensure_folder(self.scenario, 'outputs', 'data', 'costs')

    def get_costs_operation_file(self, load):
        """scenario/outputs/data/costs/{load}_cost_operation.pdf"""
        return os.path.join(self.get_costs_folder(), '%(load)s_cost_operation.csv' % locals())

    #GRAPHS
    def get_demand_plots_folder(self):
        """scenario/outputs/plots/timeseries"""
        return self._ensure_folder(self.scenario, 'outputs', 'plots', 'timeseries')

    def get_4D_demand_plot(self, period):
        """scenario/outputs/plots/timeseries"""
        return os.path.join(self.get_demand_plots_folder(), 'Demand_4D_plot_' + str(period[0]) + '_' + str(period[1]) + '.dbf')

    def get_4D_radiation_plot(self, period):
        """scenario/outputs/plots/timeseries"""
        return os.path.join(self.get_demand_plots_folder(), 'Radiation_4D_plot_' + str(period[0]) + '_' + str(period[1]) + '.dbf')

    def get_4D_pv_plot(self, period):
        """scenario/outputs/plots/timeseries"""
        return os.path.join(self.get_demand_plots_folder(), 'PV_4D_plot_' + str(period[0]) + '_' + str(period[1]) + '.dbf')

    def get_4D_pvt_plot(self, period):
        """scenario/outputs/plots/timeseries"""
        return os.path.join(self.get_demand_plots_folder(), 'PVT_4D_plot_' + str(period[0]) + '_' + str(period[1]) + '.dbf')

    def get_4D_sc_plot(self, period):
        """scenario/outputs/plots/timeseries"""
        return os.path.join(self.get_demand_plots_folder(), 'SC_4D_plot_' + str(period[0]) + '_' + str(period[1]) + '.dbf')

    def get_demand_plots_file(self, building_name):
        """scenario/outputs/plots/timeseries/{building_name}.pdf"""
        return os.path.join(self.get_demand_plots_folder(), '%(building_name)s.pdf' % locals())

    def get_timeseries_plots_file(self, building_name):
        """scenario/outputs/plots/timeseries/{building_name}.html"""
        return os.path.join(self.get_demand_plots_folder(), '%(building_name)s.html' % locals())

    def get_benchmark_plots_file(self):
        """scenario/outputs/plots/graphs/Benchmark_scenarios.pdf"""
        return os.path.join(self._ensure_folder(self.scenario, 'outputs', 'plots', 'graphs'),
                            'Benchmark_scenarios.pdf')

    def get_optimization_plots_folder(self):
        """scenario/outputs/plots/graphs/Benchmark_scenarios.pdf"""
        return os.path.join(self._ensure_folder(self.scenario, 'outputs', 'plots', 'graphs'))

    # HEATMAPS
    def get_heatmaps_demand_folder(self):
        """scenario/outputs/plots/heatmaps"""
        return self._ensure_folder(self.scenario, 'outputs', 'plots', 'heatmaps')

    def get_heatmaps_emission_folder(self):
        """scenario/outputs/plots/heatmaps"""
        return self._ensure_folder(self.scenario, 'outputs', 'plots', 'heatmaps')

    # OTHER
    def get_temporary_folder(self):
        """Temporary folder as returned by `tempfile`."""
        return tempfile.gettempdir()

    def get_temporary_file(self, filename):
        """Returns the path to a file in the temporary folder with the name `filename`"""
        return os.path.join(self.get_temporary_folder(), filename)

    def get_surrogate_folder(self):
        """scenario/outputs/data/surrogate"""
        return self._ensure_folder(self.scenario, 'outputs', 'surrogate_model')

    def get_nn_inout_folder(self):
        """scenario/outputs/data/surrogate"""
        return self._ensure_folder(self.scenario, 'outputs', 'surrogate_model', 'inputs_outputs')

    def get_neural_network_folder(self):
        """scenario/outputs/data/surrogate/neural_network_folder"""
        return self._ensure_folder(self.scenario, 'outputs', 'surrogate_model', 'neural_network')

    def get_minmaxscaler_folder(self):
        """scenario/outputs/data/surrogate/neural_network_folder"""
        return self._ensure_folder(self.scenario, 'outputs', 'surrogate_model', 'minmaxscalar')

    def get_neural_network_model(self):
        """scenario/outputs/data/surrogate/neural_network_folder"""
        structure = os.path.join(self.get_neural_network_folder(), 'nn_structure.json')
        matrix = os.path.join(self.get_neural_network_folder(), 'nn_matrix.h5')
        return structure, matrix

    def get_neural_network_resume(self):
        """scenario/outputs/data/surrogate/neural_network_folder"""
        model_resume = os.path.join(self.get_neural_network_folder(), 'model_resume.h5')
        return model_resume

    def get_minmaxscalar_model(self):
        """scenario/outputs/data/surrogate/neural_network_folder"""
        scalerX_file = os.path.join(self.get_neural_network_folder(), 'scalerX.save')
        scalerT_file = os.path.join(self.get_neural_network_folder(), 'scalerT.save')
        return scalerX_file, scalerT_file

    def get_neural_network_estimates(self):
        """scenario/outputs/data/surrogate/neural_network_folder"""
        return os.path.join(self.get_neural_network_folder(), 'model_estimates.csv')

    def get_result_building_NN(self, name):
        """scenario/outputs/data/surrogate/neural_network_folder"""
        return os.path.join(self.get_neural_network_folder(), name+'.csv')

class ReferenceCaseOpenLocator(InputLocator):
    """This is a special InputLocator that extracts the builtin reference case
    (``cea/examples/reference-case-open.zip``) to the temporary folder and uses the baseline scenario in there"""

    def __init__(self):
        import cea.examples
        import zipfile
        archive = zipfile.ZipFile(os.path.join(os.path.dirname(cea.examples.__file__), 'reference-case-open.zip'))
        archive.extractall(tempfile.gettempdir())
        reference_case = os.path.join(tempfile.gettempdir(), 'reference-case-open', 'baseline')
        super(ReferenceCaseOpenLocator, self).__init__(scenario=reference_case)

    def get_default_weather(self):
        """The reference-case-open uses the Zug weather file..."""
        return self.get_weather('Zug')<|MERGE_RESOLUTION|>--- conflicted
+++ resolved
@@ -182,31 +182,19 @@
         """scenario/outputs/data/optimization/network/layout/DH_MassFlow.csv or DC_MassFlow.csv
         Mass flow rates at each edge in a district heating or cooling network
         """
-<<<<<<< HEAD
-        return os.path.join(self.get_optimization_network_layout_folder(), network + "_MassFlow.csv")
-=======
         return os.path.join(self.get_optimization_network_layout_folder(), network_type + "_" + network_name + "_MassFlow_kgs.csv")
->>>>>>> 37d32216
 
     def get_optimization_network_layout_supply_temperature_file(self, network_type, network_name):
         """scenario/outputs/data/optimization/network/layout/DH_T_Supply.csv or DC_T_Supply.csv
         Supply temperatures at each node for each time step for a district heating or cooling network
         """
-<<<<<<< HEAD
-        return os.path.join(self.get_optimization_network_layout_folder(), network + "_T_Supply.csv")
-=======
         return os.path.join(self.get_optimization_network_layout_folder(), network_type + "_" + network_name + "_T_Supply_K.csv")
->>>>>>> 37d32216
 
     def get_optimization_network_layout_return_temperature_file(self, network_type, network_name):
         """scenario/outputs/data/optimization/network/layout/DH_T_Return.csv or DC_T_Return.csv
         Return temperatures at each node for each time step for a district heating or cooling network
         """
-<<<<<<< HEAD
-        return os.path.join(self.get_optimization_network_layout_folder(), network + "_T_Return.csv")
-=======
         return os.path.join(self.get_optimization_network_layout_folder(), network_type +"_" + network_name + "_T_Return_K.csv")
->>>>>>> 37d32216
 
     def get_optimization_network_layout_qloss_file(self, network_type, network_name):
         """scenario/outputs/data/optimization/network/layout/DH_T_Return.csv or DC_T_Return.csv
@@ -218,41 +206,25 @@
         """scenario/outputs/data/optimization/network/layout/DH_P_Supply.csv or DC_P_Supply.csv
         Supply side pressure for each node in a district heating or cooling network at each time step
         """
-<<<<<<< HEAD
-        return os.path.join(self.get_optimization_network_layout_folder(), network + "_P_Supply.csv")
-=======
         return os.path.join(self.get_optimization_network_layout_folder(), network_type +"_" + network_name + "_P_Supply_Pa.csv")
->>>>>>> 37d32216
 
     def get_optimization_network_layout_return_pressure_file(self, network_type, network_name):
         """scenario/outputs/data/optimization/network/layout/DH_P_Return.csv or DC_P_Return.csv
         Supply side pressure for each node in a district heating or cooling network at each time step
         """
-<<<<<<< HEAD
-        return os.path.join(self.get_optimization_network_layout_folder(), network + "_P_Return.csv")
-=======
         return os.path.join(self.get_optimization_network_layout_folder(), network_type +"_" + network_name + "_P_Return_Pa.csv")
->>>>>>> 37d32216
 
     def get_optimization_network_layout_pressure_drop_file(self, network_type, network_name):
         """scenario/outputs/data/optimization/network/layout/DH_P_DeltaP.csv or DC_P_DeltaP.csv
         Pressure drop over an entire district heating or cooling network at each time step
         """
-<<<<<<< HEAD
-        return os.path.join(self.get_optimization_network_layout_folder(), network + "_P_DeltaP.csv")
-=======
         return os.path.join(self.get_optimization_network_layout_folder(), network_type +"_" + network_name + "_P_DeltaP_Pa.csv")
->>>>>>> 37d32216
 
     def get_optimization_network_layout_plant_heat_requirement_file(self, network_type, network_name):
         """scenario/outputs/data/optimization/network/layout/DH_Plant_heat_requirement.csv or DC_Plant_heat_requirement.csv
         Heat requirement at from the plants in a district heating or cooling network
         """
-<<<<<<< HEAD
-        return os.path.join(self.get_optimization_network_layout_folder(), network + "_Plant_heat_requirement.csv")
-=======
         return os.path.join(self.get_optimization_network_layout_folder(), network_type +"_" + network_name + "_Plant_heat_requirement_kW.csv")
->>>>>>> 37d32216
 
     def get_optimization_network_totals_folder(self):
         """scenario/outputs/data/optimization/network/totals
@@ -513,20 +485,11 @@
 
     def get_network_layout_edges_shapefile(self, network_type, network_name):
         """scenario/inputs/network/DH or DC/network-edges.shp"""
-<<<<<<< HEAD
-        return os.path.join(self.scenario_path, 'inputs', 'networks', network, 'edges.shp')
-=======
         return os.path.join(self.get_input_network_folder(network_type), network_name, 'edges.shp')
->>>>>>> 37d32216
 
     def get_network_layout_nodes_shapefile(self, network_type, network_names):
         """scenario/inputs/network/DH or DC/network-nodes.shp"""
-<<<<<<< HEAD
-        return os.path.join(self.scenario_path, 'inputs', 'networks', network, 'nodes.shp')
-
-=======
         return os.path.join(self.get_input_network_folder(network_type), network_names, 'nodes.shp')
->>>>>>> 37d32216
 
     def get_network_layout_pipes_csv_file(self, network):
         """scenario/outputs/data/optimization/network/layout/DH_PipesData.csv or DC_PipesData.csv
