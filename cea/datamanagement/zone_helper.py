--- conflicted
+++ resolved
@@ -204,20 +204,6 @@
     # get zone's geometry
     geometries = buildings.geometry
 
-<<<<<<< HEAD
-    # Correct levels below ground if a minimum floor level or height is indicated
-    if 'building:min_level' in list_of_attributes:
-        has_min_floor = buildings["building:min_level"] == buildings["building:min_level"]
-        buildings[has_min_floor].floors_bg = [
-            - int(x) for x in buildings[has_min_floor]["building:min_level"]]
-        buildings[has_min_floor].height_bg = buildings[has_min_floor].floors_bg * constants.H_F
-    if 'min_height' in list_of_attributes:
-        has_min_height = buildings["min_height"] == buildings["min_height"]
-        buildings[has_min_height].height_bg = [- int(x)
-                                               for x in buildings[has_min_height]["min_height"]]
-
-=======
->>>>>>> debdc133
     # CREATE GRID TO PARTITION THE BUILDINGS (more efficient - hopefully)
     # calculate grid-parameters based on the zone polygon dimensions
     [[west_bound_long, south_bound_lat, east_bound_long,
@@ -271,13 +257,8 @@
             for ovrlp_bldg_index in overlapping_buildings.index:
                 if ovrlp_bldg_index == building_index:
                     pass  # same building -> doesn't count as overlap
-<<<<<<< HEAD
-                elif buildings.height_ag[ovrlp_bldg_index] <= -buildings.height_bg[building_index] or \
-                        buildings.height_ag[building_index] <= -buildings.height_bg[ovrlp_bldg_index]:
-=======
                 elif (buildings.height_ag[ovrlp_bldg_index] <= -buildings.height_bg[building_index]) or \
                     (buildings.height_ag[building_index] <= -buildings.height_bg[ovrlp_bldg_index]):
->>>>>>> debdc133
                     pass  # no vertical overlap
                 elif (buildings.REFERENCE[ovrlp_bldg_index] == "OSM - as it is") & \
                      (buildings.REFERENCE[building_index] != "OSM - as it is"):  # Give OSM priority
@@ -379,19 +360,12 @@
     typology_df['3RD_USE_R'] = 0.0
     if occupancy_type == "Get it from open street maps":
         # for OSM building/amenity types with a clear CEA use type, this use type is assigned
-<<<<<<< HEAD
-        in_categories = zone_df['category'].isin(
-            OSM_BUILDING_CATEGORIES.keys())
-        zone_df.loc[in_categories, '1ST_USE'] = zone_df[in_categories]['category'].map(
-            OSM_BUILDING_CATEGORIES)
-=======
         in_categories = zone_df['category'].isin(OSM_BUILDING_CATEGORIES.keys())
         zone_df.loc[in_categories, '1ST_USE'] = zone_df[in_categories]['category'].map(OSM_BUILDING_CATEGORIES)
         if 'amenity' in zone_df.columns:
             # assign use type by building category first, then by amenity (more specific)
             in_categories = zone_df['amenity'].isin(OSM_BUILDING_CATEGORIES.keys())
             zone_df.loc[in_categories, '1ST_USE'] = zone_df[in_categories]['amenity'].map(OSM_BUILDING_CATEGORIES)
->>>>>>> debdc133
 
         # for un-conditioned OSM building categories without a clear CEA use type, "PARKING" is assigned
         if 'amenity' in zone_df.columns:
@@ -477,11 +451,6 @@
     poly = poly.to_crs(get_geographic_coordinate_system())
     lon = poly.geometry[0].centroid.coords.xy[0][0]
     lat = poly.geometry[0].centroid.coords.xy[1][0]
-<<<<<<< HEAD
-    # get footprints of all the district
-    shapefile = osmnx.geometries_from_polygon(
-        polygon=poly['geometry'].values[0], tags={"building": True})
-=======
     # get all footprints in the district tagged as 'building' or 'building:part' in OSM
     shapefile = osmnx.footprints.footprints_from_polygon(polygon=poly['geometry'].values[0], footprint_type='building')
     if include_building_parts:
@@ -494,7 +463,6 @@
         if not fix_overlapping:
             print('Building parts included, fixing overlapping geometries activated.')
             fix_overlapping = True
->>>>>>> debdc133
 
     # clean geometries
     shapefile = clean_geometries(shapefile)
@@ -506,21 +474,6 @@
     # fix geometries of buildings with overlapping polygons
     if fix_overlapping is True:
         print("Fixing overlapping geometries.")
-<<<<<<< HEAD
-        cleaned_shapefile['geometry'], shapefile = fix_overlapping_geoms(
-            shapefile, poly)
-
-        # Clean up geometries that are no longer in use (i.e. buildings that have empty geometry) and split up
-        #  multipolygons that might have been created due to one building cutting another one into pieces.
-        cleaned_shapefile = cleaned_shapefile[~cleaned_shapefile.geometry.is_empty]
-        cleaned_shapefile = cleaned_shapefile.explode()
-        cleaned_shapefile = cleaned_shapefile.reset_index(drop=True)
-        cleaned_shapefile["Name"] = [
-            "B" + str(x + 1000) for x in range(cleaned_shapefile.shape[0])]
-
-    cleaned_shapefile = cleaned_shapefile.to_crs(
-        get_projected_coordinate_system(float(lat), float(lon)))
-=======
         shapefile = fix_overlapping_geoms(shapefile, poly)
 
         # Clean up geometries that are no longer in use (i.e. buildings that have empty geometry)
@@ -537,7 +490,6 @@
          "REFERENCE"]]
     cleaned_shapefile = cleaned_shapefile.to_crs(get_projected_coordinate_system(float(lat), float(lon)))
     
->>>>>>> debdc133
     # save shapefile to zone.shp
     cleaned_shapefile.to_file(zone_out_path)
 
@@ -551,32 +503,7 @@
     :param gdf: GeoPandas DataFrame containing geometries
     :return:
     """
-<<<<<<< HEAD
-    def flatten_geometries(geometry):
-        """
-        Flatten polygon collections into a single polygon by using their union
-        :param geometry: Type of Shapely geometry
-        :return:
-        """
-        from shapely.ops import unary_union
-        if geometry.type == 'Polygon':  # ignore Polygons
-            return geometry
-        elif geometry.type in ['Point', 'LineString']:
-            print(f'Discarding geometry of type: {geometry.type}')
-            return None  # discard geometry if it is a Point or LineString
-        else:
-            joined = unary_union(list(geometry))
-            if joined.type == 'MultiPolygon':  # some Multipolygons could not be combined
-                return joined[0]  # just return first polygon
-            elif joined.type != 'Polygon':  # discard geometry if it is still not a Polygon
-                print(f'Discarding geometry of type: {joined.type}')
-                return None
-            else:
-                return joined
-    gdf.geometry = gdf.geometry.map(flatten_geometries)
-=======
     gdf = flatten_geometries(gdf)
->>>>>>> debdc133
     gdf = gdf[gdf.geometry.notnull()]  # remove None geometries
 
     return gdf
