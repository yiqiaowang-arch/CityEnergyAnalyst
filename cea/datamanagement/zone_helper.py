--- conflicted
+++ resolved
@@ -132,15 +132,10 @@
 
     shapefile["Name"] = [key + str(x + 1000) for x in
                          range(no_buildings)]  # start in a big number to avoid potential confusion
-<<<<<<< HEAD
-
-    result = shapefile[
+
+    cleaned_shapefile = shapefile[
         ["Name", "height_ag", "floors_ag", "height_bg", "floors_bg", "description", "category", "geometry", "address",
-=======
-    cleaned_shapefile = shapefile[
-        ["Name", "height_ag", "floors_ag", "height_bg", "floors_bg", "description", "category", "geometry",
->>>>>>> efff3667
-         "REFERENCE"]]
+
 
     cleaned_shapefile.reset_index(inplace=True, drop=True)
     shapefile.reset_index(inplace=True, drop=True)
