"""
This is the dashboard of CEA
"""
from __future__ import division
from __future__ import print_function

import os

import pandas as pd
from cea.plots.comparisons.primary_energy_intensity import primary_energy_intensity

import cea.config
import cea.inputlocator
from cea.utilities.dbf import dbf_to_dataframe, dataframe_to_dbf
from cea.plots.comparisons.emissions import emissions
from cea.plots.comparisons.emissions_intensity import emissions_intensity
from cea.plots.comparisons.energy_demand import energy_demand_district
from cea.plots.comparisons.energy_use_intensity import energy_use_intensity
from cea.plots.comparisons.operation_costs import operation_costs_district
from cea.plots.comparisons.primary_energy import primary_energy
from cea.plots.comparisons.occupancy_types import occupancy_types_district

__author__ = "Jimeno A. Fonseca"
__copyright__ = "Copyright 2018, Architecture and Building Systems - ETH Zurich"
__credits__ = ["Jimeno A. Fonseca"]
__license__ = "MIT"
__version__ = "0.1"
__maintainer__ = "Daren Thomas"
__email__ = "cea@arch.ethz.ch"
__status__ = "Production"


def plots_main(config):
    print(config.plots_scenario_comparisons.scenarios)
    if not len(config.plots_scenario_comparisons.scenarios) > 1:
        raise cea.ConfigError('Comparison plots require at least two scenarios to compare. See config.plots.scenarios.')

    # local variables
    ##TODO: We need to create the plots and integrate the case whne none generations/ individuals etc, the current status is for Daren to create the interface.
    project = config.plots_scenario_comparisons.project
    scenario_baseline = config.plots_scenario_comparisons.base_scenario
    scenario_base_path = os.path.join(project, scenario_baseline.split("/")[0])
    generation_base = scenario_baseline.split('/')[1] if len(scenario_baseline.split('/'))>1 else "none"
    individual_base = scenario_baseline.split('/')[2] if len(scenario_baseline.split('/'))>1 else "none"
    scenarios_path = [os.path.join(project, scenario.split("/")[0]) for scenario in config.plots_scenario_comparisons.scenarios]
    generations = [scenario.split('/')[1] if len(scenario.split('/'))>1 else "none" for scenario in config.plots_scenario_comparisons.scenarios]
    individuals = [scenario.split('/')[2] if len(scenario.split('/'))>1 else "none" for scenario in config.plots_scenario_comparisons.scenarios]

    # initialize class
    plots = Plots(scenario_base_path, scenarios_path)
    plots.demand_comparison()
    plots.demand_intensity_comparison()
    plots.demand_comparison_final()
    plots.demand_intensity_comparison_final()
    plots.operation_costs_comparison()
    plots.emissions_comparison()
    plots.primary_energy_comparison()
    plots.emissions_intensity_comparison()
    plots.primary_energy_intensity_comparison()
<<<<<<< HEAD
    plots.occupancy_types_comparison()
=======
    plots.operation_costs_comparison_intensity()
>>>>>>> aa88c204


class Plots():

    def __init__(self, scenario_base, scenarios):
        self.analysis_fields_demand = ["DH_hs_MWhyr", "DH_ww_MWhyr",
                                       'SOLAR_ww_MWhyr','SOLAR_hs_MWhyr',
                                       "DC_cs_MWhyr",'DC_cdata_MWhyr','DC_cre_MWhyr',
                                       'PV_MWhyr', 'GRID_MWhyr',
                                       'NG_hs_MWhyr',
                                       'COAL_hs_MWhyr',
                                       'OIL_hs_MWhyr',
                                       'WOOD_hs_MWhyr',
                                       'NG_ww_MWhyr',
                                       'COAL_ww_MWhyr',
                                       'OIL_ww_MWhyr',
                                       'WOOD_ww_MWhyr',
                                       "E_sys_MWhyr",
                                        "Qhs_sys_MWhyr", "Qww_sys_MWhyr",
                                        "Qcs_sys_MWhyr", 'Qcdata_sys_MWhyr', 'Qcre_sys_MWhyr',
                                       "Eal_MWhyr",
                                       "Epro_MWhyr",
                                       "Edata_MWhyr",
                                       "E_cs_MWhyr",
                                       "E_hs_MWhyr",
                                       "E_ww_MWhyr",
                                       "Eaux_MWhyr",
                                       "E_cdata_MWhyr",
                                       "E_cre_MWhyr"]
        self.analysis_fields_costs = ['DC_cs_cost_yr',
                                      'DC_cdata_cost_yr',
                                      'DC_cre_cost_yr',
                                      'DH_ww_cost_yr',
                                      'DH_hs_cost_yr',
                                      'SOLAR_ww_cost_yr',
                                      'SOLAR_hs_cost_yr',
                                      'GRID_cost_yr',
                                      'PV_cost_yr',
                                      'NG_hs_cost_yr',
                                      'COAL_hs_cost_yr',
                                      'OIL_hs_cost_yr',
                                      'WOOD_hs_cost_yr',
                                      'NG_ww_cost_yr',
                                      'COAL_ww_cost_yr',
                                      'OIL_ww_cost_yr',
                                      'WOOD_ww_cost_yr'
                                      ]
        self.analysis_fields_costs_m2 = ['DC_cs_cost_m2yr',
                                         'DC_cdata_cost_m2yr',
                                         'DC_cre_cost_m2yr',
                                         'DH_ww_cost_m2yr',
                                         'DH_hs_cost_m2yr',
                                         'SOLAR_ww_cost_m2yr',
                                         'SOLAR_hs_cost_m2yr',
                                         'GRID_cost_m2yr',
                                         'PV_cost_m2yr',
                                         'NG_hs_cost_m2yr',
                                         'COAL_hs_cost_m2yr',
                                         'OIL_hs_cost_m2yr',
                                         'WOOD_hs_cost_m2yr',
                                         'NG_ww_cost_m2yr',
                                         'COAL_ww_cost_m2yr',
                                         'OIL_ww_cost_m2yr',
                                         'WOOD_ww_cost_m2yr']
        self.analysis_fields_emissions = ['E_ghg_ton', 'O_ghg_ton', 'M_ghg_ton']
        self.analysis_fields_emissions_m2 = ['E_ghg_kgm2', 'O_ghg_kgm2', 'M_ghg_kgm2']
        self.analysis_fields_primary_energy = ['E_nre_pen_GJ', 'O_nre_pen_GJ', 'M_nre_pen_GJ']
        self.analysis_fields_primary_energy_m2 = ['E_nre_pen_MJm2', 'O_nre_pen_MJm2', 'M_nre_pen_MJm2']
        self.analysis_fields_occupancy_type = ['COOLROOM', 'FOODSTORE', 'GYM', 'HOSPITAL', 'HOTEL', 'INDUSTRIAL',
                                               'LIBRARY', 'MULTI_RES', 'OFFICE', 'PARKING', 'RESTAURANT', 'RETAIL',
                                               'SCHOOL', 'SERVERROOM', 'SINGLE_RES', 'SWIMMING']
        self.scenarios = [scenario_base] + scenarios
        self.locator = cea.inputlocator.InputLocator(scenario_base) # where to store the results
        self.data_processed_demand = self.preprocessing_demand_scenarios()
        self.data_processed_costs = self.preprocessing_costs_scenarios()
        self.data_processed_life_cycle = self.preprocessing_lca_scenarios()
        self.data_processed_occupancy_type = self.preprocessing_occupancy_type_comparison()

    def preprocessing_demand_scenarios(self):
        data_processed = pd.DataFrame()
        for i, scenario in enumerate(self.scenarios):
            locator = cea.inputlocator.InputLocator(scenario)
            scenario_name = os.path.basename(scenario)
            data_raw = (pd.read_csv(locator.get_total_demand())[self.analysis_fields_demand + ["GFA_m2"]]).sum(axis=0)
            data_raw_df = pd.DataFrame({scenario_name: data_raw}, index=data_raw.index).T
            data_processed = data_processed.append(data_raw_df)
        return data_processed

    def preprocessing_costs_scenarios(self):
        data_processed = pd.DataFrame()
        for scenario in self.scenarios:
            locator = cea.inputlocator.InputLocator(scenario)
            scenario_name = os.path.basename(scenario)
            data_raw = (pd.read_csv(locator.get_costs_operation_file())[
                self.analysis_fields_costs + self.analysis_fields_costs_m2]).sum(axis=0)
            data_raw_df = pd.DataFrame({scenario_name: data_raw}, index=data_raw.index).T
            data_processed = data_processed.append(data_raw_df)
        return data_processed

    def preprocessing_lca_scenarios(self):
        data_processed = pd.DataFrame()
        for scenario in self.scenarios:
            locator = cea.inputlocator.InputLocator(scenario)
            scenario_name = os.path.basename(scenario)
            data_raw_embodied_emissions = pd.read_csv(locator.get_lca_embodied()).set_index('Name')
            data_raw_operation_emissions = pd.read_csv(locator.get_lca_operation()).set_index('Name')
            data_raw_mobility_emissions = pd.read_csv(locator.get_lca_mobility()).set_index('Name')
            data_raw = data_raw_embodied_emissions.join(data_raw_operation_emissions, lsuffix='y').join(
                data_raw_mobility_emissions, lsuffix='y2')
            data_raw = data_raw.sum(axis=0)
            data_raw_df = pd.DataFrame({scenario_name: data_raw}, index=data_raw.index).T
            data_processed = data_processed.append(data_raw_df)
        return data_processed

    def preprocessing_occupancy_type_comparison(self):

        data_processed = pd.DataFrame()
        for scenario in self.scenarios:
            locator = cea.inputlocator.InputLocator(scenario)
            scenario_name = os.path.basename(scenario)
            # read occupancy dbf of scenario
            district_occupancy_df = dbf_to_dataframe(locator.get_building_occupancy())
            district_occupancy_df.set_index('Name', inplace=True)
            # read total demand results for GFA of scenario
            district_gfa_df = pd.read_csv(locator.get_total_demand())[['GFA_m2'] + ["Name"]]
            district_gfa_df.set_index('Name', inplace=True)
            # multiply dataframes
            # https://stackoverflow.com/questions/21022865/pandas-elementwise-multiplication-of-two-dataframes
            data_raw = pd.DataFrame(district_occupancy_df.values * district_gfa_df.values,
                                    columns=district_occupancy_df.columns, index=district_occupancy_df.index)
            # sum per function
            data_raw = data_raw.sum(axis=0)
            data_raw_df = pd.DataFrame({scenario_name: data_raw}, index=data_raw.index).T
            data_processed = data_processed.append(data_raw_df)

        return data_processed


    def erase_zeros(self, data, fields):
        analysis_fields_no_zero = []
        for field in fields:
            sum = data[field].sum()
            if sum >0 :
                analysis_fields_no_zero += [field]
        return analysis_fields_no_zero

    def demand_comparison(self):
        title = "Energy Demand of Scenarios"
        output_path = self.locator.get_timeseries_plots_file("Scenarios_energy_demand")
        data = self.data_processed_demand.copy()
        analysis_fields = ["E_sys_MWhyr","Qhs_sys_MWhyr", "Qww_sys_MWhyr",
                                        "Qcs_sys_MWhyr", 'Qcdata_sys_MWhyr', 'Qcre_sys_MWhyr']
        analysis_fields = self.erase_zeros(data, analysis_fields)
        plot = energy_demand_district(data, analysis_fields, title, output_path)
        return plot

    def demand_intensity_comparison(self):
        title = "Energy Use Intensity of Scenarios"
        output_path = self.locator.get_timeseries_plots_file("Scenarios_energy_use_intensity")
        data = self.data_processed_demand.copy()
        analysis_fields = ["E_sys_MWhyr","Qhs_sys_MWhyr", "Qww_sys_MWhyr",
                                        "Qcs_sys_MWhyr", 'Qcdata_sys_MWhyr', 'Qcre_sys_MWhyr']
        analysis_fields = self.erase_zeros(data, analysis_fields)
        plot = energy_use_intensity(data, analysis_fields, title, output_path)
        return plot

    def demand_comparison_final(self):
        title = "Energy Demand of Scenarios"
        output_path = self.locator.get_timeseries_plots_file("Scenarios_energy_demand_supply")
        data = self.data_processed_demand.copy()
        analysis_fields = ["DH_hs_MWhyr", "DH_ww_MWhyr",
                           'SOLAR_ww_MWhyr','SOLAR_hs_MWhyr',
                           "DC_cs_MWhyr",'DC_cdata_MWhyr','DC_cre_MWhyr',
                           'PV_MWhyr',
                           'NG_hs_MWhyr',
                           'COAL_hs_MWhyr',
                           'OIL_hs_MWhyr',
                           'WOOD_hs_MWhyr',
                           'NG_ww_MWhyr',
                           'COAL_ww_MWhyr',
                           'OIL_ww_MWhyr',
                           'WOOD_ww_MWhyr',
                           "Eal_MWhyr",
                           "Epro_MWhyr",
                           "Edata_MWhyr",
                           "E_cs_MWhyr",
                           "E_hs_MWhyr",
                           "E_ww_MWhyr",
                           "Eaux_MWhyr",
                           "E_cdata_MWhyr",
                           "E_cre_MWhyr"
                           ]
        analysis_fields = self.erase_zeros(data, analysis_fields)
        plot = energy_demand_district(data, analysis_fields, title, output_path)
        return plot

    def demand_intensity_comparison_final (self):
        title = "Energy Use Intensity of Scenarios"
        output_path = self.locator.get_timeseries_plots_file("Scenarios_energy_use_intensity_supply")
        data = self.data_processed_demand.copy()
        analysis_fields =  ["DH_hs_MWhyr", "DH_ww_MWhyr",
                           'SOLAR_ww_MWhyr','SOLAR_hs_MWhyr',
                           "DC_cs_MWhyr",'DC_cdata_MWhyr','DC_cre_MWhyr',
                           'PV_MWhyr',
                           'NG_hs_MWhyr',
                           'COAL_hs_MWhyr',
                           'OIL_hs_MWhyr',
                           'WOOD_hs_MWhyr',
                           'NG_ww_MWhyr',
                           'COAL_ww_MWhyr',
                           'OIL_ww_MWhyr',
                           'WOOD_ww_MWhyr',
                            "Eal_MWhyr",
                            "Epro_MWhyr",
                            "Edata_MWhyr",
                            "E_cs_MWhyr",
                            "E_hs_MWhyr",
                            "E_ww_MWhyr",
                            "Eaux_MWhyr",
                            "E_cdata_MWhyr",
                            "E_cre_MWhyr"
                            ]
        analysis_fields = self.erase_zeros(data, analysis_fields)
        plot = energy_use_intensity(data, analysis_fields, title, output_path)
        return plot

    def operation_costs_comparison(self):
        title = "Operation costs per scenario"
        output_path = self.locator.get_timeseries_plots_file("Scenarios_operation_costs")
        data = self.data_processed_costs.copy()
        analysis_fields = self.erase_zeros(data, self.analysis_fields_costs)
        plot = operation_costs_district(data, analysis_fields, title, output_path)
        return plot

    def operation_costs_comparison_intensity(self):
        title = "Operation costs relative to GFA per scenario"
        output_path = self.locator.get_timeseries_plots_file("Scenarios_operation_costs_intensity")
        data = self.data_processed_costs.copy()
        analysis_fields = self.erase_zeros(data, self.analysis_fields_costs_m2)
        plot = operation_costs_district(data, analysis_fields, title, output_path)
        return plot

    def primary_energy_comparison(self):
        title = "Primary energy use intensity (non-renewable) per scenario"
        output_path = self.locator.get_timeseries_plots_file("Scenarios_primary_energy")
        data = self.data_processed_life_cycle.copy()
        plot = primary_energy(data, self.analysis_fields_primary_energy, title, output_path)
        return plot

    def primary_energy_intensity_comparison(self):
        title = "Primary energy use intensity (non-renewable) per scenario"
        output_path = self.locator.get_timeseries_plots_file("Scenarios_primary_energy_intensity")
        data = self.data_processed_life_cycle.copy()
        plot = primary_energy_intensity(data, self.analysis_fields_primary_energy_m2, title, output_path)
        return plot

    def emissions_comparison(self):
        title = "Green house gas emissions per scenario"
        output_path = self.locator.get_timeseries_plots_file("Scenarios_emissions")
        data = self.data_processed_life_cycle.copy()
        plot = emissions(data, self.analysis_fields_emissions, title, output_path)
        return plot

    def emissions_intensity_comparison(self):
        title = "Green house gas emissions intensity per scenario"
        output_path = self.locator.get_timeseries_plots_file("Scenarios_emissions_intensity")
        data = self.data_processed_life_cycle.copy()
        plot = emissions_intensity(data, self.analysis_fields_emissions_m2, title, output_path)
        return plot

    def occupancy_types_comparison(self):
        title = "Occupancy Types of Scenarios"
        output_path = self.locator.get_timeseries_plots_file("Occupancy_types")
        data = self.data_processed_occupancy_type.copy()
        plot = occupancy_types_district(data, self.analysis_fields_occupancy_type, title, output_path)
        return plot


def main(config):
    # print out all configuration variables used by this script
    print("Running dashboard with scenario = %s" % config.scenario)

    plots_main(config)


if __name__ == '__main__':
    main(cea.config.Configuration())<|MERGE_RESOLUTION|>--- conflicted
+++ resolved
@@ -57,11 +57,8 @@
     plots.primary_energy_comparison()
     plots.emissions_intensity_comparison()
     plots.primary_energy_intensity_comparison()
-<<<<<<< HEAD
     plots.occupancy_types_comparison()
-=======
     plots.operation_costs_comparison_intensity()
->>>>>>> aa88c204
 
 
 class Plots():
