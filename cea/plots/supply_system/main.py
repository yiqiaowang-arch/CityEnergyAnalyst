--- conflicted
+++ resolved
@@ -7,26 +7,26 @@
 import json
 import os
 
+import pandas as pd
 import numpy as np
-import pandas as pd
-
 import cea.config
 import cea.inputlocator
-from cea.analysis.multicriteria.optimization_post_processing.energy_mix_based_on_technologies_script import \
-    energy_mix_based_on_technologies_script
+from cea.plots.supply_system.individual_activation_curve import individual_activation_curve
+from cea.plots.supply_system.cost_analysis_curve_decentralized import cost_analysis_curve_decentralized
+from cea.plots.supply_system.thermal_storage_curve import thermal_storage_activation_curve
+from cea.optimization.slave.electricity_main import electricity_calculations_of_all_buildings
+from cea.analysis.multicriteria.optimization_post_processing.energy_mix_based_on_technologies_script import energy_mix_based_on_technologies_script
 from cea.analysis.multicriteria.optimization_post_processing.individual_configuration import supply_system_configuration
-from cea.analysis.multicriteria.optimization_post_processing.locating_individuals_in_generation_script import \
-    get_pointers_to_correct_individual_generation
+
+from cea.optimization.slave.natural_gas_main import natural_gas_imports
+from cea.plots.supply_system.likelihood_chart import likelihood_chart
+from cea.analysis.multicriteria.optimization_post_processing.locating_individuals_in_generation_script import get_pointers_to_correct_individual_generation
 from cea.optimization.lca_calculations import lca_calculations
-from cea.optimization.slave.electricity_main import electricity_calculations_of_all_buildings
-from cea.optimization.slave.natural_gas_main import natural_gas_imports
-from cea.plots.supply_system.bar_chart_costs import bar_chart_costs
-from cea.plots.supply_system.cost_analysis_curve_decentralized import cost_analysis_curve_decentralized
-from cea.plots.supply_system.individual_activation_curve import individual_activation_curve
-from cea.plots.supply_system.likelihood_chart import likelihood_chart
+
+
 from cea.plots.supply_system.map_chart import map_chart
 from cea.plots.supply_system.pie_chart_import_exports import pie_chart
-from cea.plots.supply_system.thermal_storage_curve import thermal_storage_activation_curve
+from cea.plots.supply_system.bar_chart_costs import bar_chart_costs
 
 __author__ = "Jimeno A. Fonseca"
 __copyright__ = "Copyright 2018, Architecture and Building Systems - ETH Zurich"
@@ -53,8 +53,7 @@
     generation_pointer, individual_pointer = get_pointers_to_correct_individual_generation(generation,
                                                                                            individual, locator)
 
-    plots = Plots(locator, individual, generation, individual_pointer, generation_pointer, config, type_of_network,
-                  category)
+    plots = Plots(locator, individual, generation, individual_pointer, generation_pointer, config, type_of_network, category)
 
     if "thermal_dispatch_curves" in categories:
         if type_of_network == 'DH':
@@ -130,15 +129,9 @@
     substation_systems = {'heating': substation_heating_systems, 'cooling': substation_cooling_systems}
     thermal_network_main(locator, network_type, network_name, file_type, set_diameter, config, substation_systems)
 
-<<<<<<< HEAD
-
-class Plots():
-=======
 class Plots(object):
->>>>>>> f1feed23
-
-    def __init__(self, locator, individual, generation, individual_pointer, generation_pointer, config,
-                 output_type_network, category):
+
+    def __init__(self, locator, individual, generation, individual_pointer, generation_pointer, config, output_type_network, category):
         # local variables
         self.locator = locator
         self.individual = individual
@@ -150,12 +143,12 @@
         self.output_type_network = output_type_network
         # fields of loads in the systems of heating, cooling and electricity
         self.analysis_fields_electricity_loads_heating = ['Electr_netw_total_W', "E_HPSew_req_W", "E_HPLake_req_W",
-                                                          "E_GHP_req_W",
-                                                          "E_BaseBoiler_req_W",
-                                                          "E_PeakBoiler_req_W",
-                                                          "E_AddBoiler_req_W",
-                                                          "E_aux_storage_solar_and_heat_recovery_req_W",
-                                                          "E_total_req_W"]
+                                                  "E_GHP_req_W",
+                                                  "E_BaseBoiler_req_W",
+                                                  "E_PeakBoiler_req_W",
+                                                  "E_AddBoiler_req_W",
+                                                  "E_aux_storage_solar_and_heat_recovery_req_W",
+                                                  "E_total_req_W"]
         self.analysis_fields_electricity_loads_cooling = ["E_total_req_W"]
         self.analysis_fields_heating_loads = ['Q_DHNf_W']
         self.analysis_fields_cooling_loads = ['Q_total_cooling_W']
@@ -178,20 +171,20 @@
                                                          "Q_SC_FP_to_storage_W",
                                                          "Q_server_to_storage_W"]
         self.analysis_fields_cost_cooling_centralized = ["Capex_a_ACH",
-                                                         "Capex_a_CCGT",
-                                                         "Capex_a_CT",
-                                                         "Capex_a_Tank",
-                                                         "Capex_a_VCC",
-                                                         "Capex_a_VCC_backup",
-                                                         "Capex_a_pump",
-                                                         "Opex_var_ACH",
-                                                         "Opex_var_CCGT",
-                                                         "Opex_var_CT",
-                                                         "Opex_var_Lake",
-                                                         "Opex_var_VCC",
-                                                         "Opex_var_VCC_backup",
-                                                         "Opex_var_pump",
-                                                         "Electricity_Costs"]
+                                                   "Capex_a_CCGT",
+                                                   "Capex_a_CT",
+                                                   "Capex_a_Tank",
+                                                   "Capex_a_VCC",
+                                                   "Capex_a_VCC_backup",
+                                                   "Capex_a_pump",
+                                                   "Opex_var_ACH",
+                                                   "Opex_var_CCGT",
+                                                   "Opex_var_CT",
+                                                   "Opex_var_Lake",
+                                                   "Opex_var_VCC",
+                                                   "Opex_var_VCC_backup",
+                                                   "Opex_var_pump",
+                                                   "Electricity_Costs"]
         self.analysis_fields_heating_storage_discharging = ["Q_from_storage_used_W"]
         self.analysis_fields_heating_storage_status = ["Q_storage_content_W"]
         self.analysis_fields_cooling = ['Q_from_Lake_W',
@@ -200,13 +193,13 @@
                                         'Q_from_VCC_backup_W',
                                         'Q_from_storage_tank_W']
         self.analysis_fields_electricity_heating = ["E_PV_to_directload_W",
-                                                    "E_PVT_to_directload_W",
-                                                    "E_CHP_to_directload_W",
-                                                    "E_Furnace_to_directload_W",
-                                                    "E_PV_to_grid_W",
-                                                    "E_PVT_to_grid_W",
-                                                    "E_CHP_to_grid_W",
-                                                    "E_Furnace_to_grid_W",
+                                            "E_PVT_to_directload_W",
+                                            "E_CHP_to_directload_W",
+                                            "E_Furnace_to_directload_W",
+                                            "E_PV_to_grid_W",
+                                            "E_PVT_to_grid_W",
+                                            "E_CHP_to_grid_W",
+                                            "E_Furnace_to_grid_W",
                                                     "E_from_grid_W"]
         self.analysis_fields_electricity_cooling = ["E_CHP_to_directload_W",
                                                     "E_PV_to_directload_W",
@@ -232,37 +225,28 @@
         self.data_processed_individual = self.preprocessing_individual_data(self.locator,
                                                                             self.data_processed['generation'],
                                                                             self.individual, self.generation,
-                                                                            self.individual_pointer,
-                                                                            self.generation_pointer,
+                                                                            self.individual_pointer, self.generation_pointer,
                                                                             self.config)
         self.data_processed_cost_centralized = self.preprocessing_individual_data_cost_centralized(self.locator,
-                                                                                                   self.data_processed[
-                                                                                                       'generation'],
-                                                                                                   self.individual,
-                                                                                                   self.generation,
-                                                                                                   self.individual_pointer,
-                                                                                                   self.generation_pointer,
-                                                                                                   self.config,
-                                                                                                   self.output_type_network)
+                                                                                                   self.data_processed['generation'],
+                                                                                                   self.individual, self.generation,
+                                                                                                   self.individual_pointer, self.generation_pointer,
+                                                                                                   self.config, self.output_type_network)
         self.data_processed_cost_decentralized = self.preprocessing_individual_data_decentralized(self.locator,
                                                                                                   self.data_processed[
                                                                                                       'generation'],
-                                                                                                  self.individual,
-                                                                                                  self.generation,
-                                                                                                  self.individual_pointer,
-                                                                                                  self.generation_pointer,
-                                                                                                  self.config,
-                                                                                                  self.category)
+                                                                                                  self.individual, self.generation,
+                                                                                                  self.individual_pointer, self.generation_pointer,
+                                                                                                  self.config, self.category)
         self.data_processed_imports_exports = self.preprocessing_import_exports(self.locator, self.generation,
-                                                                                self.individual,
-                                                                                self.generation_pointer,
-                                                                                self.individual_pointer, config)
-        self.data_energy_mix = self.preprocessing_energy_mix(self.locator, self.generation, self.individual,
-                                                             self.generation_pointer, self.individual_pointer,
-                                                             self.output_type_network)
-
-    def preprocessing_individual_data(self, locator, data_raw, individual, generation, individual_pointer,
-                                      generation_pointer, config):
+                                                                                self.individual, self.generation_pointer, self.individual_pointer, config)
+        self.data_energy_mix = self.preprocessing_energy_mix(self.locator, self.generation, self.individual, self.generation_pointer, self.individual_pointer, self.output_type_network)
+
+
+
+   
+
+    def preprocessing_individual_data(self, locator, data_raw, individual, generation, individual_pointer, generation_pointer, config):
 
         # get netwoork name
         string_network = data_raw['network'].loc[individual].values[0]
@@ -275,6 +259,75 @@
 
         # get data about the dispatch patterns of these buildings
         individual_barcode_list = data_raw['individual_barcode'].loc[individual].values[0]
+
+        # The current structure of CEA has the following columns saved, in future, this will be slightly changed and
+        # correspondingly these columns_of_saved_files needs to be changed
+        columns_of_saved_files = ['CHP/Furnace', 'CHP/Furnace Share', 'Base Boiler',
+                                  'Base Boiler Share', 'Peak Boiler', 'Peak Boiler Share',
+                                  'Heating Lake', 'Heating Lake Share', 'Heating Sewage', 'Heating Sewage Share', 'GHP',
+                                  'GHP Share',
+                                  'Data Centre', 'Compressed Air', 'PV', 'PV Area Share', 'PVT', 'PVT Area Share', 'SC_ET',
+                                  'SC_ET Area Share', 'SC_FP', 'SC_FP Area Share', 'DHN Temperature', 'DHN unit configuration',
+                                  'Lake Cooling', 'Lake Cooling Share', 'VCC Cooling', 'VCC Cooling Share',
+                                  'Absorption Chiller', 'Absorption Chiller Share', 'Storage', 'Storage Share',
+                                  'DCN Temperature', 'DCN unit configuration']
+        for i in building_names:  # DHN
+            columns_of_saved_files.append(str(i) + ' DHN')
+
+        for i in building_names:  # DCN
+            columns_of_saved_files.append(str(i) + ' DCN')
+
+
+        df_current_individual = pd.DataFrame(np.zeros(shape = (1, len(columns_of_saved_files))), columns=columns_of_saved_files)
+        for i, ind in enumerate((columns_of_saved_files)):
+            df_current_individual[ind] = individual_barcode_list[i]
+
+        individual_number = individual_pointer
+        # get data about the dispatch patterns of these buildings (main units)
+        if config.plots_supply_system.network_type == 'DH':
+            data_dispatch_path = os.path.join(
+                locator.get_optimization_slave_heating_activation_pattern(individual_number, generation_pointer))
+            df_heating = pd.read_csv(data_dispatch_path).set_index("DATE")
+
+            data_dispatch_path = os.path.join(
+                locator.get_optimization_slave_electricity_activation_pattern_heating(individual_number, generation_pointer))
+            df_electricity = pd.read_csv(data_dispatch_path).set_index("DATE")
+
+            # get data about the dispatch patterns of these buildings (storage)
+            data_storage_path = os.path.join(
+                locator.get_optimization_slave_storage_operation_data(individual_number, generation_pointer))
+            df_SO = pd.read_csv(data_storage_path).set_index("DATE")
+
+            # join into one database
+            data_processed = df_heating.join(df_electricity).join(df_SO).join(building_demands_df)
+
+        elif config.plots_supply_system.network_type == 'DC':
+            data_dispatch_path = os.path.join(
+                locator.get_optimization_slave_cooling_activation_pattern(individual_number, generation_pointer))
+            df_cooling = pd.read_csv(data_dispatch_path).set_index("DATE")
+
+            data_dispatch_path = os.path.join(
+                locator.get_optimization_slave_electricity_activation_pattern_cooling(individual_number, generation_pointer))
+            df_electricity = pd.read_csv(data_dispatch_path).set_index("DATE")
+
+            # join into one database
+            data_processed = df_cooling.join(building_demands_df).join(df_electricity)
+
+        return data_processed
+
+    def preprocessing_individual_data_cost_centralized(self, locator, data_raw, individual, generation, individual_pointer, generation_pointer, config, network_type):
+
+        data_processed = processing_mcda_data(config, data_raw, generation, generation_pointer, individual,
+                                                   individual_pointer, locator, network_type)
+
+        return data_processed
+
+    def preprocessing_individual_data_decentralized(self, locator, data_raw, individual, generation, individual_pointer, generation_pointer, config, category):
+
+        total_demand = pd.read_csv(locator.get_total_demand())
+        building_names = total_demand.Name.values
+
+        df_all_generations = pd.read_csv(locator.get_optimization_all_individuals())
 
         # The current structure of CEA has the following columns saved, in future, this will be slightly changed and
         # correspondingly these columns_of_saved_files needs to be changed
@@ -295,81 +348,6 @@
         for i in building_names:  # DCN
             columns_of_saved_files.append(str(i) + ' DCN')
 
-        df_current_individual = pd.DataFrame(np.zeros(shape=(1, len(columns_of_saved_files))),
-                                             columns=columns_of_saved_files)
-        for i, ind in enumerate((columns_of_saved_files)):
-            df_current_individual[ind] = individual_barcode_list[i]
-
-        individual_number = individual_pointer
-        # get data about the dispatch patterns of these buildings (main units)
-        if config.plots_supply_system.network_type == 'DH':
-            data_dispatch_path = os.path.join(
-                locator.get_optimization_slave_heating_activation_pattern(individual_number, generation_pointer))
-            df_heating = pd.read_csv(data_dispatch_path).set_index("DATE")
-
-            data_dispatch_path = os.path.join(
-                locator.get_optimization_slave_electricity_activation_pattern_heating(individual_number,
-                                                                                      generation_pointer))
-            df_electricity = pd.read_csv(data_dispatch_path).set_index("DATE")
-
-            # get data about the dispatch patterns of these buildings (storage)
-            data_storage_path = os.path.join(
-                locator.get_optimization_slave_storage_operation_data(individual_number, generation_pointer))
-            df_SO = pd.read_csv(data_storage_path).set_index("DATE")
-
-            # join into one database
-            data_processed = df_heating.join(df_electricity).join(df_SO).join(building_demands_df)
-
-        elif config.plots_supply_system.network_type == 'DC':
-            data_dispatch_path = os.path.join(
-                locator.get_optimization_slave_cooling_activation_pattern(individual_number, generation_pointer))
-            df_cooling = pd.read_csv(data_dispatch_path).set_index("DATE")
-
-            data_dispatch_path = os.path.join(
-                locator.get_optimization_slave_electricity_activation_pattern_cooling(individual_number,
-                                                                                      generation_pointer))
-            df_electricity = pd.read_csv(data_dispatch_path).set_index("DATE")
-
-            # join into one database
-            data_processed = df_cooling.join(building_demands_df).join(df_electricity)
-
-        return data_processed
-
-    def preprocessing_individual_data_cost_centralized(self, locator, data_raw, individual, generation,
-                                                       individual_pointer, generation_pointer, config, network_type):
-
-        data_processed = processing_mcda_data(config, data_raw, generation, generation_pointer, individual,
-                                              individual_pointer, locator, network_type)
-
-        return data_processed
-
-    def preprocessing_individual_data_decentralized(self, locator, data_raw, individual, generation, individual_pointer,
-                                                    generation_pointer, config, category):
-
-        total_demand = pd.read_csv(locator.get_total_demand())
-        building_names = total_demand.Name.values
-
-        df_all_generations = pd.read_csv(locator.get_optimization_all_individuals())
-
-        # The current structure of CEA has the following columns saved, in future, this will be slightly changed and
-        # correspondingly these columns_of_saved_files needs to be changed
-        columns_of_saved_files = ['CHP/Furnace', 'CHP/Furnace Share', 'Base Boiler',
-                                  'Base Boiler Share', 'Peak Boiler', 'Peak Boiler Share',
-                                  'Heating Lake', 'Heating Lake Share', 'Heating Sewage', 'Heating Sewage Share', 'GHP',
-                                  'GHP Share',
-                                  'Data Centre', 'Compressed Air', 'PV', 'PV Area Share', 'PVT', 'PVT Area Share',
-                                  'SC_ET',
-                                  'SC_ET Area Share', 'SC_FP', 'SC_FP Area Share', 'DHN Temperature',
-                                  'DHN unit configuration',
-                                  'Lake Cooling', 'Lake Cooling Share', 'VCC Cooling', 'VCC Cooling Share',
-                                  'Absorption Chiller', 'Absorption Chiller Share', 'Storage', 'Storage Share',
-                                  'DCN Temperature', 'DCN unit configuration']
-        for i in building_names:  # DHN
-            columns_of_saved_files.append(str(i) + ' DHN')
-
-        for i in building_names:  # DCN
-            columns_of_saved_files.append(str(i) + ' DCN')
-
         column_names_decentralized = []
         if config.plots_supply_system.network_type == 'DH':
             data_dispatch_path = os.path.join(
@@ -396,6 +374,7 @@
             data_processed = pd.DataFrame(np.zeros([1, len(column_names_decentralized)]),
                                           columns=column_names_decentralized)
 
+
         individual_barcode_list = data_raw['individual_barcode'].loc[individual].values[0]
         df_current_individual = pd.DataFrame(np.zeros(shape=(1, len(columns_of_saved_files))),
                                              columns=columns_of_saved_files)
@@ -407,6 +386,7 @@
 
         df_decentralized = df_all_generations[df_all_generations['generation'] == generation_number]
         df_decentralized = df_decentralized[df_decentralized['individual'] == individual_number]
+
 
         if config.plots_supply_system.network_type == 'DH':
             for i in building_names:  # DHN
@@ -433,10 +413,9 @@
 
         return data_processed
 
-    def preprocessing_create_thermal_network_layout(self, config, locator, output_name_network, output_type_network,
-                                                    buildings_data):
+    def preprocessing_create_thermal_network_layout(self, config, locator, output_name_network, output_type_network, buildings_data):
         from cea.technologies.thermal_network.network_layout.main import network_layout
-        buildings_data = buildings_data.loc[buildings_data["Type"] == "CENTRALIZED"]
+        buildings_data = buildings_data.loc[buildings_data["Type"]=="CENTRALIZED"]
         buildings_connected = buildings_data.Name.values
 
         # configure layout script to create the new network adn store in the folder inputs.
@@ -446,35 +425,26 @@
         config.network_layout.buildings = buildings_connected
         network_layout(config, locator, output_name_network)
 
-    def preprocessing_import_exports(self, locator, generation, individual, generation_pointer, individual_pointer,
-                                     config):
-
-        data_imports_exports_electricity_W = electricity_calculations_of_all_buildings(generation_pointer,
-                                                                                       individual_pointer, locator,
-                                                                                       config)
+    def preprocessing_import_exports(self, locator, generation, individual, generation_pointer, individual_pointer, config):
+
+        data_imports_exports_electricity_W = electricity_calculations_of_all_buildings(generation_pointer, individual_pointer, locator, config)
         data_imports_natural_gas_W = natural_gas_imports(generation_pointer, individual_pointer, locator, config)
 
-        return {"E_hourly_Wh": data_imports_exports_electricity_W,
-                "E_yearly_Wh": data_imports_exports_electricity_W.sum(axis=0),
-                "NG_hourly_Wh": data_imports_natural_gas_W,
-                "NG_yearly_Wh": data_imports_natural_gas_W.sum(axis=0)}
-
-    def preprocessing_energy_mix(self, locator, generation, individual, generation_pointer, individual_pointer,
-                                 network_type):
-
-        data_energy_mix_MWhyr = energy_mix_based_on_technologies_script(generation_pointer, individual_pointer, locator,
-                                                                        network_type)
-
-        return {"yearly_MWh": data_energy_mix_MWhyr}
-
-    def preprocessing_capacities_installed(self, locator, generation, individual, generation_pointer,
-                                           individual_pointer, output_type_network, config):
-
-        data_capacities_installed, building_connectivity = supply_system_configuration(generation_pointer,
-                                                                                       individual_pointer, locator,
-                                                                                       output_type_network, config)
-
-        return {"capacities": data_capacities_installed, "building_connectivity": building_connectivity}
+        return  {"E_hourly_Wh":data_imports_exports_electricity_W, "E_yearly_Wh": data_imports_exports_electricity_W.sum(axis=0),
+                 "NG_hourly_Wh": data_imports_natural_gas_W,
+                 "NG_yearly_Wh": data_imports_natural_gas_W.sum(axis=0)}
+
+    def preprocessing_energy_mix(self, locator, generation, individual, generation_pointer, individual_pointer, network_type):
+
+        data_energy_mix_MWhyr = energy_mix_based_on_technologies_script(generation_pointer, individual_pointer, locator, network_type)
+
+        return  {"yearly_MWh": data_energy_mix_MWhyr}
+
+    def preprocessing_capacities_installed(self, locator, generation, individual, generation_pointer, individual_pointer, output_type_network, config):
+
+        data_capacities_installed, building_connectivity = supply_system_configuration(generation_pointer, individual_pointer, locator, output_type_network, config)
+
+        return {"capacities": data_capacities_installed, "building_connectivity":building_connectivity}
 
     def erase_zeros(self, data, fields):
         analysis_fields_no_zero = []
@@ -500,8 +470,7 @@
         title = 'Dispatch curve for configuration ' + self.individual + " in generation " + str(
             self.generation)
         output_path = self.locator.get_timeseries_plots_file(
-            'gen' + str(self.generation) + '_' + self.individual + '_centralized_heating_storage_dispatch_curve',
-            category)
+            'gen' + str(self.generation) + '_' + self.individual + '_centralized_heating_storage_dispatch_curve', category)
         analysis_fields_charging = self.analysis_fields_heating_storage_charging
         analysis_fields_discharging = self.analysis_fields_heating_storage_discharging
         analysis_fields_status = self.analysis_fields_heating_storage_status
@@ -547,8 +516,7 @@
         data = self.data_processed_cost_decentralized
         output_path = self.locator.get_timeseries_plots_file(
             'gen' + str(self.generation) + '_' + self.individual + '_decentralized_costs_per_generation_unit', category)
-        plot = cost_analysis_curve_decentralized(data, self.locator, self.generation, self.individual, config,
-                                                 output_path)
+        plot = cost_analysis_curve_decentralized(data, self.locator, self.generation, self.individual, config, output_path)
         return plot
 
     def cost_analysis_heating_decentralized(self, config, category):
@@ -556,21 +524,20 @@
         data = self.data_processed_cost_decentralized
         output_path = self.locator.get_timeseries_plots_file(
             'gen' + str(self.generation) + '_' + self.individual + '_decentralized_costs_per_generation_unit', category)
-        plot = cost_analysis_curve_decentralized(data, self.locator, self.generation, self.individual, config,
-                                                 output_path)
+        plot = cost_analysis_curve_decentralized(data, self.locator, self.generation, self.individual, config, output_path)
         return plot
 
     def pie_import_exports(self, category):
         title = 'Imports vs exports in ' + self.individual + " in generation " + str(self.generation)
         output_path = self.locator.get_timeseries_plots_file(
             'gen' + str(self.generation) + '_' + self.individual + '_pie_import_exports', category)
-        anlysis_fields = ["E_from_grid_W",  ##TODO: get values for imports of gas etc..Low priority
+        anlysis_fields = ["E_from_grid_W", ##TODO: get values for imports of gas etc..Low priority
                           "E_CHP_to_grid_W",
                           "E_PV_to_grid_W",
                           "NG_used_CCGT_W"]
         data = self.data_processed_imports_exports["E_yearly_Wh"].copy()
         data = data.append(self.data_processed_imports_exports['NG_yearly_Wh'].copy())
-        data = data[anlysis_fields] / 1000000  ## convert to MWh/yr
+        data = data[anlysis_fields]/1000000 ## convert to MWh/yr
         analysis_fields_clean = self.erase_zeros(data, anlysis_fields)
         plot = pie_chart(data, analysis_fields_clean, title, output_path)
 
@@ -604,43 +571,41 @@
 
     def map_location_size_customers_energy_system(self, output_type_network, category):
         title = 'Energy system map for %s in generation %s' % (self.individual, self.generation)
-        output_path = self.locator.get_timeseries_plots_file(
-            'gen' + str(self.generation) + '_' + self.individual + '_energy_system_map', category)
+        output_path = self.locator.get_timeseries_plots_file('gen' + str(self.generation) + '_' + self.individual + '_energy_system_map', category)
         output_name_network = "gen%s_%s" % (self.generation, self.individual)
         data_processed_capacities_installed = self.preprocessing_capacities_installed(self.locator,
-                                                                                      self.generation,
-                                                                                      self.individual,
-                                                                                      self.generation_pointer,
-                                                                                      self.individual_pointer,
-                                                                                      self.output_type_network,
-                                                                                      self.config)
+                                                                                           self.generation,
+                                                                                           self.individual,
+                                                                                           self.generation_pointer,
+                                                                                           self.individual_pointer,
+                                                                                           self.output_type_network,
+                                                                                           self.config)
         data = data_processed_capacities_installed["capacities"]
         buildings_connected = data_processed_capacities_installed["building_connectivity"]
         analysis_fields = data.columns.values
         analysis_fields_clean = self.erase_zeros(data, analysis_fields)
-        self.preprocessing_create_thermal_network_layout(self.config, self.locator, output_name_network,
-                                                         output_type_network,
-                                                         buildings_connected)
+        self.preprocessing_create_thermal_network_layout(self.config, self.locator, output_name_network, output_type_network,
+                                                          buildings_connected)
 
         plot = map_chart(data, self.locator, analysis_fields_clean, title, output_path,
                          output_name_network, output_type_network,
                          buildings_connected)
         return plot
 
-    def impact_in_the_local_grid(self, category):
+    def impact_in_the_local_grid (self, category):
         title = 'Likelihood ramp-up/ramp-down hours in ' + self.individual + " in generation " + str(self.generation)
         output_path = self.locator.get_timeseries_plots_file(
             'gen' + str(self.generation) + '_' + self.individual + '_likelihood_ramp-up_ramp_down', category)
 
         anlysis_fields = ["E_total_to_grid_W_negative",
-                          "E_from_grid_W", ]
+                          "E_from_grid_W",]
         data = self.data_processed_imports_exports["E_hourly_Wh"].copy()
         analysis_fields_clean = self.erase_zeros(data, anlysis_fields)
         plot = likelihood_chart(data, analysis_fields_clean, title, output_path)
         return plot
 
-
 def preprocessing_generations_data(locator, generation):
+
     with open(locator.get_optimization_checkpoint(generation), "rb") as fp:
         data = json.load(fp)
     # get lists of data for performance values of the population
@@ -698,12 +663,11 @@
                 pd.DataFrame(dict_disc_capacities, index=[individual]))
 
     data_processed = {'population': df_population, 'halloffame': df_halloffame, 'capacities_W': df_capacities,
-                      'disconnected_capacities_W': df_disc_capacities_final, 'network': df_network,
-                      'spread': data['spread'], 'euclidean_distance': data['euclidean_distance'],
-                      'individual_barcode': def_individual_barcode}
-
-    return {'generation': data_processed}
-
+         'disconnected_capacities_W': df_disc_capacities_final, 'network': df_network,
+         'spread': data['spread'], 'euclidean_distance': data['euclidean_distance'],
+         'individual_barcode': def_individual_barcode}
+
+    return {'generation':data_processed}
 
 def processing_mcda_data(config, data_raw, generation, generation_pointer, individual, individual_pointer,
                          locator, network_type):
@@ -765,8 +729,7 @@
                                   'Disconnected_costs',
                                   'Capex_Decentralized', 'Opex_Decentralized', 'Capex_Centralized',
                                   'Opex_Centralized', 'Electricitycosts_for_hotwater',
-                                  'Electricitycosts_for_appliances', 'Process_Heat_Costs', 'Network_costs',
-                                  'Substation_costs'])
+                                  'Electricitycosts_for_appliances', 'Process_Heat_Costs', 'Network_costs', 'Substation_costs'])
 
         data_processed = pd.DataFrame(np.zeros([1, len(column_names)]), columns=column_names)
     individual_barcode_list = data_raw['individual_barcode'].loc[individual].values[0]
@@ -906,17 +869,17 @@
                                                data_mcda_ind['Opex_fixed_PV'].values[0]
 
         data_processed.loc[0]['Capex_a_ACH'] = data_mcda_ind['Capex_a_ACH'].values[0] + \
-                                               data_mcda_ind['Opex_fixed_ACH'].values[0]
+                                              data_mcda_ind['Opex_fixed_ACH'].values[0]
         data_processed.loc[0]['Capex_a_CCGT'] = data_mcda_ind['Capex_a_CCGT'].values[0] + \
-                                                data_mcda_ind['Opex_fixed_CCGT'].values[0]
+                                              data_mcda_ind['Opex_fixed_CCGT'].values[0]
         data_processed.loc[0]['Capex_a_CT'] = data_mcda_ind['Capex_a_CT'].values[0] + \
-                                              data_mcda_ind['Opex_fixed_CT'].values[0]
+                                            data_mcda_ind['Opex_fixed_CT'].values[0]
         data_processed.loc[0]['Capex_a_Tank'] = data_mcda_ind['Capex_a_Tank'].values[0] + \
-                                                data_mcda_ind['Opex_fixed_Tank'].values[0]
+                                              data_mcda_ind['Opex_fixed_Tank'].values[0]
         data_processed.loc[0]['Capex_a_VCC'] = data_mcda_ind['Capex_a_VCC'].values[0] + \
-                                               data_mcda_ind['Opex_fixed_VCC'].values[0]
+                                              data_mcda_ind['Opex_fixed_VCC'].values[0]
         data_processed.loc[0]['Capex_a_VCC_backup'] = data_mcda_ind['Capex_a_VCC_backup'].values[0] + \
-                                                      data_mcda_ind['Opex_fixed_VCC_backup'].values[0]
+                                                    data_mcda_ind['Opex_fixed_VCC_backup'].values[0]
         data_processed.loc[0]['Capex_a_pump'] = data_mcda_ind['Capex_pump'].values[0] + \
                                                 data_mcda_ind['Opex_fixed_pump'].values[0]
         data_processed.loc[0]['Capex_a_PV'] = data_mcda_ind['Capex_a_PV'].values[0]
@@ -928,10 +891,8 @@
 
         lca = lca_calculations(locator, config)
 
-        data_processed.loc[0]['Electricitycosts_for_hotwater'] = data_mcda_ind['Electricity_for_hotwater_GW'].values[
-                                                                     0] * 1000000000 * lca.ELEC_PRICE
-        data_processed.loc[0]['Electricitycosts_for_appliances'] = \
-        data_mcda_ind['Electricity_for_appliances_GW'].values[0] * 1000000000 * lca.ELEC_PRICE
+        data_processed.loc[0]['Electricitycosts_for_hotwater'] = data_mcda_ind['Electricity_for_hotwater_GW'].values[0] * 1000000000 * lca.ELEC_PRICE
+        data_processed.loc[0]['Electricitycosts_for_appliances'] = data_mcda_ind['Electricity_for_appliances_GW'].values[0] * 1000000000 * lca.ELEC_PRICE
         data_processed.loc[0]['Process_Heat_Costs'] = preprocessing_costs['hpCosts'].values[0]
 
         data_processed.loc[0]['Opex_Centralized'] = data_processed.loc[0]['Opex_var_ACH'] + \
@@ -970,7 +931,6 @@
             'Opex_Decentralized']
     return data_processed
 
-
 def main(config):
     locator = cea.inputlocator.InputLocator(config.scenario)
 
@@ -980,6 +940,5 @@
 
     plots_main(locator, config)
 
-
 if __name__ == '__main__':
     main(cea.config.Configuration())