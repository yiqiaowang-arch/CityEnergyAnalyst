--- conflicted
+++ resolved
@@ -12,15 +12,9 @@
     for field in analysis_fields:
         y = data_frame[field].values
         y = np.nan_to_num(y)
-<<<<<<< HEAD
         if field in ['cooling_demand', 'heating_demand']:  # demand data on secondary y axis
             trace = go.Scatter(x=data_frame.index, y=y, name=field,
                                marker=dict(color=COLOR.get_color_rgb(field.split('_', 1)[0])),
-=======
-        if field in ["Qhsf_kWh", "Qwwf_kWh", "Qcsf_kWh"]:  # demand data on secondary y axis
-            trace = go.Scatter(x=data_frame.index, y=y, name=field.split('_', 1)[0],
-                               marker=dict(color=COLOR[field]),
->>>>>>> 1d2678cb
                                mode='lines', yaxis='y2', opacity=0.7)
         else:  # primary y_axis
             A = field.split('_')[0]
