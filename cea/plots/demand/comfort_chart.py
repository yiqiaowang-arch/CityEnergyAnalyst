# -*- coding: utf-8 -*-

from __future__ import division
from __future__ import print_function
import math
import pandas as pd
import numpy as np
import datetime
import plotly.graph_objs as go
from plotly.offline import plot
import cea.inputlocator
import cea.plots.demand
import cea.config
from cea.plots.variable_naming import LOGO, COLORS_TO_RGB

__author__ = "Gabriel Happle"
__copyright__ = "Copyright 2018, Architecture and Building Systems - ETH Zurich"
__credits__ = ["Gabriel Happle"]
__license__ = "MIT"
__version__ = "0.1"
__maintainer__ = "Daren Thomas"
__email__ = "thomas@arch.ethz.ch"
__status__ = "Production"

# constants
# vertices of PMV comfort zones visually extracted from graph:
# [https://www.researchgate.net/figure/Psychrometric-chart-with-superimposed-comfort-zones-for-05-and-10-clo-summer-and_fig2_261566668]
VERTICES_WINTER_COMFORT = [(21.5, 0.0), (26.5, 0.0), (24.0, 12.0), (19.5, 12.0)]  # (T, moisture ratio)
VERTICES_SUMMER_COMFORT = [(25.0, 0.0), (28.25, 0.0), (26.75, 12.0), (24.0, 12.0)]  # (T, moisture ratio)

# layout of graph and table
YAXIS_DOMAIN_GRAPH = [0, 0.8]
XAXIS_DOMAIN_GRAPH = [0.2, 0.8]


<<<<<<< HEAD
=======
class ComfortChartPlot(cea.plots.demand.DemandPlotBase):
    name = "Comfort Chart"

    expected_parameters = dict(cea.plots.demand.DemandPlotBase.expected_parameters,
                               region='general:region')

    def __init__(self, project, parameters):
        super(ComfortChartPlot, self).__init__(project, parameters)
        if len(self.buildings) > 1:
            self.buildings = [self.buildings[0]]
        self.data = self.hourly_loads[self.hourly_loads['Name'].isin(self.buildings)]
        self.analysis_fields = None
        self.layout = create_layout(self.title)

    def calc_graph(self):
        # calculate points of comfort in different conditions
        dict_graph = calc_data(self.data, self.parameters['region'], self.locator)

        # create scatter of comfort
        traces_graph = calc_graph(dict_graph)

        # create lines of constant relative humidity
        traces_relative_humidity = create_relative_humidity_lines()
        traces_graph.extend(traces_relative_humidity)

        # add text for winter / summer comfort zones
        trace_layout = go.Scatter(
            x=[23, 26.5],
            y=[3, 3],
            text=['Winter comfort zone',
                  'Summer comfort zone'],
            mode='text',
            showlegend=False
        )
        traces_graph.append(trace_layout)
        return traces_graph

>>>>>>> f1feed23
def comfort_chart(data_frame, title, output_path, config, locator):
    """
    Main function of comfort chart plot

    :param data_frame: results from demand calculation
    :type data_frame: pandas.DataFrame
    :param title: title of plot
    :type title: string
    :param output_path: path to output folder
    :type output_path: system path
    :return:
    """

    # calculate points of comfort in different conditions
    dict_graph = calc_data(data_frame, config.region, locator)

    # create scatter of comfort
    traces_graph = calc_graph(dict_graph)

    # create lines of constant relative humidity
    traces_relative_humidity = create_relative_humidity_lines()
    traces_graph.extend(traces_relative_humidity)

    # create layout
    trace_layout, layout = create_layout(title)
    traces_graph.append(trace_layout)

    # create table
    traces_table = calc_table(dict_graph)
    # add table in first place of traces
    traces_graph.insert(0, traces_table)

    # create figure
    fig = go.Figure(data=traces_graph, layout=layout)
    plot(fig, auto_open=False, filename=output_path)

    return {'data': [traces_graph], 'layout': layout}


def create_layout(title):
    """
    Creates layout of plot, including polygon comfort areas

    :param title: title of plot
    :type title: string
    :return: trace_layout, layout
    :rtype: plotly.graph_objs.trace, plotly.graph_objs.layout
    """

    layout = {
        'xaxis': {
            'title': 'Operative Temperature [°C]',
            'range': [5, 35],
            'domain': XAXIS_DOMAIN_GRAPH
        },
        'yaxis': {
            'title': 'Moisture content [g/kg dry air]',
            'side': 'right',
            'range': [0, 25],
            'domain': YAXIS_DOMAIN_GRAPH,
            'showgrid': True,
        },
        'legend': {
            'x': XAXIS_DOMAIN_GRAPH[0],
            'y': YAXIS_DOMAIN_GRAPH[1] - 0.05,
        },
        'shapes': [
            # Winter comfort zone
            {
                'type': 'path',
                'path': ' M {},{} L{},{} L{},{} L{},{} Z'.format(VERTICES_WINTER_COMFORT[0][0],
                                                                 VERTICES_WINTER_COMFORT[0][1],
                                                                 VERTICES_WINTER_COMFORT[1][0],
                                                                 VERTICES_WINTER_COMFORT[1][1],
                                                                 VERTICES_WINTER_COMFORT[2][0],
                                                                 VERTICES_WINTER_COMFORT[2][1],
                                                                 VERTICES_WINTER_COMFORT[3][0],
                                                                 VERTICES_WINTER_COMFORT[3][1]),
                'fillcolor': COLORS_TO_RGB['green'],
                'opacity': 0.4,
                'line': {
                    'color': COLORS_TO_RGB['green'],
                },
            },
            # Summer comfort zone
            {
                'type': 'path',
                'path': ' M {},{} L{},{} L{},{} L{},{} Z'.format(VERTICES_SUMMER_COMFORT[0][0],
                                                                 VERTICES_SUMMER_COMFORT[0][1],
                                                                 VERTICES_SUMMER_COMFORT[1][0],
                                                                 VERTICES_SUMMER_COMFORT[1][1],
                                                                 VERTICES_SUMMER_COMFORT[2][0],
                                                                 VERTICES_SUMMER_COMFORT[2][1],
                                                                 VERTICES_SUMMER_COMFORT[3][0],
                                                                 VERTICES_SUMMER_COMFORT[3][1]),
                'fillcolor': COLORS_TO_RGB['yellow'],
                'opacity': 0.4,
                'line': {
                    'color': COLORS_TO_RGB['yellow'],
                },
            },

        ]
    }

    return layout


def calc_graph(dict_graph):
    """
    creates scatter of comfort and curves of constant relative humidity

    :param dict_graph: contains comfort conditions to plot, output of comfort_chart.calc_data()
    :type dict_graph: dict
    :return: traces of scatter plot of 4 comfort conditions
    :rtype: list of plotly.graph_objs.Scatter
    """

    traces = []

    # draw scatter of comfort conditions in building
    trace = go.Scatter(x=dict_graph['t_op_occupied_winter'], y=dict_graph['x_int_occupied_winter'],
                       name='occupied hours winter', mode='markers', marker=dict(color=COLORS_TO_RGB['red']))
    traces.append(trace)
    trace = go.Scatter(x=dict_graph['t_op_unoccupied_winter'], y=dict_graph['x_int_unoccupied_winter'],
                       name='unoccupied hours winter', mode='markers', marker=dict(color=COLORS_TO_RGB['blue']))
    traces.append(trace)
    trace = go.Scatter(x=dict_graph['t_op_occupied_summer'], y=dict_graph['x_int_occupied_summer'],
                       name='occupied hours summer', mode='markers', marker=dict(color=COLORS_TO_RGB['purple']))
    traces.append(trace)
    trace = go.Scatter(x=dict_graph['t_op_unoccupied_summer'], y=dict_graph['x_int_unoccupied_summer'],
                       name='unoccupied hours summer', mode='markers', marker=dict(color=COLORS_TO_RGB['orange']))
    traces.append(trace)

    return traces


def create_relative_humidity_lines():
    """
    calculates curves of constant relative humidity for plotting (10% - 100% in steps of 10%)

    :return: list of plotly table trace
    :rtype: list of plotly.graph_objs.Scatter
    """

    traces = []

    # draw lines of constant relative humidity for psychrometric chart
    rh_lines = np.linspace(0.1, 1, 10)  # lines from 10% to 100%
    t_axis = np.linspace(-5, 45, 50)
    P_ATM = 101325  # Pa, standard atmospheric pressure at sea level

    for rh_line in rh_lines:
        y_data = calc_constant_rh_curve(t_axis, rh_line, P_ATM)
        trace = go.Scatter(x=t_axis, y=y_data, mode='line', name="{:.0%} relative humidity".format(rh_line),
                           line=dict(color=COLORS_TO_RGB['grey_light'], width=1), showlegend=False)
        traces.append(trace)

    return traces


def calc_data(data_frame, region, locator):
    """
    split up operative temperature and humidity points into 4 categories for plotting
    (1) occupied in heating season
    (2) un-occupied in heating season
    (3) occupied in cooling season
    (4) un-occupied in cooling season

    :param data_frame: results from demand calculation
    :type data_frame: pandas.DataFrame
    :param config: cea config
    :type config: cea.config.Configuration
    :param locator: cea input locator
    :type locator: cea.inputlocator.InputLocator
    :return: dict of lists with operative temperatures and moistures
     \for 4 conditions (summer (un)occupied, winter (un)occupied)
    :rtype: dict
    """

    # read region-specific control parameters (identical for all buildings), i.e. heating and cooling season
    prop_region_specific_control = pd.read_excel(locator.get_archetypes_system_controls(region),
                                                 true_values=['True', 'TRUE', 'true'],
                                                 false_values=['False', 'FALSE', 'false', u'FALSE'],
                                                 dtype={'has-heating-season': bool,
                                                        'has-cooling-season': bool})  # read database
    # extract data from df
    has_winter = prop_region_specific_control['has-heating-season'][0]
    has_summer = prop_region_specific_control['has-cooling-season'][0]
    winter_end = prop_region_specific_control['heating-season-end'][0]
    winter_start = prop_region_specific_control['heating-season-start'][0]
    summer_end = prop_region_specific_control['cooling-season-end'][0]
    summer_start = prop_region_specific_control['cooling-season-start'][0]

    # split up operative temperature and humidity points into 4 categories
    # (1) occupied in heating season
    # (2) un-occupied in heating season
    # (3) occupied in cooling season
    # (4) un-occupied in cooling season

    t_op_occupied_summer = []
    x_int_occupied_summer = []
    t_op_unoccupied_summer = []
    x_int_unoccupied_summer = []
    t_op_occupied_winter = []
    x_int_occupied_winter = []
    t_op_unoccupied_winter = []
    x_int_unoccupied_winter = []

    # convert index from string to datetime (because someone changed the type)
    data_frame.index = pd.to_datetime(data_frame.index)

    # find indexes of the 4 categories
    for index, row in data_frame.iterrows():

        # occupied in winter
        if row['people'] > 0 and has_winter and datetime_in_season(index, winter_start, winter_end):
            t_op_occupied_winter.append(row['theta_o_C'])
            x_int_occupied_winter.append(row['x_int'])
        # unoccupied in winter
        elif row['people'] == 0 and has_winter and datetime_in_season(index, winter_start, winter_end):
            t_op_unoccupied_winter.append(row['theta_o_C'])
            x_int_unoccupied_winter.append(row['x_int'])
        # occupied in summer
        elif row['people'] > 0 and has_summer and datetime_in_season(index, summer_start, summer_end):
            t_op_occupied_summer.append(row['theta_o_C'])
            x_int_occupied_summer.append(row['x_int'])
        # unoccupied in summer
        elif row['people'] == 0 and has_summer and datetime_in_season(index, summer_start, summer_end):
            t_op_unoccupied_summer.append(row['theta_o_C'])
            x_int_unoccupied_summer.append(row['x_int'])

    return {'t_op_occupied_winter': t_op_occupied_winter, 'x_int_occupied_winter': x_int_occupied_winter,
            't_op_unoccupied_winter': t_op_unoccupied_winter, 'x_int_unoccupied_winter': x_int_unoccupied_winter,
            't_op_occupied_summer': t_op_occupied_summer, 'x_int_occupied_summer': x_int_occupied_summer,
            't_op_unoccupied_summer': t_op_unoccupied_summer, 'x_int_unoccupied_summer': x_int_unoccupied_summer}


def calc_table(dict_graph):
    """
    draws table of monthly energy balance

    :param dict_graph: dict containing the lists of summer, winter, occupied and unoccupied operative temperatures and
     \moisture ratios, i.e. the results of comfort_chart.calc_data
    :type dict_graph: dict
    :return: plotly table trace
    :rtype: plotly.graph_objs.Table
    """

    # create table arrays
    # check winter comfort
    count_winter_comfort, count_winter_uncomfort = check_comfort(dict_graph['t_op_occupied_winter'],
                                                                 dict_graph['x_int_occupied_winter'],
                                                                 VERTICES_WINTER_COMFORT)
    winter_hours = len(dict_graph['t_op_occupied_winter'])
    perc_winter_comfort = count_winter_comfort / winter_hours if winter_hours > 0 else 0
    cell_winter_comfort = "{} ({:.0%})".format(count_winter_comfort, perc_winter_comfort)
    perc_winter_uncomfort = count_winter_uncomfort / winter_hours if winter_hours > 0 else 0
    cell_winter_uncomfort = "{} ({:.0%})".format(count_winter_uncomfort, perc_winter_uncomfort)

    # check summer comfort
    count_summer_comfort, count_summer_uncomfort = check_comfort(dict_graph['t_op_occupied_summer'],
                                                                 dict_graph['x_int_occupied_summer'],
                                                                 VERTICES_SUMMER_COMFORT)
    summer_hours = len(dict_graph['t_op_occupied_summer'])
    perc_summer_comfort = count_summer_comfort / summer_hours if summer_hours > 0 else 0
    cell_summer_comfort = "{} ({:.0%})".format(count_summer_comfort, perc_summer_comfort)
    perc_summer_uncomfort = count_summer_uncomfort / summer_hours if summer_hours > 0 else 0
    cell_summer_uncomfort = "{} ({:.0%})".format(count_summer_uncomfort, perc_summer_uncomfort)

    # draw table
    table = go.Table(domain=dict(x=[0.0, 1], y=[YAXIS_DOMAIN_GRAPH[1], 1.0]),
                     header=dict(values=['condition', 'comfort [h]', 'uncomfort [h]']),
                     cells=dict(values=[['summer occupied', 'winter occupied'],
                                        [cell_summer_comfort, cell_winter_comfort],
                                        [cell_summer_uncomfort, cell_winter_uncomfort]]),
                     visible=True)

    return table


def check_comfort(temperature, moisture, vertices_comfort_area):
    """
    checks if a point of operative temperature and moisture ratio is inside the polygon of comfort defined by its
     vertices, the function only works if the polygon has constant moisture ratio edges

    :param temperature: operative temperature [°C]
    :type temperature: list
    :param moisture: moisture ratio [g/kg dry air]
    :type moisture: list
    :param vertices_comfort_area: vertices of operative temperature and moisture ratio ([°C],[g/kg dry air])
    :type vertices_comfort_area: list of tuples
    :return: hours of comfort, hours of uncomfort
    :rtype: double, double
    """
    # check winter comfort
    # equation for lower temp boundary in winter t = m*x + b
    b_low = vertices_comfort_area[0][0]
    m_low = (vertices_comfort_area[3][0] - b_low) / (vertices_comfort_area[3][1] - vertices_comfort_area[0][1])
    b_high = vertices_comfort_area[1][0]
    m_high = (vertices_comfort_area[2][0] - b_high) / (vertices_comfort_area[2][1] - vertices_comfort_area[1][1])

    count_winter_comfort = 0
    for t, x in zip(temperature, moisture):

        if vertices_comfort_area[0][1] <= x <= vertices_comfort_area[2][1]:

            if m_low * x + b_low <= t <= m_high * x + b_high:
                count_winter_comfort = count_winter_comfort + 1
            else:
                pass
        else:
            pass

    count_winter_uncomfort = len(temperature) - count_winter_comfort

    return count_winter_comfort, count_winter_uncomfort


def datetime_in_season(dt, season_start, season_end):
    """
    small function to determine if a datetime index of the results dataframe is in heating season (winter)
     or cooling season (summer)

    :param dt: datetime, index of resulting csv of cea.demand_main
    :type dt: datetime.datetime
    :param season_start: start of season ["MM-DD"]
    :type season_start: string
    :param season_end: end of season ["MM-DD"]
    :type season_end: string
    :return: True or False
    :rtype: bool
    """

    month_start, day_start = map(int, season_start.split('-'))
    season_start_dt = datetime.datetime(dt.year, month_start, day_start, 0)
    month_end, day_end = map(int, season_end.split('-'))
    season_end_dt = datetime.datetime(dt.year, month_end, day_end, 23)

    if season_start_dt < season_end_dt:

        if season_start_dt <= dt <= season_end_dt:
            return True
        else:
            return False

    elif season_start_dt > season_end_dt:
        if dt <= season_end_dt or dt >= season_start_dt:
            return True
        else:
            return False


def p_ws_from_t(t_celsius):
    """
    Calculate water vapor saturation pressure over liquid water for the temperature range of 0 to 200°C
    Eq (6) in "CHAPTER 6 - PSYCHROMETRICS" in "2001 ASHRAE Fundamentals Handbook (SI)"

    :param t_celsius: temperature [°C]
    :type t_celsius: double
    :return: water vapor saturation pressure [Pa]
    :rtype: double
    """

    # convert temperature
    t = t_celsius + 273.15

    # constants
    C8 = -5.8002206E+03
    C9 = 1.3914993E+00
    C10 = -4.8640239E-02
    C11 = 4.1764768E-05
    C12 = -1.4452093E-08
    C13 = 6.5459673E+00

    return math.exp(C8 / t + C9 + C10 * t + C11 * t ** 2 + C12 * t ** 3 + C13 * math.log1p(t))


def p_w_from_rh_p_and_ws(rh, p_ws):
    """
    Calculate water vapor pressure from relative humidity and water vapor saturation pressure
    Eq(6) in "CHAPTER 6 - PSYCHROMETRICS" in "2001 ASHRAE Fundamentals Handbook (SI)"

    :param rh: relative humidity [-]
    :type rh: double
    :param p_ws: water vapor saturation pressure [Pa]
    :type p_ws: double
    :return: water vapor pressure [Pa]
    :rtype: double
    """

    return rh * p_ws


def hum_ratio_from_p_w_and_p(p_w, p):
    """
    Calculate humidity ratio from water vapor pressure and atmospheric pressure
    Eq(22) in "CHAPTER 6 - PSYCHROMETRICS" in "2001 ASHRAE Fundamentals Handbook (SI)"

    :param p_w: water vapor pressure [Pa]
    :type p_w: double
    :param p: atmospheric pressure [Pa]
    :type p: double
    :return: humidity ratio [g / kg dry air]
    :rtype: double
    """

    return 0.62198 * p_w / (p - p_w)


def calc_constant_rh_curve(t_array, rh, p):
    """
    Calculates curves of humidity ratio at different temperatures for a constant relative humidity and pressure

    :param t_array: array pf temperatures [°C]
    :type t_array: numpy.array
    :param rh: relative humidity [-]
    :type rh: double
    :param p: atmospheric pressure [Pa]
    :type p: double
    :return: humidity ratio [g / kg dry air]
    :rtype: numpy.array
    """

    p_ws = np.vectorize(p_ws_from_t)(t_array)
    p_w = p_w_from_rh_p_and_ws(rh, p_ws)

    return hum_ratio_from_p_w_and_p(p_w, p) * 1000


if __name__ == '__main__':
    def main():
        import cea.config
        import cea.inputlocator

        config = cea.config.Configuration()
        locator = cea.inputlocator.InputLocator(config.scenario)

        ComfortChartPlot(config, locator, [locator.get_zone_building_names()[0]]).plot(auto_open=True)
        ComfortChartPlot(config, locator, [locator.get_zone_building_names()[1]]).plot(auto_open=True)
        ComfortChartPlot(config, locator, [locator.get_zone_building_names()[2]]).plot(auto_open=True)
    main()<|MERGE_RESOLUTION|>--- conflicted
+++ resolved
@@ -13,6 +13,7 @@
 import cea.config
 from cea.plots.variable_naming import LOGO, COLORS_TO_RGB
 
+
 __author__ = "Gabriel Happle"
 __copyright__ = "Copyright 2018, Architecture and Building Systems - ETH Zurich"
 __credits__ = ["Gabriel Happle"]
@@ -33,8 +34,6 @@
 XAXIS_DOMAIN_GRAPH = [0.2, 0.8]
 
 
-<<<<<<< HEAD
-=======
 class ComfortChartPlot(cea.plots.demand.DemandPlotBase):
     name = "Comfort Chart"
 
@@ -72,7 +71,6 @@
         traces_graph.append(trace_layout)
         return traces_graph
 
->>>>>>> f1feed23
 def comfort_chart(data_frame, title, output_path, config, locator):
     """
     Main function of comfort chart plot
@@ -124,7 +122,7 @@
 
     layout = {
         'xaxis': {
-            'title': 'Operative Temperature [°C]',
+            'title': 'Operative Temperature [Â°C]',
             'range': [5, 35],
             'domain': XAXIS_DOMAIN_GRAPH
         },
@@ -226,6 +224,7 @@
     P_ATM = 101325  # Pa, standard atmospheric pressure at sea level
 
     for rh_line in rh_lines:
+
         y_data = calc_constant_rh_curve(t_axis, rh_line, P_ATM)
         trace = go.Scatter(x=t_axis, y=y_data, mode='line', name="{:.0%} relative humidity".format(rh_line),
                            line=dict(color=COLORS_TO_RGB['grey_light'], width=1), showlegend=False)
@@ -328,7 +327,7 @@
                                                                  dict_graph['x_int_occupied_winter'],
                                                                  VERTICES_WINTER_COMFORT)
     winter_hours = len(dict_graph['t_op_occupied_winter'])
-    perc_winter_comfort = count_winter_comfort / winter_hours if winter_hours > 0 else 0
+    perc_winter_comfort = count_winter_comfort/winter_hours if winter_hours > 0 else 0
     cell_winter_comfort = "{} ({:.0%})".format(count_winter_comfort, perc_winter_comfort)
     perc_winter_uncomfort = count_winter_uncomfort / winter_hours if winter_hours > 0 else 0
     cell_winter_uncomfort = "{} ({:.0%})".format(count_winter_uncomfort, perc_winter_uncomfort)
@@ -359,11 +358,11 @@
     checks if a point of operative temperature and moisture ratio is inside the polygon of comfort defined by its
      vertices, the function only works if the polygon has constant moisture ratio edges
 
-    :param temperature: operative temperature [°C]
+    :param temperature: operative temperature [Â°C]
     :type temperature: list
     :param moisture: moisture ratio [g/kg dry air]
     :type moisture: list
-    :param vertices_comfort_area: vertices of operative temperature and moisture ratio ([°C],[g/kg dry air])
+    :param vertices_comfort_area: vertices of operative temperature and moisture ratio ([Â°C],[g/kg dry air])
     :type vertices_comfort_area: list of tuples
     :return: hours of comfort, hours of uncomfort
     :rtype: double, double
@@ -428,10 +427,10 @@
 
 def p_ws_from_t(t_celsius):
     """
-    Calculate water vapor saturation pressure over liquid water for the temperature range of 0 to 200°C
+    Calculate water vapor saturation pressure over liquid water for the temperature range of 0 to 200Â°C
     Eq (6) in "CHAPTER 6 - PSYCHROMETRICS" in "2001 ASHRAE Fundamentals Handbook (SI)"
 
-    :param t_celsius: temperature [°C]
+    :param t_celsius: temperature [Â°C]
     :type t_celsius: double
     :return: water vapor saturation pressure [Pa]
     :rtype: double
@@ -448,7 +447,7 @@
     C12 = -1.4452093E-08
     C13 = 6.5459673E+00
 
-    return math.exp(C8 / t + C9 + C10 * t + C11 * t ** 2 + C12 * t ** 3 + C13 * math.log1p(t))
+    return math.exp(C8/t+C9+C10*t+C11*t**2+C12*t**3+C13*math.log1p(t))
 
 
 def p_w_from_rh_p_and_ws(rh, p_ws):
@@ -480,14 +479,14 @@
     :rtype: double
     """
 
-    return 0.62198 * p_w / (p - p_w)
+    return 0.62198 * p_w/(p-p_w)
 
 
 def calc_constant_rh_curve(t_array, rh, p):
     """
     Calculates curves of humidity ratio at different temperatures for a constant relative humidity and pressure
 
-    :param t_array: array pf temperatures [°C]
+    :param t_array: array pf temperatures [Â°C]
     :type t_array: numpy.array
     :param rh: relative humidity [-]
     :type rh: double
