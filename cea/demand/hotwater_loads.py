"""
Hotwater load (it also calculates fresh water needs)
"""

<<<<<<< HEAD
from cea.constants import D, B_F, HEAT_CAPACITY_OF_WATER_JPERKGK, P_WATER_KGPERM3, FLOWTAP, HOURS_IN_YEAR,TWW_SETPOINT
import numpy as np
import scipy
import math
from math import pi
=======
import math

import numpy as np
import scipy

from cea.constants import HEAT_CAPACITY_OF_WATER_JPERKGK, P_WATER_KGPERM3
from cea.constants import HOURS_IN_YEAR
from cea.demand import constants
>>>>>>> de3b717a
from cea.technologies import storage_tank as storage_tank

__author__ = "Jimeno A. Fonseca"
__copyright__ = "Copyright 2016, Architecture and Building Systems - ETH Zurich"
__credits__ = ["Jimeno A. Fonseca", "Shanshan Hsieh"]
__license__ = "MIT"
__version__ = "0.1"
__maintainer__ = "Daren Thomas"
__email__ = "cea@arch.ethz.ch"
__status__ = "Production"

# import constants
CP_KJPERKGK = HEAT_CAPACITY_OF_WATER_JPERKGK / 1000

def calc_mww(schedule, water_lpd):
    """
    Algorithm to calculate the hourly mass flow rate of water

    :param schedule: hourly DHW demand profile [person/d.h]
    :param water_lpd: water emand per person per day in [L/person/day]
    """

    if schedule > 0:

        volume = schedule * water_lpd / 1000  # m3/h
        massflow = volume * P_WATER_KGPERM3 / 3600  # in kg/s

    else:
        volume = 0
        massflow = 0

    return massflow, volume


# final hot water demand calculation


def calc_water_temperature(T_ambient_C, depth_m):
    """
    Calculates hourly ground temperature fluctuation over a year following [Kusuda, T. et al., 1965]_.
    ..[Kusuda, T. et al., 1965] Kusuda, T. and P.R. Achenbach (1965). Earth Temperatures and Thermal Diffusivity at
    Selected Stations in the United States. ASHRAE Transactions. 71(1):61-74
    """
    heat_capacity_soil = 2000  # _[A. Kecebas et al., 2011]
    conductivity_soil = 1.6  # _[A. Kecebas et al., 2011]
    density_soil = 1600  # _[A. Kecebas et al., 2011]

    T_max = max(T_ambient_C) + 273.15  # to K
    T_avg = np.mean(T_ambient_C) + 273.15  # to K
    e = depth_m * math.sqrt(
        (math.pi * heat_capacity_soil * density_soil) / (HOURS_IN_YEAR * conductivity_soil))  # soil constants
    Tg = [(T_avg + (T_max - T_avg) * math.exp(-e) * math.cos((2 * math.pi * (i + 1) / HOURS_IN_YEAR) - e)) - 274
          for i in range(HOURS_IN_YEAR)]

    return Tg  # in C


def calc_Qww_sys(bpr, tsd):
    # Refactored from CalcThermalLoads
    """
    This function calculates the distribution heat loss and final energy consumption of domestic hot water.
    Final energy consumption of dhw includes dhw demand, sensible heat loss in hot water storage tank, and heat loss in the distribution network.
    :param bpr: Building Properties
    :type bpr: BuildingPropertiesRow
    :param tsd: Time series data of building
    :type tsd: dict
    :return: modifies tsd
    :rtype: None
    :return: mcp_tap_water_kWperK: tap water capacity masss flow rate in kW_C
    """

    Lcww_dis = bpr.building_systems['Lcww_dis']
    Lsww_dis = bpr.building_systems['Lsww_dis']
    Lvww_c = bpr.building_systems['Lvww_c']
    Lvww_dis = bpr.building_systems['Lvww_dis']
    T_ext_C = tsd['T_ext']
    T_int_C = tsd['T_int']
    Tww_sup_0_C = bpr.building_systems['Tww_sup_0']
    Y = bpr.building_systems['Y']
    Qww_nom_W = tsd['Qww'].max()

    # distribution and circulation losses
    V_dist_pipes_m3 = Lsww_dis * ((D / 1000) / 2) ** 2 * math.pi  # m3, volume inside distribution pipe
    Qww_dis_ls_r_W = np.vectorize(calc_Qww_dis_ls_r)(T_int_C, tsd['Qww'].copy(), Lsww_dis, Lcww_dis, Y[1], Qww_nom_W,
                                                 V_dist_pipes_m3,Tww_sup_0_C)
    Qww_dis_ls_nr_W = np.vectorize(calc_Qww_dis_ls_nr)(T_int_C, tsd['Qww'].copy(), Lvww_dis, Lvww_c, Y[0], Qww_nom_W,
                                                   V_dist_pipes_m3,Tww_sup_0_C, T_ext_C)
    # storage losses
    Tww_tank_C, tsd['Qww_sys'] = calc_DH_ww_with_tank_losses(T_ext_C, T_int_C, tsd['Qww'].copy(), tsd['vww_m3perh'],
                                                            Qww_dis_ls_r_W, Qww_dis_ls_nr_W)

    tsd['mcpww_sys'] = tsd['Qww_sys'] / abs(Tww_tank_C - tsd['Tww_re'])

    # erase points where the load is zero
    tsd['Tww_sys_sup'] = [0.0 if x <= 0.0 else y for x, y in zip(tsd['Qww'], Tww_tank_C)]
    tsd['Tww_sys_re'] = [0.0 if x <= 0.0 else y for x, y in zip(tsd['Qww'], tsd['Tww_re'])]

    return tsd

# end-use hot water demand calculation

def calc_Qww(bpr, tsd, schedules):
    """
    Calculates the DHW demand according to the supply temperature and flow rate.
    :param mdot_dhw_kgpers: required DHW flow rate in [kg/s]
    :param T_dhw_sup_C: Domestic hot water supply set point temperature.
    :param T_dhw_re_C: Domestic hot water tank return temperature in C, this temperature is the ground water temperature, set according to norm.
    :param Cpw: heat capacity of water [kJ/kgK]
    :return Q_dhw_W: Heat demand for DHW in [W]
    """

    def function(mdot_dhw_kgpers, T_dhw_sup_C, T_dhw_re_C):
        mcp_dhw_WperK = mdot_dhw_kgpers * CP_KJPERKGK * 1000  # W/K
        return mcp_dhw_WperK * (T_dhw_sup_C - T_dhw_re_C)  # heating for dhw in W

    tsd['Tww_re'] = calc_water_temperature(tsd['T_ext'], depth_m=1)
    Tww_sup_0_C = bpr.building_systems['Tww_sup_0']

    # calc end-use demand
    tsd['vww_m3perh'] = schedules['Vww_lph'] / 1000  # m3/h
    tsd['mww_kgs'] = tsd['vww_m3perh'] * P_WATER_KGPERM3 / 3600  # kg/s
    tsd['mcptw'] = (tsd['vfw_m3perh'] - tsd['vww_m3perh']) * CP_KJPERKGK * P_WATER_KGPERM3 / 3600  # kW_K tap water

    tsd['Qww'] = np.vectorize(function)(tsd['mww_kgs'], Tww_sup_0_C, tsd['Tww_re'])

    return tsd


# final hot water demand calculation
def calc_Qwwf(bpr, tsd):

    # GET SYSTEMS EFFICIENCIES
    energy_source = bpr.supply["source_dhw"]
    scale_technology = bpr.supply['scale_dhw']
    efficiency_average_year = bpr.supply["eff_dhw"]

    if scale_technology == "BUILDING":
        if energy_source == "GRID":
            tsd['E_ww'] =  tsd['Qww_sys']/ efficiency_average_year
            tsd['DH_ww'] = np.zeros(HOURS_IN_YEAR)
            tsd['NG_ww'] = np.zeros(HOURS_IN_YEAR)
            tsd['COAL_ww'] = np.zeros(HOURS_IN_YEAR)
            tsd['OIL_ww'] = np.zeros(HOURS_IN_YEAR)
            tsd['WOOD_ww'] = np.zeros(HOURS_IN_YEAR)
            tsd['SOLAR_ww'] = np.zeros(HOURS_IN_YEAR)
        elif energy_source == "NATURALGAS":
            tsd['NG_ww'] = tsd['Qww_sys'] / efficiency_average_year
            tsd['COAL_ww'] = np.zeros(HOURS_IN_YEAR)
            tsd['OIL_ww'] = np.zeros(HOURS_IN_YEAR)
            tsd['WOOD_ww'] = np.zeros(HOURS_IN_YEAR)
            tsd['SOLAR_ww'] = np.zeros(HOURS_IN_YEAR)
            tsd['DH_ww'] = np.zeros(HOURS_IN_YEAR)
            tsd['E_ww'] = np.zeros(HOURS_IN_YEAR)
        elif energy_source == "OIL":
            tsd['NG_ww'] = np.zeros(HOURS_IN_YEAR)
            tsd['COAL_ww'] = np.zeros(HOURS_IN_YEAR)
            tsd['OIL_ww'] = tsd['Qww_sys'] / efficiency_average_year
            tsd['WOOD_ww'] = np.zeros(HOURS_IN_YEAR)
            tsd['SOLAR_ww'] = np.zeros(HOURS_IN_YEAR)
            tsd['DH_ww'] = np.zeros(HOURS_IN_YEAR)
            tsd['E_ww'] = np.zeros(HOURS_IN_YEAR)
        elif energy_source == "COAL":
            tsd['NG_ww'] = np.zeros(HOURS_IN_YEAR)
            tsd['COAL_ww'] = tsd['Qww_sys'] / efficiency_average_year
            tsd['OIL_ww'] = np.zeros(HOURS_IN_YEAR)
            tsd['WOOD_ww'] = np.zeros(HOURS_IN_YEAR)
            tsd['SOLAR_ww'] = np.zeros(HOURS_IN_YEAR)
            tsd['DH_ww'] = np.zeros(HOURS_IN_YEAR)
            tsd['E_ww'] = np.zeros(HOURS_IN_YEAR)
        elif energy_source == "WOOD":
            tsd['NG_ww'] = np.zeros(HOURS_IN_YEAR)
            tsd['COAL_ww'] = np.zeros(HOURS_IN_YEAR)
            tsd['OIL_ww'] = np.zeros(HOURS_IN_YEAR)
            tsd['WOOD_ww'] = tsd['Qww_sys'] / efficiency_average_year
            tsd['SOLAR_ww'] = np.zeros(HOURS_IN_YEAR)
            tsd['DH_ww'] = np.zeros(HOURS_IN_YEAR)
            tsd['E_ww'] = np.zeros(HOURS_IN_YEAR)
        elif energy_source == "SOLAR":
            tsd['NG_ww'] = np.zeros(HOURS_IN_YEAR)
            tsd['COAL_ww'] = np.zeros(HOURS_IN_YEAR)
            tsd['OIL_ww'] = np.zeros(HOURS_IN_YEAR)
            tsd['WOOD_ww'] = np.zeros(HOURS_IN_YEAR)
            tsd['SOLAR_ww'] = tsd['Qww_sys'] / efficiency_average_year
            tsd['DH_ww'] = np.zeros(HOURS_IN_YEAR)
            tsd['E_ww'] = np.zeros(HOURS_IN_YEAR)
        elif energy_source == "NONE":
            tsd['NG_ww'] = np.zeros(HOURS_IN_YEAR)
            tsd['COAL_ww'] = np.zeros(HOURS_IN_YEAR)
            tsd['OIL_ww'] = np.zeros(HOURS_IN_YEAR)
            tsd['WOOD_ww'] = np.zeros(HOURS_IN_YEAR)
            tsd['SOLAR_ww'] = np.zeros(HOURS_IN_YEAR)
            tsd['DH_ww'] = np.zeros(HOURS_IN_YEAR)
            tsd['E_ww'] = np.zeros(HOURS_IN_YEAR)
        else:
            raise Exception('check potential error in input database of LCA infrastructure / HOTWATER')
    elif scale_technology == "DISTRICT":
            tsd['NG_ww'] = np.zeros(HOURS_IN_YEAR)
            tsd['COAL_ww'] = np.zeros(HOURS_IN_YEAR)
            tsd['OIL_ww'] = np.zeros(HOURS_IN_YEAR)
            tsd['WOOD_ww'] = np.zeros(HOURS_IN_YEAR)
            tsd['SOLAR_ww'] = np.zeros(HOURS_IN_YEAR)
            tsd['DH_ww'] = tsd['Qww_sys'] / efficiency_average_year
            tsd['E_ww'] = np.zeros(HOURS_IN_YEAR)
    elif scale_technology == "NONE":
            tsd['NG_ww'] = np.zeros(HOURS_IN_YEAR)
            tsd['COAL_ww'] = np.zeros(HOURS_IN_YEAR)
            tsd['OIL_ww'] = np.zeros(HOURS_IN_YEAR)
            tsd['WOOD_ww'] = np.zeros(HOURS_IN_YEAR)
            tsd['SOLAR_ww'] = np.zeros(HOURS_IN_YEAR)
            tsd['DH_ww'] = np.zeros(HOURS_IN_YEAR)
            tsd['E_ww'] = np.zeros(HOURS_IN_YEAR)
    else:
        raise Exception('check potential error in input database of LCA infrastructure / HOTWATER')


    return tsd


def calc_Qww_dis_ls_r(Tair, Qww, Lsww_dis, Lcww_dis, Y, Qww_0, V, twws):
    if Qww > 0:
        # Calculate tamb in basement according to EN
        tamb = Tair

        # Circulation circuit losses
        circ_ls = (twws - tamb) * Y * Lcww_dis * (Qww / Qww_0)

        # Distribution circuit losses
        dis_ls = calc_disls(tamb, Qww, V, twws, Lsww_dis, Y)

        Qww_d_ls_r = circ_ls + dis_ls
    else:
        Qww_d_ls_r = 0
    return Qww_d_ls_r


def calc_Qww_dis_ls_nr(tair, Qww, Lvww_dis, Lvww_c, Y, Qww_0, V, twws, te):
    """

    :param tair:
    :param Qww:
    :param Lvww_dis:
    :param Lvww_c:
    :param Y:
    :param Qww_0:
    :param V:
    :param twws:
    :param te:
    :return:
    """
    # TODO: documentation
    # date: legacy

    if Qww > 0:
        # Calculate tamb in basement according to EN
        tamb = tair - B_F * (tair - te)

        # Circulation losses
        d_circ_ls = (twws - tamb) * Y * (Lvww_c) * (Qww / Qww_0)

        # Distribution losses
        d_dis_ls = calc_disls(tamb, Qww, V, twws, Lvww_dis, Y)
        Qww_d_ls_nr = d_dis_ls + d_circ_ls
    else:
        Qww_d_ls_nr = 0
    return Qww_d_ls_nr


def calc_disls(tamb, Vww, V, twws, Lsww_dis, Y):
    """
    Calculates distribution losses in Wh according to Fonseca & Schlueter (2015) Eq. 24, which is in turn based
    on Annex A of ISO EN 15316 with pipe mass m_p,dis = 0.
    
    :param tamb: Room temperature in C
    :param Vww: volumetric flow rate of hot water demand (in m3)
    :param V: volume of water accumulated in the distribution network in m3
    :param twws: Domestic hot water supply set point temperature in C
    :param Lsww_dis: length of circulation/distribution pipeline in m
    :param p: water density kg/m3
    :param cpw: heat capacity of water in kJ/kgK
    :param Y: linear trasmissivity coefficient of piping in distribution network in W/m*K

    :return losses: recoverable/non-recoverable losses due to distribution of DHW
    """
    if Vww > 0:
        TR = 3600 / ((Vww / 1000) / FLOWTAP)  # Thermal response of insulated piping
        if TR > 3600:
            TR = 3600
        try:
            exponential = scipy.exp(-(Y * Lsww_dis * TR) / (P_WATER_KGPERM3 * CP_KJPERKGK * V * 1000))
        except ZeroDivisionError:
            print('twws: {twws:.2f}, tamb: {tamb:.2f}, p: {p:.2f}, cpw: {cpw:.2f}, V: {V:.2f}'.format(
                twws=twws, tamb=tamb, p=P_WATER_KGPERM3, cpw=CP_KJPERKGK, V=V))
            raise ZeroDivisionError

        tamb = tamb + (twws - tamb) * exponential
        losses = (twws - tamb) * V * CP_KJPERKGK * P_WATER_KGPERM3 / 3.6  # in Wh
    else:
        losses = 0
    return losses


def calc_DH_ww_with_tank_losses(T_ext_C, T_int_C, Qww, Vww, Qww_dis_ls_r, Qww_dis_ls_nr):
    """
    Calculates the heat flows within a fully mixed water storage tank for HOURS_IN_YEAR time-steps.
    :param T_ext_C: external temperature in [C]
    :param T_int_C: room temperature in [C]
    :param Qww: hourly DHW demand in [Wh]
    :param Vww: hourly DHW demand in [m3]
    :param Qww_dis_ls_r: recoverable loss in distribution in [Wh]
    :param Qww_dis_ls_nr: non-recoverable loss in distribution in [Wh]
    :type T_ext_C: ndarray
    :type T_int_C: ndarray
    :type Qww: ndarray
    :type Vww: ndarray
    :type Qww_dis_ls_r: ndarray
    :type Qww_dis_ls_nr: ndarray
    :return:
    """
    Qww_sys = np.zeros(HOURS_IN_YEAR)
    Qww_st_ls = np.zeros(HOURS_IN_YEAR)
    Tww_tank_C = np.zeros(HOURS_IN_YEAR)
    Qd = np.zeros(HOURS_IN_YEAR)
    # calculate DHW tank size [in m3] based on the peak DHW demand in the building
    V_tank_m3 = Vww.max()  # size the tank with the highest flow rate
    T_tank_start_C = TWW_SETPOINT  # assume the tank temperature at timestep 0 is at the dhw set point

    if V_tank_m3 > 0:
        for k in range(HOURS_IN_YEAR):
            area_tank_surface_m2 = storage_tank.calc_tank_surface_area(V_tank_m3)
            Q_tank_discharged_W = Qww[k] + Qww_dis_ls_r[k] + Qww_dis_ls_nr[k]
            Qww_st_ls[k], Qd[k], Qww_sys[k] = storage_tank.calc_dhw_tank_heat_balance(T_int_C[k], T_ext_C[k],
                                                                                   T_tank_start_C, V_tank_m3,
                                                                                   Q_tank_discharged_W,
                                                                                   area_tank_surface_m2)
            Tww_tank_C[k] = storage_tank.calc_tank_temperature(T_tank_start_C, Qww_st_ls[k], Qd[k], Qww_sys[k], V_tank_m3,
                                                               'hot_water')
            T_tank_start_C = Tww_tank_C[k]  # update the tank temperature at the beginning of the next time step
    else:
        for k in range(HOURS_IN_YEAR):
            Tww_tank_C[k] = np.nan
    return Tww_tank_C, Qww_sys


def has_hot_water_technical_system(bpr):
    """
    Checks if building has a hot water system

    :param bpr: BuildingPropertiesRow
    :type bpr: cea.demand.building_properties.BuildingPropertiesRow
    :return: True or False
    :rtype: bool
        """
    supported = ['HIGH_TEMP', 'MEDIUM_TEMP', 'LOW_TEMP']
    unsupported = ['NONE']

    if bpr.hvac['class_dhw'] in supported:
        return True
    elif bpr.hvac['class_dhw'] in unsupported:
        return False
    else:
        raise ValueError('Invalid value for type_dhw: %s. CEA supports only the next systems %s' %(bpr.hvac['class_dhw'], supported))<|MERGE_RESOLUTION|>--- conflicted
+++ resolved
@@ -2,22 +2,12 @@
 Hotwater load (it also calculates fresh water needs)
 """
 
-<<<<<<< HEAD
 from cea.constants import D, B_F, HEAT_CAPACITY_OF_WATER_JPERKGK, P_WATER_KGPERM3, FLOWTAP, HOURS_IN_YEAR,TWW_SETPOINT
 import numpy as np
 import scipy
 import math
 from math import pi
-=======
-import math
-
-import numpy as np
-import scipy
-
-from cea.constants import HEAT_CAPACITY_OF_WATER_JPERKGK, P_WATER_KGPERM3
-from cea.constants import HOURS_IN_YEAR
-from cea.demand import constants
->>>>>>> de3b717a
+
 from cea.technologies import storage_tank as storage_tank
 
 __author__ = "Jimeno A. Fonseca"
