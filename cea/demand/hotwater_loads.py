--- conflicted
+++ resolved
@@ -154,11 +154,7 @@
                 raise ZeroDivisionError
 
         tamb = tamb + (twws - tamb) * exponential
-<<<<<<< HEAD
-        losses = (twws - tamb) * V * cpw * p * 1000 / 3600   # in Wh
-=======
         losses = (twws - tamb) * V * cpw * p / 3.6 # in Wh
->>>>>>> 917ebf7f
     else:
         losses = 0
     return losses
