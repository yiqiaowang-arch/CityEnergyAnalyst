"""
building properties algorithm
"""

# HISTORY:
# J. A. Fonseca  script development          22.03.15

from __future__ import division
from __future__ import absolute_import

import numpy as np
import pandas as pd
from cea.utilities.dbfreader import dbf2df, df2dbf

import cea.inputlocator

__author__ = "Jimeno A. Fonseca"
__copyright__ = "Copyright 2015, Architecture and Building Systems - ETH Zurich"
__credits__ = ["Jimeno A. Fonseca", "Daren Thomas"]
__license__ = "MIT"
__version__ = "0.1"
__maintainer__ = "Daren Thomas"
__email__ = "cea@arch.ethz.ch"
__status__ = "Production"

<<<<<<< HEAD

def properties(locator, prop_thermal_flag, prop_architecture_flag,
               prop_hvac_flag, prop_comfort_flag, prop_internal_loads_flag, gv):
=======
def properties(locator, prop_architecture_flag,
               prop_hvac_flag, prop_comfort_flag, prop_internal_loads_flag):
>>>>>>> cc59d7f0
    """
    algorithm to query building properties from statistical database
    Archetypes_HVAC_properties.csv. for more info check the integrated demand
    model of Fonseca et al. 2015. Appl. energy.

    :param InputLocator locator: an InputLocator instance set to the scenario to work on
    :param boolean prop_thermal_flag: if True, get properties about thermal properties of the building envelope.
    :param boolean prop_architecture_flag: if True, get properties about the construction and architecture.
    :param boolean prop_hvac_flag: if True, get properties about types of HVAC systems, otherwise False.
    :param GlobalVariables gv: an instance of globalvar.GlobalVariables with the constants  to use
        (like `list_uses` etc.)

    The following files are created by this script, depending on which flags were set:

    - building_HVAC: .shp
        describes the queried properties of HVAC systems.

    - building_architecture: .shp
        describes the queried properties of architectural features

    - building_thermal: .shp
        describes the queried thermal properties of buildings

    - building_comfort: .shp
        describes the queried thermal properties of buildings

    """

    # get occupancy and age files
<<<<<<< HEAD
    building_occupancy_df = gpdf.from_file(locator.get_building_occupancy()).drop('geometry', axis=1)
    list_uses = list(building_occupancy_df.drop(['PFloor', 'Name'], axis=1).columns)  # parking excluded in U-Values
    building_age_df = gpdf.from_file(locator.get_building_age())

    # prepare shapefile to store results (a shapefile with only names of buildings
    fields_drop = ['envelope', 'roof', 'windows', 'partitions', 'basement', 'HVAC',
                   'built']  # FIXME: this hardcodes the field names!!
    names_shp = gpdf.from_file(locator.get_building_age()).drop(fields_drop, axis=1)
=======
    building_occupancy_df = dbf2df(locator.get_building_occupancy())
    list_uses = list(building_occupancy_df.drop(['PFloor','Name'], axis=1).columns) #parking excluded in U-Values
    building_age_df = dbf2df(locator.get_building_age())

    # prepare shapefile to store results (a shapefile with only names of buildings
    fields_drop = ['envelope', 'roof', 'windows', 'partitions', 'basement', 'HVAC', 'built']  # FIXME: this hardcodes the field names!!
    names_shp = building_age_df.drop(fields_drop, axis=1)
>>>>>>> cc59d7f0

    # define main use:
    building_occupancy_df['mainuse'] = calc_mainuse(building_occupancy_df, list_uses)

    # dataframe with jonned data for categories
    categories_df = building_occupancy_df.merge(building_age_df, on='Name')

<<<<<<< HEAD
    # get properties about thermal properties of the building envelope
    if prop_thermal_flag:
        thermal_DB = get_database(locator.get_archetypes_properties(), 'THERMAL')

        categories_df['cat_wall'] = categories_df.apply(lambda x: calc_category(x['mainuse'],
                                                                                x['built'],
                                                                                x['envelope']), axis=1)
        categories_df['cat_roof'] = categories_df.apply(lambda x: calc_category(x['mainuse'],
                                                                                x['built'],
                                                                                x['roof']), axis=1)
        categories_df['cat_windows'] = categories_df.apply(lambda x: calc_category(x['mainuse'],
                                                                                   x['built'],
                                                                                   x['windows']), axis=1)
        categories_df['cat_basement'] = categories_df.apply(lambda x: calc_category(x['mainuse'],
                                                                                    x['built'],
                                                                                    x['basement']), axis=1)

        # define U-values, construction
        df = categories_df.merge(thermal_DB, left_on='cat_wall', right_on='Code')
        df2 = categories_df.merge(thermal_DB, left_on='cat_roof', right_on='Code')
        df3 = categories_df.merge(thermal_DB, left_on='cat_windows', right_on='Code')
        df4 = categories_df.merge(thermal_DB, left_on='cat_basement', right_on='Code')
        fields = ['Name', 'U_wall', 'th_mass', 'Es', 'Hs']
        fields2 = ['Name', 'U_roof']
        fields3 = ['Name', 'U_win']
        fields4 = ['Name', 'U_base']
        prop_thermal_df = df[fields].merge(df2[fields2], on='Name').merge(df3[fields3], on='Name').merge(df4[fields4],
                                                                                                         on='Name')

        # write to shapefile
        prop_thermal_df_merged = names_shp.merge(prop_thermal_df, on="Name")
        fields = ['U_base', 'U_roof', 'U_win', 'U_wall', 'th_mass', 'Es', 'Hs']
        prop_thermal_shp = names_shp.copy()
        for field in fields:
            prop_thermal_shp[field] = prop_thermal_df_merged[field].copy()
        prop_thermal_shp.to_file(locator.get_building_thermal())

=======
>>>>>>> cc59d7f0
    # get properties about the construction and architecture
    if prop_architecture_flag:
        architecture_DB = get_database(locator.get_archetypes_properties(), 'ARCHITECTURE')

        categories_df['cat_architecture'] = categories_df.apply(
            lambda x: calc_category(x['mainuse'], x['built'], x['envelope']), axis=1)

        # define architectural characteristics
        prop_architecture_df = categories_df.merge(architecture_DB, left_on='cat_architecture', right_on='Code')

        # write to shapefile
        prop_architecture_df_merged = names_shp.merge(prop_architecture_df, on="Name")
        fields = ['Es', 'Hs', 'win_wall',  'Occ_m2p', 'n50', 'th_mass',  'type_roof', 'type_wall', 'type_win', 'type_shade']
        prop_architecture_shp = names_shp.copy()
        for field in fields:
            prop_architecture_shp[field] = prop_architecture_df_merged[field].copy()
        df2dbf(prop_architecture_shp, locator.get_building_architecture())

    # get properties about types of HVAC systems
    if prop_hvac_flag:
        HVAC_DB = get_database(locator.get_archetypes_properties(), 'HVAC')

        categories_df['cat_HVAC'] = categories_df.apply(lambda x: calc_category(x['mainuse'], x['built'], x['HVAC']),
                                                        axis=1)

        # define HVAC systems types
        prop_HVAC_df = categories_df.merge(HVAC_DB, left_on='cat_HVAC', right_on='Code')

        # write to shapefile
        prop_HVAC_df_merged = names_shp.merge(prop_HVAC_df, on="Name")
        fields = ['type_cs', 'type_hs', 'type_dhw', 'type_ctrl', 'type_vent']
        prop_HVAC_shp = names_shp.copy()
        for field in fields:
            prop_HVAC_shp[field] = prop_HVAC_df_merged[field].copy()
        df2dbf(prop_HVAC_shp, locator.get_building_hvac())

    if prop_comfort_flag:
        comfort_DB = get_database(locator.get_archetypes_properties(), 'INDOOR_COMFORT')

        # define comfort
        prop_comfort_df = categories_df.merge(comfort_DB, left_on='mainuse', right_on='Code')

        # write to shapefile
        prop_comfort_df_merged = names_shp.merge(prop_comfort_df, on="Name")
        fields = ['Tcs_set_C', 'Ths_set_C', 'Tcs_setb_C', 'Ths_setb_C', 'Ve_lps']
        prop_comfort_shp = names_shp.copy()
        for field in fields:
            prop_comfort_shp[field] = prop_comfort_df_merged[field].copy()
        df2dbf(prop_comfort_shp, locator.get_building_comfort())

    if prop_internal_loads_flag:
        internal_DB = get_database(locator.get_archetypes_properties(), 'INTERNAL_LOADS')

        # define comfort
        prop_internal_df = categories_df.merge(internal_DB, left_on='mainuse', right_on='Code')

        # write to shapefile
        prop_internal_df_merged = names_shp.merge(prop_internal_df, on="Name")
        fields = ['Qs_Wp', 'X_ghp', 'Ea_Wm2', 'El_Wm2', 'Epro_Wm2', 'Ere_Wm2', 'Ed_Wm2', 'Vww_lpd', 'Vw_lpd']
        prop_internal_shp = names_shp.copy()
        for field in fields:
            prop_internal_shp[field] = prop_internal_df_merged[field].copy()
        df2dbf(prop_internal_shp, locator.get_building_internal())


def calc_mainuse(uses_df, uses):
    databaseclean = uses_df[uses].transpose()
    array_min = np.array(databaseclean[databaseclean[:] > 0].idxmin(skipna=True), dtype='S10')
    array_max = np.array(databaseclean[databaseclean[:] > 0].idxmax(skipna=True), dtype='S10')
    mainuse = np.array(map(calc_comparison, array_min, array_max))

    return mainuse


def get_database(path_database, sheet):
    database = pd.read_excel(path_database, sheet)
    return database


def calc_comparison(array_min, array_max):
    if array_max == 'PARKING':
        if array_min != 'PARKING':
            array_max = array_min
    return array_max


def calc_category(a, x, y):
    if 0 < x <= 1920:
        result = '1'
    elif x > 1920 and x <= 1970:
        result = '2'
    elif x > 1970 and x <= 1980:
        result = '3'
    elif x > 1980 and x <= 2000:
        result = '4'
    elif x > 2000 and x <= 2020:
        result = '5'
    elif x > 2020:
        result = '6'

    if 0 < y <= 1920:
        result = '7'
    elif 1920 < y <= 1970:
        result = '8'
    elif 1970 < y <= 1980:
        result = '9'
    elif 1980 < y <= 2000:
        result = '10'
    elif 2000 < y <= 2020:
        result = '11'
    elif y > 2020:
        result = '12'

    category = a + result
    return category


def run_as_script(scenario_path=None, prop_thermal_flag=True, prop_architecture_flag=True, prop_hvac_flag=True,
                  prop_comfort_flag=True, prop_internal_loads_flag=True):
    """
    Run the properties script with input from the reference case and compare the results. This ensures that changes
    made to this script (e.g. refactorings) do not stop the script from working and also that the results stay the same.
    """
    import cea.globalvar
    gv = cea.globalvar.GlobalVariables()
    if not scenario_path:
        scenario_path = gv.scenario_reference
<<<<<<< HEAD
    locator = cea.inputlocator.InputLocator(scenario_path=scenario_path)
    properties(locator=locator, prop_thermal_flag=prop_thermal_flag, prop_architecture_flag=prop_architecture_flag,
               prop_hvac_flag=prop_hvac_flag, prop_comfort_flag=prop_comfort_flag,
               prop_internal_loads_flag=prop_internal_loads_flag, gv=gv)
=======
    locator = inputlocator.InputLocator(scenario_path=scenario_path)
    properties(locator=locator, prop_architecture_flag=True, prop_hvac_flag=True,
               prop_comfort_flag=True, prop_internal_loads_flag=True)
>>>>>>> cc59d7f0


if __name__ == '__main__':
    import argparse

    parser = argparse.ArgumentParser()
    parser.add_argument('-s', '--scenario', help='Path to the scenario folder')
    args = parser.parse_args()

    run_as_script(scenario_path=args.scenario)<|MERGE_RESOLUTION|>--- conflicted
+++ resolved
@@ -23,14 +23,8 @@
 __email__ = "cea@arch.ethz.ch"
 __status__ = "Production"
 
-<<<<<<< HEAD
-
-def properties(locator, prop_thermal_flag, prop_architecture_flag,
-               prop_hvac_flag, prop_comfort_flag, prop_internal_loads_flag, gv):
-=======
 def properties(locator, prop_architecture_flag,
                prop_hvac_flag, prop_comfort_flag, prop_internal_loads_flag):
->>>>>>> cc59d7f0
     """
     algorithm to query building properties from statistical database
     Archetypes_HVAC_properties.csv. for more info check the integrated demand
@@ -60,16 +54,6 @@
     """
 
     # get occupancy and age files
-<<<<<<< HEAD
-    building_occupancy_df = gpdf.from_file(locator.get_building_occupancy()).drop('geometry', axis=1)
-    list_uses = list(building_occupancy_df.drop(['PFloor', 'Name'], axis=1).columns)  # parking excluded in U-Values
-    building_age_df = gpdf.from_file(locator.get_building_age())
-
-    # prepare shapefile to store results (a shapefile with only names of buildings
-    fields_drop = ['envelope', 'roof', 'windows', 'partitions', 'basement', 'HVAC',
-                   'built']  # FIXME: this hardcodes the field names!!
-    names_shp = gpdf.from_file(locator.get_building_age()).drop(fields_drop, axis=1)
-=======
     building_occupancy_df = dbf2df(locator.get_building_occupancy())
     list_uses = list(building_occupancy_df.drop(['PFloor','Name'], axis=1).columns) #parking excluded in U-Values
     building_age_df = dbf2df(locator.get_building_age())
@@ -77,7 +61,6 @@
     # prepare shapefile to store results (a shapefile with only names of buildings
     fields_drop = ['envelope', 'roof', 'windows', 'partitions', 'basement', 'HVAC', 'built']  # FIXME: this hardcodes the field names!!
     names_shp = building_age_df.drop(fields_drop, axis=1)
->>>>>>> cc59d7f0
 
     # define main use:
     building_occupancy_df['mainuse'] = calc_mainuse(building_occupancy_df, list_uses)
@@ -85,52 +68,11 @@
     # dataframe with jonned data for categories
     categories_df = building_occupancy_df.merge(building_age_df, on='Name')
 
-<<<<<<< HEAD
-    # get properties about thermal properties of the building envelope
-    if prop_thermal_flag:
-        thermal_DB = get_database(locator.get_archetypes_properties(), 'THERMAL')
-
-        categories_df['cat_wall'] = categories_df.apply(lambda x: calc_category(x['mainuse'],
-                                                                                x['built'],
-                                                                                x['envelope']), axis=1)
-        categories_df['cat_roof'] = categories_df.apply(lambda x: calc_category(x['mainuse'],
-                                                                                x['built'],
-                                                                                x['roof']), axis=1)
-        categories_df['cat_windows'] = categories_df.apply(lambda x: calc_category(x['mainuse'],
-                                                                                   x['built'],
-                                                                                   x['windows']), axis=1)
-        categories_df['cat_basement'] = categories_df.apply(lambda x: calc_category(x['mainuse'],
-                                                                                    x['built'],
-                                                                                    x['basement']), axis=1)
-
-        # define U-values, construction
-        df = categories_df.merge(thermal_DB, left_on='cat_wall', right_on='Code')
-        df2 = categories_df.merge(thermal_DB, left_on='cat_roof', right_on='Code')
-        df3 = categories_df.merge(thermal_DB, left_on='cat_windows', right_on='Code')
-        df4 = categories_df.merge(thermal_DB, left_on='cat_basement', right_on='Code')
-        fields = ['Name', 'U_wall', 'th_mass', 'Es', 'Hs']
-        fields2 = ['Name', 'U_roof']
-        fields3 = ['Name', 'U_win']
-        fields4 = ['Name', 'U_base']
-        prop_thermal_df = df[fields].merge(df2[fields2], on='Name').merge(df3[fields3], on='Name').merge(df4[fields4],
-                                                                                                         on='Name')
-
-        # write to shapefile
-        prop_thermal_df_merged = names_shp.merge(prop_thermal_df, on="Name")
-        fields = ['U_base', 'U_roof', 'U_win', 'U_wall', 'th_mass', 'Es', 'Hs']
-        prop_thermal_shp = names_shp.copy()
-        for field in fields:
-            prop_thermal_shp[field] = prop_thermal_df_merged[field].copy()
-        prop_thermal_shp.to_file(locator.get_building_thermal())
-
-=======
->>>>>>> cc59d7f0
     # get properties about the construction and architecture
     if prop_architecture_flag:
         architecture_DB = get_database(locator.get_archetypes_properties(), 'ARCHITECTURE')
 
-        categories_df['cat_architecture'] = categories_df.apply(
-            lambda x: calc_category(x['mainuse'], x['built'], x['envelope']), axis=1)
+        categories_df['cat_architecture'] = categories_df.apply(lambda x: calc_category(x['mainuse'], x['built'],  x['envelope']),axis=1)
 
         # define architectural characteristics
         prop_architecture_df = categories_df.merge(architecture_DB, left_on='cat_architecture', right_on='Code')
@@ -143,12 +85,12 @@
             prop_architecture_shp[field] = prop_architecture_df_merged[field].copy()
         df2dbf(prop_architecture_shp, locator.get_building_architecture())
 
+
     # get properties about types of HVAC systems
     if prop_hvac_flag:
         HVAC_DB = get_database(locator.get_archetypes_properties(), 'HVAC')
 
-        categories_df['cat_HVAC'] = categories_df.apply(lambda x: calc_category(x['mainuse'], x['built'], x['HVAC']),
-                                                        axis=1)
+        categories_df['cat_HVAC'] = categories_df.apply(lambda x: calc_category(x['mainuse'], x['built'],  x['HVAC']),axis=1)
 
         # define HVAC systems types
         prop_HVAC_df = categories_df.merge(HVAC_DB, left_on='cat_HVAC', right_on='Code')
@@ -183,7 +125,7 @@
 
         # write to shapefile
         prop_internal_df_merged = names_shp.merge(prop_internal_df, on="Name")
-        fields = ['Qs_Wp', 'X_ghp', 'Ea_Wm2', 'El_Wm2', 'Epro_Wm2', 'Ere_Wm2', 'Ed_Wm2', 'Vww_lpd', 'Vw_lpd']
+        fields = ['Qs_Wp', 'X_ghp', 'Ea_Wm2', 'El_Wm2',	'Epro_Wm2',	'Ere_Wm2', 'Ed_Wm2', 'Vww_lpd',	'Vw_lpd']
         prop_internal_shp = names_shp.copy()
         for field in fields:
             prop_internal_shp[field] = prop_internal_df_merged[field].copy()
@@ -191,6 +133,7 @@
 
 
 def calc_mainuse(uses_df, uses):
+
     databaseclean = uses_df[uses].transpose()
     array_min = np.array(databaseclean[databaseclean[:] > 0].idxmin(skipna=True), dtype='S10')
     array_max = np.array(databaseclean[databaseclean[:] > 0].idxmax(skipna=True), dtype='S10')
@@ -209,7 +152,6 @@
         if array_min != 'PARKING':
             array_max = array_min
     return array_max
-
 
 def calc_category(a, x, y):
     if 0 < x <= 1920:
@@ -252,16 +194,10 @@
     gv = cea.globalvar.GlobalVariables()
     if not scenario_path:
         scenario_path = gv.scenario_reference
-<<<<<<< HEAD
     locator = cea.inputlocator.InputLocator(scenario_path=scenario_path)
     properties(locator=locator, prop_thermal_flag=prop_thermal_flag, prop_architecture_flag=prop_architecture_flag,
                prop_hvac_flag=prop_hvac_flag, prop_comfort_flag=prop_comfort_flag,
                prop_internal_loads_flag=prop_internal_loads_flag, gv=gv)
-=======
-    locator = inputlocator.InputLocator(scenario_path=scenario_path)
-    properties(locator=locator, prop_architecture_flag=True, prop_hvac_flag=True,
-               prop_comfort_flag=True, prop_internal_loads_flag=True)
->>>>>>> cc59d7f0
 
 
 if __name__ == '__main__':
