"""
building properties algorithm
"""

# HISTORY:
# J. A. Fonseca  script development          22.03.15

from __future__ import division
from __future__ import absolute_import

import numpy as np
import pandas as pd
from cea.utilities.dbfreader import dbf2df, df2dbf
import cea.inputlocator

__author__ = "Jimeno A. Fonseca"
__copyright__ = "Copyright 2015, Architecture and Building Systems - ETH Zurich"
__credits__ = ["Jimeno A. Fonseca", "Daren Thomas", "Martin Mosteiro"]
__license__ = "MIT"
__version__ = "0.1"
__maintainer__ = "Daren Thomas"
__email__ = "cea@arch.ethz.ch"
__status__ = "Production"


def properties(locator, prop_architecture_flag, prop_hvac_flag, prop_comfort_flag, prop_internal_loads_flag):
    """
    algorithm to query building properties from statistical database
    Archetypes_HVAC_properties.csv. for more info check the integrated demand
    model of Fonseca et al. 2015. Appl. energy.

    :param InputLocator locator: an InputLocator instance set to the scenario to work on
    :param boolean prop_architecture_flag: if True, get properties about the construction and architecture.
    :param boolean prop_comfort_flag: if True, get properties about thermal comfort.
    :param boolean prop_hvac_flag: if True, get properties about types of HVAC systems, otherwise False.
    :param boolean prop_internal_loads_flag: if True, get properties about internal loads, otherwise False.

    The following files are created by this script, depending on which flags were set:

    - building_HVAC: .dbf
        describes the queried properties of HVAC systems.

    - architecture.dbf
        describes the queried properties of architectural features

    - building_thermal: .shp
        describes the queried thermal properties of buildings

    - indoor_comfort.shp
        describes the queried thermal properties of buildings
    """

    # get occupancy and age files
    building_occupancy_df = dbf2df(locator.get_building_occupancy())
    list_uses = list(building_occupancy_df.drop(['PFloor', 'Name'], axis=1).columns)  # parking excluded in U-Values
    building_age_df = dbf2df(locator.get_building_age())

    # get occupant densities from archetypes schedules
    occupant_densities = {}
    for use in list_uses:
        archetypes_schedules = pd.read_excel(locator.get_archetypes_schedules(), use).T
        area_per_occupant = archetypes_schedules['density'].values[:1][0]
        if area_per_occupant > 0:
            occupant_densities[use] = 1 / area_per_occupant
        else:
            occupant_densities[use] = 0

    # prepare shapefile to store results (a shapefile with only names of buildings
    names_df = building_age_df[['Name']]

    # define main use:
    building_occupancy_df['mainuse'] = calc_mainuse(building_occupancy_df, list_uses)

    # dataframe with jonned data for categories
    categories_df = building_occupancy_df.merge(building_age_df, on='Name')

    # get properties about the construction and architecture
    if prop_architecture_flag:
        architecture_DB = get_database(locator.get_archetypes_properties(), 'ARCHITECTURE')
        architecture_DB['Code'] = architecture_DB.apply(lambda x: calc_code(x['building_use'], x['year_start'],
                                                                            x['year_end'], x['standard']), axis=1)
        categories_df['cat_architecture'] = calc_category(architecture_DB, categories_df)

        prop_architecture_df = categories_df.merge(architecture_DB, left_on='cat_architecture', right_on='Code')

        # adjust 'Hs' for multiuse buildings
        prop_architecture_df['Hs'] = correct_archetype_areas(prop_architecture_df, architecture_DB, list_uses)

        # write to shapefile
        prop_architecture_df_merged = names_df.merge(prop_architecture_df, on="Name")
<<<<<<< HEAD
        fields = ['Name', 'Hs', 'wwr_north', 'wwr_west','wwr_east', 'wwr_south',
                  'type_cons', 'type_leak',  'type_roof', 'type_wall', 'type_win', 'type_shade']
=======
        fields = ['Name', 'Hs', 'win_wall', 'type_cons', 'type_leak', 'type_roof', 'type_wall', 'type_win',
                  'type_shade']
>>>>>>> 366e7559
        df2dbf(prop_architecture_df_merged[fields], locator.get_building_architecture())

    # get properties about types of HVAC systems
    if prop_hvac_flag:
        HVAC_DB = get_database(locator.get_archetypes_properties(), 'HVAC')
        HVAC_DB['Code'] = HVAC_DB.apply(lambda x: calc_code(x['building_use'], x['year_start'],
                                                            x['year_end'], x['standard']), axis=1)

        categories_df['cat_HVAC'] = calc_category(HVAC_DB, categories_df)

        # define HVAC systems types
        prop_HVAC_df = categories_df.merge(HVAC_DB, left_on='cat_HVAC', right_on='Code')

        # write to shapefile
        prop_HVAC_df_merged = names_df.merge(prop_HVAC_df, on="Name")
        fields = ['Name', 'type_cs', 'type_hs', 'type_dhw', 'type_ctrl', 'type_vent']
        df2dbf(prop_HVAC_df_merged[fields], locator.get_building_hvac())

    if prop_comfort_flag:
        comfort_DB = get_database(locator.get_archetypes_properties(), 'INDOOR_COMFORT')

        # define comfort
        prop_comfort_df = categories_df.merge(comfort_DB, left_on='mainuse', right_on='Code')

        # write to shapefile
        prop_comfort_df_merged = names_df.merge(prop_comfort_df, on="Name")
        prop_comfort_df_merged = calculate_average_multiuse(prop_comfort_df_merged, occupant_densities, list_uses,
                                                            comfort_DB)
        fields = ['Name', 'Tcs_set_C', 'Ths_set_C', 'Tcs_setb_C', 'Ths_setb_C', 'Ve_lps']
        df2dbf(prop_comfort_df_merged[fields], locator.get_building_comfort())

    if prop_internal_loads_flag:
        internal_DB = get_database(locator.get_archetypes_properties(), 'INTERNAL_LOADS')

        # define comfort
        prop_internal_df = categories_df.merge(internal_DB, left_on='mainuse', right_on='Code')

        # write to shapefile
        prop_internal_df_merged = names_df.merge(prop_internal_df, on="Name")
        prop_internal_df_merged = calculate_average_multiuse(prop_internal_df_merged, occupant_densities, list_uses,
                                                             internal_DB)
        fields = ['Name', 'Qs_Wp', 'X_ghp', 'Ea_Wm2', 'El_Wm2', 'Epro_Wm2', 'Ere_Wm2', 'Ed_Wm2', 'Vww_lpd', 'Vw_lpd']
        df2dbf(prop_internal_df_merged[fields], locator.get_building_internal())


def calc_code(code1, code2, code3, code4):
    return str(code1) + str(code2) + str(code3) + str(code4)


def calc_mainuse(uses_df, uses):
    databaseclean = uses_df[uses].transpose()
    array_max = np.array(databaseclean[databaseclean[:] > 0].idxmax(skipna=True), dtype='S10')
    for i in range(len(array_max)):
        if databaseclean[i][array_max[i]] != 1:
            databaseclean[i][array_max[i]] = 0
    array_second = np.array(databaseclean[databaseclean[:] > 0].idxmax(skipna=True), dtype='S10')
    mainuse = np.array(map(calc_comparison, array_second, array_max))

    return mainuse


def get_database(path_database, sheet):
    database = pd.read_excel(path_database, sheet)
    return database


def calc_comparison(array_second, array_max):
    if array_max == 'PARKING':
        if array_second != 'PARKING':
            array_max = array_second
    return array_max


def calc_category(archetype_DB, age):
    category = []
    for row in age.index:
        if age.loc[row, 'envelope'] > age.loc[row, 'built']:
            category.append(archetype_DB[(archetype_DB['year_start'] <= age.loc[row, 'envelope']) & \
                                         (archetype_DB['year_end'] >= age.loc[row, 'envelope']) & \
                                         (archetype_DB['building_use'] == age.loc[row, 'mainuse']) & \
                                         (archetype_DB['standard'] == 'R')].Code.values[0])
        else:
            category.append(archetype_DB[(archetype_DB['year_start'] <= age.loc[row, 'built']) & \
                                         (archetype_DB['year_end'] >= age.loc[row, 'built']) & \
                                         (archetype_DB['building_use'] == age.loc[row, 'mainuse']) & \
                                         (archetype_DB['standard'] == 'C')].Code.values[0])
        if 0 < age.loc[row, 'envelope'] < age.loc[row, 'built']:
            print 'Incorrect renovation year in building ' + age['Name'][row] + \
                  ': renovation year is lower than building age'
        if age.loc[row, 'envelope'] == age.loc[row, 'built']:
            print 'Incorrect renovation year in building ' + age['Name'][
                row] + ': if building is not renovated, the year needs to be set to 0'
    return category


def correct_archetype_areas(prop_architecture_df, architecture_DB, list_uses):
    """
        Corrects the heated area 'Hs' for buildings with multiple uses.

         :var prop_architecture_df: DataFrame containing each building's occupancy, construction and renovation data as
         well as the architectural properties obtained from the archetypes.
         :type prop_architecture_df: DataFrame
         :var architecture_DB: architecture database for each archetype
         :type architecture_DB: DataFrame
         :var list_uses: list of all occupancy types in the project
         :type list_uses: list[str]

         :return Hs_list: the corrected values for 'Hs' for each building
         :type Hs_list: list[float]
    """

    indexed_DB = architecture_DB.set_index('Code')

    # weighted average of values
    def calc_average(last, current, share_of_use):
        return last + current * share_of_use

    Hs_list = []

    for building in prop_architecture_df.index:
        Hs = 0
        for use in list_uses:
            # if the use is present in the building, find the building archetype properties for that use
            if prop_architecture_df[use][building] > 0:
                # get archetype code for the current occupancy type
                current_use_code = use + str(prop_architecture_df['year_start'][building]) + \
                                   str(prop_architecture_df['year_end'][building]) + \
                                   str(prop_architecture_df['standard'][building])
                # recalculate heated floor area as an average of the archetype value for each occupancy type in the
                # building
                Hs = calc_average(Hs, indexed_DB['Hs'][current_use_code], prop_architecture_df[use][building])
        Hs_list.append(Hs)

    return Hs_list


def calculate_average_multiuse(properties_df, occupant_densities, list_uses, properties_DB):
    '''
    This script calculates the average internal loads and ventilation properties for multiuse buildings.

    :param properties_df: DataFrame containing the building's occupancy type and the corresponding indoor comfort
    properties or internal loads.
    :type properties_df: DataFrame
    :param occupant_densities: DataFrame containing the number of people per square meter for each occupancy type based
    on the archetypes
    :type occupant_densities: Dict
    :param list_uses: list of uses in the project
    :type list_uses: list[str]
    :param properties_DB: DataFrame containing each occupancy type's indoor comfort properties or internal loads based
    on the corresponding archetypes
    :type properties_DB: DataFrame

    :return properties_df: the same DataFrame as the input parameter, but with the updated properties for multiuse
    buildings
    '''

    indexed_DB = properties_DB.set_index('Code')

    for column in properties_df.columns:
        if column in ['Ve_lps', 'Qs_Wp', 'X_ghp', 'Vww_lpd', 'Vw_lpd']:
            # some properties are imported from the Excel files as int instead of float
            properties_df[column] = properties_df[column].astype(float)
            for building in properties_df.index:
                column_total = 0
                people_total = 0
                for use in list_uses:
                    if use in properties_df.columns:
                        column_total += properties_df[use][building] * occupant_densities[use] * indexed_DB[column][use]
                        people_total += properties_df[use][building] * occupant_densities[use]
                if people_total > 0:
                    properties_df.loc[building, column] = column_total / people_total
                else:
                    properties_df.loc[building, column] = 0

        elif column in ['Ea_Wm2', 'El_Wm2', 'Epro_Wm2', 'Ere_Wm2', 'Ed_Wm2']:
            for building in properties_df.index:
                average = 0
                for use in list_uses:
                    average += properties_df[use][building] * indexed_DB[column][use]
                properties_df.loc[building, column] = average

    return properties_df


def run_as_script(scenario_path=None, prop_thermal_flag=True, prop_architecture_flag=True, prop_hvac_flag=True,
                  prop_comfort_flag=True, prop_internal_loads_flag=True):

    """
    Run the properties script with input from the reference case and compare the results. This ensures that changes
    made to this script (e.g. refactorings) do not stop the script from working and also that the results stay the same.
    """
    import cea.globalvar
    gv = cea.globalvar.GlobalVariables()
    if not scenario_path:
        scenario_path = gv.scenario_reference
    locator = cea.inputlocator.InputLocator(scenario_path=scenario_path)
    properties(locator=locator, prop_architecture_flag=prop_architecture_flag,
               prop_hvac_flag=prop_hvac_flag, prop_comfort_flag=prop_comfort_flag,
               prop_internal_loads_flag=prop_internal_loads_flag)


if __name__ == '__main__':
    import argparse

    parser = argparse.ArgumentParser()
    parser.add_argument('-s', '--scenario', help='Path to the scenario folder')
    args = parser.parse_args()

    run_as_script(scenario_path=args.scenario)<|MERGE_RESOLUTION|>--- conflicted
+++ resolved
@@ -88,13 +88,10 @@
 
         # write to shapefile
         prop_architecture_df_merged = names_df.merge(prop_architecture_df, on="Name")
-<<<<<<< HEAD
+
         fields = ['Name', 'Hs', 'wwr_north', 'wwr_west','wwr_east', 'wwr_south',
                   'type_cons', 'type_leak',  'type_roof', 'type_wall', 'type_win', 'type_shade']
-=======
-        fields = ['Name', 'Hs', 'win_wall', 'type_cons', 'type_leak', 'type_roof', 'type_wall', 'type_win',
-                  'type_shade']
->>>>>>> 366e7559
+
         df2dbf(prop_architecture_df_merged[fields], locator.get_building_architecture())
 
     # get properties about types of HVAC systems
