# -*- coding: utf-8 -*-


from __future__ import division

import numpy as np

__author__ = "Gabriel Happle"
__copyright__ = "Copyright 2016, Architecture and Building Systems - ETH Zurich"
__credits__ = ["Gabriel Happle"]
__license__ = "MIT"
__version__ = "0.1"
__maintainer__ = "Daren Thomas"
__email__ = "thomas@arch.ethz.ch"
__status__ = "Production"

'''
RC model calculations according to sia 2044

Merkblatt 2044 Kilimatisierte Gebauede - Standard-Berechnungsverfahren fuer den Leistungs-und Energiebedarf
'''

# TODO: documentation

# SIA 2044 constants
h_cv_i = 2.5  # (W/m2K) (4) in SIA 2044 / Korrigenda C1 zum Merkblatt SIA 2044:2011
h_r_i = 5.5  # (W/m2K) (5) in SIA 2044 / Korrigenda C1 zum Merkblatt SIA 2044:2011
h_ic = 9.1  # (W/m2K) (6) in SIA 2044 / Korrigenda C1 zum Merkblatt SIA 2044:2011
f_sa = 0.1  # (-) section 2.1.4 in SIA 2044 / Korrigenda C1 zum Merkblatt SIA 2044:2011
f_r_l = 0.7  # (-) section 2.1.4 in SIA 2044 / Korrigenda C1 zum Merkblatt SIA 2044:2011
f_r_p = 0.5  # (-) section 2.1.4 in SIA 2044 / Korrigenda C1 zum Merkblatt SIA 2044:2011
f_r_a = 0.2  # (-) section 2.1.4 in SIA 2044 / Korrigenda C1 zum Merkblatt SIA 2044:2011


# ++++++++++++++++++++++++++++++++++++++++++++++++++++++++++++++++++++++++++++++++++++++++++++++++++++++++++++++++++++++
# 2.1.3
# ++++++++++++++++++++++++++++++++++++++++++++++++++++++++++++++++++++++++++++++++++++++++++++++++++++++++++++++++++++++

def calc_h_mc(a_m):
    """
    :param a_m: see ``bpr.rc_model['Am']``
    :return:
    """

    # get properties from bpr # TODO: to be addressed in issue #443
    # a_m = bpr.rc_model['Am']

    # (7) in SIA 2044 / Korrigenda C1 zum Merkblatt SIA 2044:2011 / Korrigenda C2 zum Mekblatt SIA 2044:2011

    h_mc = h_ic * a_m

    return h_mc


def calc_h_ac(a_t):
    """
    :param a_t: equivalent to ``bpr.rc_model['Atot']``
    :return:
    """

    # get properties from bpr # TODO: to be addressed in issue #443

    # (8) in SIA 2044 / Korrigenda C1 zum Merkblatt SIA 2044:2011 / Korrigenda C2 zum Mekblatt SIA 2044:2011

    h_ac = a_t / (1 / h_cv_i - 1 / h_ic)

    return h_ac


def calc_h_op_m(Htr_op):

    # work around # TODO: to be addressed in issue #443
    # get h_op from ISO model (with basement factor)
    h_op_m = Htr_op
    # TODO: This formula should be adjusted to be compatible with SIA2044

    # (9) in SIA 2044 / Korrigenda C1 zum Merkblatt SIA 2044:2011 / Korrigenda C2 zum Mekblatt SIA 2044:2011
    # h_op_m = a_j_m * u_j  # summation
    # TODO: this formula in the future should take specific properties of the location of the building into account
    # e.g. adiabatic building elements with U = 0

    return h_op_m


def calc_h_em(h_op_m, h_mc):

    # (10) in SIA 2044 / Korrigenda C1 zum Merkblatt SIA 2044:2011 / Korrigenda C2 zum Mekblatt SIA 2044:2011
    h_em = 1.0 / (1.0 / h_op_m - 1.0 / h_mc)

    return h_em


def calc_h_j_em():

    # TODO: to be addressed in issue #443

    # (11) in SIA 2044 / Korrigenda C1 zum Merkblatt SIA 2044:2011 / Korrigenda C2 zum Mekblatt SIA 2044:2011
    #h_j_em = (h_em * a_j_m * u_j) / h_op_m

    # TODO: this formula in the future should take specific properties of the location of the building into account
    # e.g. adiabatic building elements with U = 0

    return None


def calc_h_ec(Htr_w):

    # (12) in SIA 2044 / Korrigenda C1 zum Merkblatt SIA 2044:2011 / Korrigenda C2 zum Mekblatt SIA 2044:2011
    # h_ec = a_j_l * u_j
    # TODO: this formula in the future should take specific properties of the location of the building into account
    # e.g. adiabatic building elements with U = 0
    # TODO: can incorporate point or linear thermal bridges

    h_ec = Htr_w  # h_ec is Htr_w of ISO13790 RC model

    return h_ec


def calc_h_ea(m_ve_mech, m_ve_window, m_ve_inf_simple):
    cp = 1.005 / 3.6  # (Wh/kg/K)
    # TODO: check units of air flow

    # get values
    m_v_sys = m_ve_mech * 3600  # mass flow rate mechanical ventilation
    m_v_w = m_ve_window * 3600  # mass flow rate window ventilation
    m_v_inf = m_ve_inf_simple * 3600  # mass flow rate infiltration

    # (13) in SIA 2044 / Korrigenda C1 zum Merkblatt SIA 2044:2011 / Korrigenda C2 zum Mekblatt SIA 2044:2011
    # adapted for mass flows instead of volume flows
    h_ea = (m_v_sys + m_v_w + m_v_inf) * cp

    return h_ea


# ++++++++++++++++++++++++++++++++++++++++++++++++++++++++++++++++++++++++++++++++++++++++++++++++++++++++++++++++++++++
# 2.1.4
# ++++++++++++++++++++++++++++++++++++++++++++++++++++++++++++++++++++++++++++++++++++++++++++++++++++++++++++++++++++++


def calc_phi_a(phi_hc_cv, phi_i_l, phi_i_a, phi_i_p, I_sol):

    # (14) in SIA 2044 / Korrigenda C1 zum Merkblatt SIA 2044:2011 / Korrigenda C2 zum Mekblatt SIA 2044:2011
    # Gabriel Happle 01.12.2016

    # get internal loads
    phi_i_l = phi_i_l
    phi_i_a = phi_i_a
    phi_i_p = phi_i_p

    # solar gains
    phi_s = I_sol  # solar gains

    # standard assumptions
    #f_sa = 0.1
    #f_r_l = 0.7
    #f_r_p = 0.5
    #f_r_a = 0.2

    phi_a = f_sa * phi_s + (1 - f_r_l) * phi_i_l + (1 - f_r_p) * phi_i_p +(1 - f_r_a) * phi_i_a + phi_hc_cv

    return phi_a


def calc_phi_c(phi_hc_r, phi_i_l, phi_i_a, phi_i_p, I_sol, f_ic, f_sc):

    # (15) in SIA 2044 / Korrigenda C1 zum Merkblatt SIA 2044:2011 / Korrigenda C2 zum Mekblatt SIA 2044:2011
    # Gabriel Happle 01.12.2016

    # get internal loads
    phi_i_l = phi_i_l
    phi_i_a = phi_i_a
    phi_i_p = phi_i_p

    # solar gains
    phi_s = I_sol  # solar gains

    # call functions for factor
    f_ic = f_ic
    f_sc = f_sc

    # standard assumptions
    #f_sa = 0.1
    #f_r_l = 0.7
    #f_r_p = 0.5
    #f_r_a = 0.2

    phi_c = f_ic * (f_r_l * phi_i_l + f_r_p * phi_i_p + f_r_a * phi_i_a + phi_hc_r) + (1 - f_sa) * f_sc * phi_s

    return phi_c


def calc_phi_i_p(Qs): # _Wp, people):
    # # internal gains from people
    # phi_i_p = people * Qs_Wp
    return Qs # phi_i_p


def calc_phi_i_a(Eaf, Epro):
    # internal gains from appliances, factor of 0.9 taken from old method calc_Qgain_sen()
    # TODO make function and dynamic, check factor
    phi_i_a = 0.9 * (Eaf + Epro)
    return phi_i_a


def calc_phi_i_l(Elf):
    # internal gains from lighting, factor of 0.9 taken from old method calc_Qgain_sen()
    # TODO make function and dynamic, check factor
    phi_i_l = 0.9 * Elf
    return phi_i_l


def calc_phi_m(phi_hc_r, phi_i_l, phi_i_a, phi_i_p, I_sol, f_im, f_sm):

    # (16) in SIA 2044 / Korrigenda C1 zum Merkblatt SIA 2044:2011 / Korrigenda C2 zum Mekblatt SIA 2044:2011
    # Gabriel Happle 01.12.2016

    # get internal loads
    phi_i_l = phi_i_l
    phi_i_a = phi_i_a
    phi_i_p = phi_i_p

    # solar gains
    phi_s = I_sol  # solar gains

    # call functions for factors
    f_im = f_im
    f_sm = f_sm

    # standard assumption
    #f_sa = 0.1
    #f_r_l = 0.7
    #f_r_p = 0.5
    #f_r_a = 0.2
    phi_m = f_im * (f_r_l * phi_i_l + f_r_p * phi_i_p + f_r_a * phi_i_a + phi_hc_r) + (1 - f_sa) * f_sm * phi_s

    return phi_m


def calc_f_ic(a_t, a_m, h_ec):
    """

    :param a_t: see ``bpr.rc_model['Atot']``
    :param a_m: see ``bpr.rc_model['Am']``
    :param h_ec: see ``calc_h_ec``
    :return:
    """

    # (17) in SIA 2044 / Korrigenda C1 zum Merkblatt SIA 2044:2011 / Korrigenda C2 zum Mekblatt SIA 2044:2011
    # Gabriel Happle 01.12.2016

    #h_ic = 9.1  # in (W/m2K) from (8) in SIA 2044

    f_ic = (a_t - a_m - h_ec / h_ic) / a_t

    return f_ic


def calc_f_sc(a_t, a_m, a_w, h_ec):
    """

    :param a_t: see ``bpr.rc_model['Atot']``
    :param a_m: see ``bpr.rc_model['Am']``
    :param a_w: see ``bpr.rc_model['Aw']``
    :param h_ec: see ``calc_h_ec``
    :return:
    """

    # (18) in SIA 2044 / Korrigenda C1 zum Merkblatt SIA 2044:2011 / Korrigenda C2 zum Mekblatt SIA 2044:2011
    # Gabriel Happle 01.12.2016

    # get values from bpr

    #h_ic = 9.1  # in (W/m2K) from (8) in SIA 2044

    f_sc = (a_t-a_m-a_w-h_ec/h_ic) / (a_t - a_w)

    return f_sc


def calc_f_im(a_t, a_m):
    """

    :param a_t: see ``bpr.rc_model['Atot']``
    :param a_m: see ``bpr.rc_model['Am']``
    :return:
    """

    # (19) in SIA 2044 / Korrigenda C1 zum Merkblatt SIA 2044:2011 / Korrigenda C2 zum Mekblatt SIA 2044:2011
    # Gabriel Happle 01.12.2016

    f_im = a_m / a_t

    return f_im


def calc_f_sm(a_t, a_m, a_w):
    """
    :param a_t: bpr.rc_model['Atot']
    :param a_m: bpr.rc_model['Am']
    :param a_w: bpr.rc_model['Aw']
    :return:
    """

    # (20) in SIA 2044 / Korrigenda C1 zum Merkblatt SIA 2044:2011 / Korrigenda C2 zum Mekblatt SIA 2044:2011
    # Gabriel Happle 01.12.2016

    f_sm = a_m / (a_t - a_w)

    return f_sm

# ++++++++++++++++++++++++++++++++++++++++++++++++++++++++++++++++++++++++++++++++++++++++++++++++++++++++++++++++++++++
# 2.1.5
# ++++++++++++++++++++++++++++++++++++++++++++++++++++++++++++++++++++++++++++++++++++++++++++++++++++++++++++++++++++++


def calc_theta_ea(m_ve_mech, m_ve_window, m_ve_inf_simple, theta_ve_mech, T_ext):

    # get values
    m_v_sys = m_ve_mech  # mass flow rate mechanical ventilation
    m_v_w = m_ve_window  # mass flow rate window ventilation
    m_v_inf = m_ve_inf_simple  # mass flow rate infiltration
    theta_v_sys = theta_ve_mech  # supply air temperature of mechanical ventilation (i.e. after HEX)
    theta_e = T_ext  # outdoor air temperature

    # (21) in SIA 2044 / Korrigenda C1 zum Merkblatt SIA 2044:2011 / Korrigenda C2 zum Mekblatt SIA 2044:2011
    # adjusted for mass flows instead of volume flows and simplified by (rho*cp)/(rho*cp) = 1
    # Gabriel Happle 01.12.2016

    theta_ea = (m_v_sys * theta_v_sys + (m_v_w + m_v_inf) * theta_e) / (m_v_sys + m_v_w + m_v_inf)

    return theta_ea


def calc_theta_ec(T_ext):

    # WORKAROUND
    theta_ec = T_ext  # TODO: adjust to actual calculation

    # (22) in SIA 2044 / Korrigenda C1 zum Merkblatt SIA 2044:2011 / Korrigenda C2 zum Mekblatt SIA 2044:2011

    # theta_ec = a_j_l * u_j * theta_e_j / h_ec

    # TODO: this formula in the future should take specific properties of the location of the building into account
    # e.g. adiabatic building elements with U = 0

    # TODO: theta_e_j is depending on adjacent space to surface (outdoor, adiabatic, ground, etc.)

    return theta_ec


def calc_theta_em(T_ext):

    # WORKAROUND
    theta_em = T_ext  # TODO: adjust to actual calculation

    # (23) in SIA 2044 / Korrigenda C1 zum Merkblatt SIA 2044:2011 / Korrigenda C2 zum Mekblatt SIA 2044:2011

    # theta_em = h_j_em * theta_e_j / h_em

    # TODO: this formula in the future should take specific properties of the location of the building into account
    # e.g. adiabatic building elements with U = 0

    # TODO: theta_e_j is depending on adjacent space to surface (outdoor, adiabatic, ground, etc.)

    return theta_em


def calc_theta_e_star():

    # TODO: To be addressed in issue #446

    # (24) in SIA 2044 / Korrigenda C1 zum Merkblatt SIA 2044:2011 / Korrigenda C2 zum Mekblatt SIA 2044:2011
    #

    # standard values for calculation
    h_e_load_and_temp = 13.5  # (W/m2K) for load and temperature calculation
    h_e_energy = 23  # (W/m2K) for energy demand calculation

    f_r_roof = 1  # (-)
    f_r_wall = 0.5  # (-)
    h_r = 5.5  # (-)
    delta_t_er = 11  # (K)

    # if is_roof(surface):
        #f_r = f_r_roof
    #elif is_wall(surface):
        #f_r = f_r_wall
    #else:
        #raise()

    #if is_energy_calculation(calculation):
       # h_e = h_e_energy
    #elif is_load_or_temp_calculation(calculation):
       # h_e = h_e_load_and_temp
    #else:
        #raise()


    #theta_e_star = theta_e + (alpha_s * i_s_i) / h_e - (f_r * h_r * epsilon_0 * delta_t_er) / h_e

    #return theta_e_star

# ++++++++++++++++++++++++++++++++++++++++++++++++++++++++++++++++++++++++++++++++++++++++++++++++++++++++++++++++++++++
# 2.1.6
# ++++++++++++++++++++++++++++++++++++++++++++++++++++++++++++++++++++++++++++++++++++++++++++++++++++++++++++++++++++++

def calc_theta_m_t(phi_m_tot, theta_m_t_1, h_em, h_3, c_m):
    # (25) in SIA 2044 / Korrigenda C1 zum Merkblatt SIA 2044:2011 / Korrigenda C2 zum Mekblatt SIA 2044:2011
    theta_m_t = (theta_m_t_1 * (c_m - 0.5 * (h_3 + h_em)) + phi_m_tot) / (c_m + 0.5 * (h_3 + h_em))

    return theta_m_t


def calc_h_1(h_ea, h_ac):

    # get values
    h_ea = h_ea
    h_ac = h_ac

    # (26) in SIA 2044 / Korrigenda C1 zum Merkblatt SIA 2044:2011 / Korrigenda C2 zum Mekblatt SIA 2044:2011

    h_1 = 1 / (1 / h_ea + 1 / h_ac)

    return h_1


def calc_h_2(h_1, h_ec):
    # (27) in SIA 2044 / Korrigenda C1 zum Merkblatt SIA 2044:2011 / Korrigenda C2 zum Mekblatt SIA 2044:2011

    h_2 = h_1 + h_ec

    return h_2


def calc_h_3(h_2, h_mc):
    # (28) in SIA 2044 / Korrigenda C1 zum Merkblatt SIA 2044:2011 / Korrigenda C2 zum Mekblatt SIA 2044:2011
    h_3 = 1.0 / (1.0 / h_2 + 1.0 / h_mc)
    return h_3


def calc_phi_m_tot(phi_m, phi_a, phi_c, theta_ea, theta_em, theta_ec, h_1, h_2, h_3, h_ec, h_ea, h_em):
    # (29) in SIA 2044 / Korrigenda C1 zum Merkblatt SIA 2044:2011 / Korrigenda C2 zum Mekblatt SIA 2044:2011
    phi_m_tot = phi_m + h_em * theta_em + (h_3 * (phi_c + h_ec * theta_ec + h_1 * (phi_a / h_ea + theta_ea))) / h_2
    return phi_m_tot


def calc_theta_m(theta_m_t, theta_m_t_1):
    # (30) in SIA 2044 / Korrigenda C1 zum Merkblatt SIA 2044:2011 / Korrigenda C2 zum Mekblatt SIA 2044:2011
    theta_m = (theta_m_t + theta_m_t_1) / 2
    return theta_m


def calc_theta_c(phi_a, phi_c, theta_ea, theta_ec, theta_m, h_1, h_mc, h_ec, h_ea):

    # get values
    h_mc = h_mc
    h_ec = h_ec
    h_ea = h_ea

    # (31) in SIA 2044 / Korrigenda C1 zum Merkblatt SIA 2044:2011 / Korrigenda C2 zum Mekblatt SIA 2044:2011

    theta_c = (h_mc * theta_m + phi_c + h_ec * theta_ec + h_1 * (phi_a / h_ea + theta_ea)) / (h_mc + h_ec + h_1)

    return theta_c


def calc_T_int(phi_a, theta_ea, theta_c, h_ac, h_ea):
    # (32) in SIA 2044 / Korrigenda C1 zum Merkblatt SIA 2044:2011 / Korrigenda C2 zum Mekblatt SIA 2044:2011
    T_int = (h_ac * theta_c + h_ea * theta_ea + phi_a) / (h_ac + h_ea)
    return T_int


def calc_theta_o(T_int, theta_c):
    # (33) in SIA 2044 / Korrigenda C1 zum Merkblatt SIA 2044:2011 / Korrigenda C2 zum Mekblatt SIA 2044:2011
    theta_o = T_int * 0.31 + theta_c * 0.69
    return theta_o

# ++++++++++++++++++++++++++++++++++++++++++++++++++++++++++++++++++++++++++++++++++++++++++++++++++++++++++++++++++++++
# 2.2.7
# ++++++++++++++++++++++++++++++++++++++++++++++++++++++++++++++++++++++++++++++++++++++++++++++++++++++++++++++++++++++


def calc_phi_hc_cv(phi_hc, f_hc_cv):

    # (58) in SIA 2044 / Korrigenda C1 zum Merkblatt SIA 2044:2011 / Korrigenda C2 zum Mekblatt SIA 2044:2011
    phi_hc_cv = f_hc_cv * phi_hc

    return phi_hc_cv


def calc_phi_hc_r(phi_hc, f_hc_cv):

    # (59) in SIA 2044 / Korrigenda C1 zum Merkblatt SIA 2044:2011 / Korrigenda C2 zum Mekblatt SIA 2044:2011
    phi_hc_r = (1 - f_hc_cv) * phi_hc

    return phi_hc_r


def calc_theta_tabs_su():

    # TODO: to be addressed in issue #444

    # (60) in SIA 2044 / Korrigenda C1 zum Merkblatt SIA 2044:2011 / Korrigenda C2 zum Mekblatt SIA 2044:2011
    # theta_tabs_su = theta_tabs_su_max - (theta_tabs_su_max - theta_tabs_su_min) * (theta_e -  theta_e_min)/(theta_e_max - theta_e_min)

    return None


def calc_phi_tabs():

    # TODO: to be addressed in issue #444

    # (61) in SIA 2044 / Korrigenda C1 zum Merkblatt SIA 2044:2011 / Korrigenda C2 zum Mekblatt SIA 2044:2011
    # phi_tabs = h_tabs * (theta_tabs_su - theta_m_t_1)

    return None


def calc_h_tabs():

    # TODO: to be addressed in issue #444

    # (62) in SIA 2044 / Korrigenda C1 zum Merkblatt SIA 2044:2011 / Korrigenda C2 zum Mekblatt SIA 2044:2011

    # typical values
    # a_tabs = 0.8 * a_ngf
    # r_tabs = 0.08  # (m2K/W)

    # h_tabs = a_tabs / r_tabs

    return None


def calc_phi_m_tot_tabs():

    # TODO: to be addressed in issue #444

    # (63) in SIA 2044 / Korrigenda C1 zum Merkblatt SIA 2044:2011 / Korrigenda C2 zum Mekblatt SIA 2044:2011

    # phi_m_tot = calc_phi_m_tot() + phi_tabs

    return None


# ++++++++++++++++++++++++++++++++++++++++++++++++++++++++++++++++++++++++++++++++++++++++++++++++++++++++++++++++++++++
# 2.3.2
# ++++++++++++++++++++++++++++++++++++++++++++++++++++++++++++++++++++++++++++++++++++++++++++++++++++++++++++++++++++++


def calc_rc_model_temperatures_no_heating_cooling(bpr, tsd, t):
    """
    Calculates R-C-Model temperatures are calculated with zero heating/cooling power according to SIA 2044 procedure.

    :py:func: `cea.demand.rc_model_SIA.calc_rc_model_temperatures_no_heating_cooling`

    Author: Gabriel Happle
    Date: FEB 2017

    :param bpr: Building Properties
    :type bpr: BuildingPropertiesRow
    :param tsd: Time series data of building
    :type tsd: dict
    :param t: time step / hour of the year
    :type t: int
    :return: R-C-Model node temperatures
    :rtype: dict
    """

    # no heating or cooling
    phi_hc_cv = 0.0
    phi_hc_r = 0.0

    # calculate r-c-model node temperatures
    rc_model_temp = calc_rc_model_temperatures(phi_hc_cv, phi_hc_r, bpr, tsd, t)

    return rc_model_temp


def calc_rc_model_temperatures(phi_hc_cv, phi_hc_r, bpr, tsd, t):
    # calculate node temperatures of RC model
    theta_m_t_1 = tsd['theta_m'][t - 1]
    if np.isnan(theta_m_t_1):
        theta_m_t_1 = tsd['T_ext'][t - 1]

    # copy data required for calculation from `tsd` for this timestep
    m_ve_mech = tsd['m_ve_mech'][t]
    m_ve_window = tsd['m_ve_window'][t]
    m_ve_inf = tsd['m_ve_inf'][t]
<<<<<<< HEAD
    Elf = tsd['Elf'][t]
    Eaf = tsd['Eaf'][t]
    Qcdataf = tsd['Qcdataf'][t]
    Qcref = tsd['Qcref'][t]
=======
    El = tsd['El'][t]
    Ea = tsd['Ea'][t]
    Epro = tsd['Epro'][t]
    people = tsd['people'][t]
>>>>>>> 4a1e74a7
    I_sol = tsd['I_sol_and_I_rad'][t]
    T_ext = tsd['T_ext'][t]
    theta_ve_mech = tsd['theta_ve_mech'][t]

    # copy data from `bpr`
    Htr_op = bpr.rc_model['Htr_op']
    Htr_w = bpr.rc_model['Htr_w']
    Qs = tsd['Qs'][t]
    a_t = bpr.rc_model['Atot']
    a_m = bpr.rc_model['Am']
    a_w = bpr.rc_model['Aw']
    c_m = bpr.rc_model['Cm'] / 3600  # (Wh/K) SIA 2044 unit is Wh/K, ISO unit is J/K

    T_int, theta_c, theta_m, theta_o, theta_ea, theta_ec, theta_em, h_ea, h_ec, h_em, h_op_m \
        = _calc_rc_model_temperatures(Ea, El, Epro, Htr_op, Htr_w, I_sol, Qs, T_ext, a_m, a_t, a_w, c_m, m_ve_inf,
                                                                     m_ve_mech, m_ve_window, phi_hc_cv,
                                                                     phi_hc_r, theta_m_t_1, theta_ve_mech)
    rc_model_temp = {'theta_m': theta_m, 'theta_c': theta_c, 'T_int': T_int, 'theta_o': theta_o, 'theta_ea': theta_ea,
                     'theta_ec': theta_ec, 'theta_em': theta_em, 'h_ea': h_ea, 'h_ec': h_ec, 'h_em': h_em,
                     'h_op_m': h_op_m}
    return rc_model_temp


def _calc_rc_model_temperatures(Eaf, Elf, Epro, Htr_op, Htr_w, I_sol, Qs, T_ext, a_m, a_t, a_w, c_m,
                                m_ve_inf_simple, m_ve_mech, m_ve_window, phi_hc_cv, phi_hc_r, theta_m_t_1,
                                theta_ve_mech):
    # numba_cc compatible calculation
    h_ec = calc_h_ec(Htr_w=Htr_w)
    h_ac = calc_h_ac(a_t)
    h_ea = calc_h_ea(m_ve_mech, m_ve_window, m_ve_inf_simple)
    f_sc = calc_f_sc(a_t, a_m, a_w, h_ec)
    f_ic = calc_f_ic(a_t, a_m, h_ec)
    h_op_m = calc_h_op_m(Htr_op=Htr_op)
    h_mc = calc_h_mc(a_m=a_m)
    h_em = calc_h_em(h_op_m, h_mc)
    f_im = calc_f_im(a_t=a_t, a_m=a_m)
    f_sm = calc_f_sm(a_t=a_t, a_m=a_m, a_w=a_w)
    phi_i_l = calc_phi_i_l(Elf=Elf)
    phi_i_a = calc_phi_i_a(Eaf=Eaf, Epro=Epro) # include processes
    phi_i_p = calc_phi_i_p(Qs=Qs) # , people=people)
    h_1 = calc_h_1(h_ea=h_ea, h_ac=h_ac)
    phi_a = calc_phi_a(phi_hc_cv, phi_i_l, phi_i_a, phi_i_p, I_sol)
    phi_m = calc_phi_m(phi_hc_r, phi_i_l, phi_i_a, phi_i_p, I_sol, f_im, f_sm)
    phi_c = calc_phi_c(phi_hc_r, phi_i_l, phi_i_a, phi_i_p, I_sol, f_ic, f_sc)
    theta_ea = calc_theta_ea(m_ve_mech, m_ve_window, m_ve_inf_simple, theta_ve_mech, T_ext)
    theta_em = calc_theta_em(T_ext=T_ext)
    theta_ec = calc_theta_ec(T_ext=T_ext)
    h_2 = calc_h_2(h_1=h_1, h_ec=h_ec)
    h_3 = calc_h_3(h_2, h_mc)
    phi_m_tot = calc_phi_m_tot(phi_m, phi_a, phi_c, theta_ea, theta_em, theta_ec, h_1, h_2, h_3, h_ec, h_ea, h_em)
    theta_m_t = calc_theta_m_t(phi_m_tot, theta_m_t_1, h_em, h_3, c_m)
    theta_m = calc_theta_m(theta_m_t, theta_m_t_1)
    theta_c = calc_theta_c(phi_a, phi_c, theta_ea, theta_ec, theta_m, h_1, h_mc, h_ec, h_ea)
    T_int = calc_T_int(phi_a=phi_a, theta_ea=theta_ea, theta_c=theta_c, h_ac=h_ac, h_ea=h_ea)
    theta_o = calc_theta_o(T_int=T_int, theta_c=theta_c)
    return T_int, theta_c, theta_m, theta_o, theta_ea, theta_ec, theta_em, h_ea, h_ec, h_em, h_op_m


def calc_rc_model_temperatures_heating(phi_hc, bpr, tsd, t):
    """
    This function executes the equations of SIA 2044 R-C-Building-Model to calculate the node temperatures for a given
    heating energy demand

    :py:func: `cea.demand.rc_model_SIA.lookup_f_hc_cv_heating`
    :py:func: `cea.demand.rc_model_SIA.calc_phi_hc_cv`
    :py:func: `cea.demand.rc_model_SIA.calc_phi_hc_r`
    :py:func: `cea.demand.rc_model_SIA.calc_rc_model_temperatures`

    Author: Gabriel Happle
    Date: FEB 2017

    :param phi_hc: Heating or cooling energy demand of building
    :type phi_hc: float
    :param bpr: Building Properties
    :type bpr: BuildingPropertiesRow
    :param tsd: Time series data of building
    :type tsd: dict
    :param t: time step / hour of the year
    :type t: int
    :return: R-C-Building-Model node temperatures
    :rtype: dict
    """

    # lookup convection factor for heating/cooling system
    f_hc_cv = lookup_f_hc_cv_heating(bpr)

    # convective and radiative fractions of heating system
    phi_hc_cv = calc_phi_hc_cv(phi_hc, f_hc_cv)
    phi_hc_r = calc_phi_hc_r(phi_hc, f_hc_cv)

    # calculating R-C-Model node temperatures
    rc_model_temp = calc_rc_model_temperatures(phi_hc_cv, phi_hc_r, bpr, tsd, t)

    return rc_model_temp


def calc_rc_model_temperatures_cooling(phi_hc, bpr, tsd, t):
    """
    This function executes the equations of SIA 2044 R-C-Building-Model to calculate the node temperatures for a given
    cooling energy demand

    :py:func: `cea.demand.rc_model_SIA.lookup_f_hc_cv_cooling`
    :py:func: `cea.demand.rc_model_SIA.calc_phi_hc_cv`
    :py:func: `cea.demand.rc_model_SIA.calc_phi_hc_r`
    :py:func: `cea.demand.rc_model_SIA.calc_rc_model_temperatures`

    Author: Gabriel Happle
    Date: FEB 2017

    :param phi_hc: Heating or cooling energy demand of building
    :type phi_hc: float
    :param bpr: Building Properties
    :type bpr: BuildingPropertiesRow
    :param tsd: Time series data of building
    :type tsd: dict
    :param t: time step / hour of the year
    :type t: int
    :return: R-C-Building-Model node temperatures
    :rtype: dict
    """

    # lookup convection factor for heating/cooling system
    f_hc_cv = lookup_f_hc_cv_cooling(bpr)

    # convective and radiative fractions of heating system
    phi_hc_cv = calc_phi_hc_cv(phi_hc, f_hc_cv)
    phi_hc_r = calc_phi_hc_r(phi_hc, f_hc_cv)

    # calculating R-C-Model node temperatures
    rc_model_temp = calc_rc_model_temperatures(phi_hc_cv, phi_hc_r, bpr, tsd, t)

    return rc_model_temp


def has_heating_demand(bpr, tsd, t):
    """
    This function checks whether the building R-C-Model has a heating demand according to the procedure in SIA 2044.
    R-C-Model temperatures are calculated with zero heating power and checked versus the set-point temperature.
    Function includes a temperature tolerance according to the precision of the result reporting.

    :py:func: `cea.demand.rc_model_SIA.calc_rc_model_temperatures_no_heating_cooling`

    Author: Gabriel Happle
    Date: FEB 2017

    :param bpr: Building Properties
    :type bpr: BuildingPropertiesRow
    :param tsd: Time series data of building
    :type tsd: dict
    :param t: time step / hour of the year
    :type t: int
    :return: True or False
    :rtype: bool
    """

    temp_tolerance = 0.001  # temperature tolerance of temperature sensor (°C),
    #  i.e. heating is turned on if temperature is temp_tolerance below the set point
    # tolerance is consistent with maximum temperature difference that can be reported with the current precision
    # of the demand *.csv file

    ta_hs_set = tsd['ta_hs_set'][t]
    if np.isnan(ta_hs_set):
        # no set point = system off
        return False

    # calculate temperatures
    rc_model_temp = calc_rc_model_temperatures_no_heating_cooling(bpr, tsd, t)

    # True, if T_int < ta_hs_set, False, if T_int >= ta_hs_set
    return rc_model_temp['T_int'] < ta_hs_set - temp_tolerance


def has_cooling_demand(bpr, tsd, t):
    """
    This function checks whether the building R-C-Model has a cooling demand according to the procedure in SIA 2044.
    R-C-Model temperatures are calculated with zero cooling power and checked versus the set-point temperature.
    Function includes a temperature tolerance according to the precision of the result reporting.

    :py:func: `cea.demand.rc_model_SIA.calc_rc_model_temperatures_no_heating_cooling`

    Author: Gabriel Happle
    Date: FEB 2017

    :param bpr: Building Properties
    :type bpr: BuildingPropertiesRow
    :param tsd: Time series data of building
    :type tsd: dict
    :param t: time step / hour of the year
    :type t: int
    :return: True or False
    :rtype: bool
    """

    temp_tolerance = 0.001  # temperature tolerance of temperature sensor (°C),
    #  i.e. heating is turned on if temperature is temp_tolerance below the set point
    # tolerance is consistent with maximum temperature difference that can be reported with the current precision
    # of the demand *.csv file

    ta_cs_set = tsd['ta_cs_set'][t]
    if np.isnan(ta_cs_set):
        # no set point = system off
        return False

    # calculate temperatures
    rc_model_temp = calc_rc_model_temperatures_no_heating_cooling(bpr, tsd, t)

    # True, if temperature w/o conditioning is higher than cooling set point temperature, else False
    return rc_model_temp['T_int'] > ta_cs_set + temp_tolerance


def has_sensible_cooling_demand(t_int_0, tsd, t):
    temp_tolerance = 0.001  # temperature tolerance of temperature sensor (°C),
    #  i.e. heating is turned on if temperature is temp_tolerance below the set point
    # tolerance is consistent with maximum temperature difference that can be reported with the current precision
    # of the demand *.csv file

    ta_cs_set = tsd['ta_cs_set'][t]
    if np.isnan(ta_cs_set):
        # no set point = system off
        return False

    # True, if temperature w/o conditioning is higher than cooling set point temperature, else False
    return t_int_0 > ta_cs_set + temp_tolerance


def has_sensible_heating_demand(t_int_0, tsd, t):
    temp_tolerance = 0.001  # temperature tolerance of temperature sensor (°C),
    #  i.e. heating is turned on if temperature is temp_tolerance below the set point
    # tolerance is consistent with maximum temperature difference that can be reported with the current precision
    # of the demand *.csv file

    ta_hs_set = tsd['ta_hs_set'][t]
    if np.isnan(ta_hs_set):
        # no set point = system off
        return False

    # True, if T_int < ta_hs_set, False, if T_int >= ta_hs_set
    return t_int_0 < ta_hs_set - temp_tolerance





# ++++++++++++++++++++++++++++++++++++++++++++++++++++++++++++++++++++++++++++++++++++++++++++++++++++++++++++++++++++++
# 3.8.1
# ++++++++++++++++++++++++++++++++++++++++++++++++++++++++++++++++++++++++++++++++++++++++++++++++++++++++++++++++++++++

f_hc_cv_heating_system = {'T1': 1, 'T2': 1, 'T3': 1, 'T4': 0.5}
# T1 = radiator, T2 = radiator, T3 = AC, T4 = floor heating #TODO: add heating ceiling
f_hc_cv_cooling_system = {'T1': 0.5, 'T2': 1, 'T3': 1, 'T4': 1} #FIXME check 3for2
# T1 = ceiling cooling, T2 mini-split AC, T3 = AC #TODO: add floor cooling


def lookup_f_hc_cv_heating(bpr):

    # 3.1.8.1 in SIA 2044 / Korrigenda C1 zum Merkblatt SIA 2044:2011 / Korrigenda C2 zum Mekblatt SIA 2044:2011

    # look up factor
    f_hc_cv = f_hc_cv_heating_system[bpr.hvac['type_hs']]

    return f_hc_cv


def lookup_f_hc_cv_cooling(bpr):

    # 3.1.8.1 in SIA 2044 / Korrigenda C1 zum Merkblatt SIA 2044:2011 / Korrigenda C2 zum Mekblatt SIA 2044:2011

    # look up factor
    f_hc_cv = f_hc_cv_cooling_system[bpr.hvac['type_cs']]

    return f_hc_cv


# use the optimized (numba_cc) versions of the functions in this module if available
try:
    # import Numba AOT versions of the functions above, overwriting them
    from rc_model_sia_cc import (calc_phi_m, calc_phi_c, calc_theta_c, calc_phi_m_tot, calc_phi_a, calc_theta_m,
                                 calc_h_ea, calc_theta_m_t, calc_theta_ea, calc_h_em, calc_h_3)
except ImportError:
    # fall back to using the python version
    # print('failed to import from rc_model_sia_cc.pyd, falling back to pure python functions')
    pass<|MERGE_RESOLUTION|>--- conflicted
+++ resolved
@@ -586,17 +586,10 @@
     m_ve_mech = tsd['m_ve_mech'][t]
     m_ve_window = tsd['m_ve_window'][t]
     m_ve_inf = tsd['m_ve_inf'][t]
-<<<<<<< HEAD
-    Elf = tsd['Elf'][t]
-    Eaf = tsd['Eaf'][t]
-    Qcdataf = tsd['Qcdataf'][t]
-    Qcref = tsd['Qcref'][t]
-=======
     El = tsd['El'][t]
     Ea = tsd['Ea'][t]
     Epro = tsd['Epro'][t]
     people = tsd['people'][t]
->>>>>>> 4a1e74a7
     I_sol = tsd['I_sol_and_I_rad'][t]
     T_ext = tsd['T_ext'][t]
     theta_ve_mech = tsd['theta_ve_mech'][t]
