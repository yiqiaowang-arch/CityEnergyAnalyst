# -*- coding: utf-8 -*-
"""
This file contains the constants used in the building energy demand calculations
"""
__author__ = "Gabriel Happle"
__copyright__ = "Copyright 2018, Architecture and Building Systems - ETH Zurich"
__credits__ = ["Gabriel Happle"]
__license__ = "MIT"
__version__ = "0.1"
__maintainer__ = "Daren Thomas"
__email__ = "cea@arch.ethz.ch"
__status__ = "Production"


# all values are refactored from legacy Globalvars unless stated otherwise

# DEFAULT BUILDING GEOMETRY
H_F = 3.0  # average height per floor in m
D = 20.0  # in mm the diameter of the pipe to calculate losses

# SOLAR
RSE = 0.04  # thermal resistance of external surfaces according to ISO 6946

# HVAC SYSTEMS & VENTILATION
ETA_REC = 0.75  # constant efficiency of Heat recovery
DELTA_P_DIM = 5.0  # (Pa) dimensioning differential pressure for multi-storey building shielded from wind,
                 # according to DIN 1946-6
P_FAN = 0.55  # specific fan consumption in W/m3/h
MIN_VENTILATION_RATE = 0.6  # l/s/m2 [https://escholarship.org/content/qt7k1796zv/qt7k1796zv.pdf]
TEMPERATURE_ZONE_CONTROL_NIGHT_FLUSHING = 26  # (°C) night flushing only if temperature is higher than 26 # TODO review and make dynamic
DELTA_T_NIGHT_FLUSHING = 2  # (°C) night flushing only if outdoor temperature is two degrees lower than indoor # TODO review and make dynamic
<<<<<<< HEAD

=======
>>>>>>> b4fb184f
SHIELDING_CLASS = 2  # according to ISO 16798-7, 0 = open terrain, 1 = partly shielded from wind,
        #  2 = fully shielded from wind
TER_CLASS = 2  # terrain class of surroundings according to ISO 16798-7: 0 = open, 1 = rural,  2 = urban
RHO_AIR_REF = 1.23  # (kg/m3) constant from Table 12 in DIN 16798-7
TEMP_EXT_REF = 283  # (K) constant from Table 12 in DIN 16798-7
COEFF_TURB = 0.01  # (m/s) constant from Table 12 in DIN 16798-7
COEFF_WIND = 0.001  # (1/(m/s)) constant from Table 12 in DIN 16798-7
COEFF_STACK = 0.0035  # ((m/s)/(mK)) constant from Table 12 in DIN 16798-7
COEFF_D_WINDOW = 0.67  # (-), B.1.2.1 from annex B in DIN 16798-7 [1]
COEFF_D_VENT = 0.6  # flow coefficient for ventilation openings, B.1.2.1 in [1]
DELTA_C_P = 0.75  # (-), option 2 in B.1.3.4 from annex B in DIN 16798-7 [1]
DELTA_P_LEA_REF = 50  # air tightness index of the building envelope at reference pressure (Pa), B.1.3.14 in DIN 16798-7
DELTA_P_VENT_REF = 50  # air tightness index of the building envelope at reference pressure (Pa)
                       # FIXME no default value specified in standard
N_LEA = 0.667    # volumetric flow rate exponential due for leakage calculation, B.1.3.15 in DIN 16798-7
N_VENT = 0.5  # volumetric flow rate exponential due for ventilation calculation, B.1.2.2 in DIN 16798-7

# pumps ?
# TODO: Document
DELTA_P_1 = 0.1  # delta of pressure
F_SR = 0.3  # factor for pressure calculation
HOURS_OP = 5  # assuming around 2000 hours of operation per year. It is charged to the electrical system from 11 am to 4 pm
EFFI = 0.6  # efficiency of pumps

# WATER
FLOWTAP = 0.036  # in m3 == 12 l/min during 3 min every tap opening
TWW_SETPOINT = 60  # dhw tank set point temperature in C

# PHYSICAL
H_WE = 2466e3  # (J/kg) Latent heat of vaporization of water [section 6.3.6 in ISO 52016-1:2007]
C_A = 1006  # (J/(kg*K)) Specific heat of air at constant pressure [section 6.3.6 in ISO 52016-1:2007]
GR = 9.81  # m/s2 gravity

# RC-MODEL
B_F = 0.7  # it calculates the coefficient of reduction in transmittance for surfaces in contact with the ground according to values of SIA 380/1
H_IS = 3.45  # heat transfer coefficient between air and the surfacein W/(m2K)
H_MS = 9.1  # heat transfer coefficient between nodes m and s in W/m2K
LAMBDA_AT = 4.5 # dimensionless ratio between the internal surfaces area and the floor area from ISO 13790 Eq. 9

# RC-MODEL TEMPERATURE BOUNDS
T_WARNING_LOW = -30.0
T_WARNING_HIGH = 50.0

# SUPPLY AND RETURN TEMPERATURES OF REFRIGERATION SYSTEM
T_C_REF_SUP_0 = 1  # (°C) refactored from refrigeration loads, without original source
T_C_REF_RE_0 = 5  # (°C) refactored from refrigeration loads, without original source

# SUPPLY AND RETURN TEMPERATURES OF DATA CENTER COOLING SYSTEM
T_C_DATA_RE_0 = 15  # (°C) refactored from data center loads, without original source
T_C_DATA_SUP_0 = 7  # (°C) refactored from data center loads, without original source

VARIABLE_CEA_SCHEDULE_RELATION = {'Occ_m2pax': 'OCCUPANCY',
                                  'Qs_Wpax': 'OCCUPANCY',
                                  'X_ghpax': 'OCCUPANCY',
                                  'Ve_lpspax': 'OCCUPANCY',
                                  'Ea_Wm2': 'APPLIANCES',
                                  'El_Wm2': 'LIGHTING',
                                  'Ed_Wm2': 'SERVERS',
                                  'Vww_lpdpax': 'WATER',
                                  'Vw_lpdpax': 'WATER',
                                  'Ths_set_C': 'HEATING',
                                  'Tcs_set_C': 'COOLING',
                                  'Qcre_Wm2': 'PROCESSES',
                                  'Qhpro_Wm2': 'PROCESSES',
                                  'Qcpro_Wm2': 'PROCESSES',
                                  'Epro_Wm2': 'PROCESSES',
                                  }

TEMPERATURE_VARIABLES = ['HEATING', 'COOLING']
PEOPLE_DEPENDENT_VARIABLES = ['OCCUPANCY', 'WATER']
AREA_DEPENDENT_VARIABLES = ['APPLIANCES', 'LIGHTING', 'PROCESSES', 'SERVERS']<|MERGE_RESOLUTION|>--- conflicted
+++ resolved
@@ -29,10 +29,6 @@
 MIN_VENTILATION_RATE = 0.6  # l/s/m2 [https://escholarship.org/content/qt7k1796zv/qt7k1796zv.pdf]
 TEMPERATURE_ZONE_CONTROL_NIGHT_FLUSHING = 26  # (°C) night flushing only if temperature is higher than 26 # TODO review and make dynamic
 DELTA_T_NIGHT_FLUSHING = 2  # (°C) night flushing only if outdoor temperature is two degrees lower than indoor # TODO review and make dynamic
-<<<<<<< HEAD
-
-=======
->>>>>>> b4fb184f
 SHIELDING_CLASS = 2  # according to ISO 16798-7, 0 = open terrain, 1 = partly shielded from wind,
         #  2 = fully shielded from wind
 TER_CLASS = 2  # terrain class of surroundings according to ISO 16798-7: 0 = open, 1 = rural,  2 = urban
