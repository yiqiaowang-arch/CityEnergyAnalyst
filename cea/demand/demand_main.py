--- conflicted
+++ resolved
@@ -112,11 +112,7 @@
         calc_demand_singleprocessing(building_properties, date, locator, list_building_names, schedules_dict,
                                      weather_data, use_dynamic_infiltration, use_stochastic_occupancy,
                                      resolution_output, loads_output, massflows_output, temperatures_output,
-<<<<<<< HEAD
-                                     format_output, region, write_detailed_output, debug)
-=======
-                                     format_output, config, region,  write_detailed_output, debug)
->>>>>>> 8a6d53e0
+                                     format_output, config, region, write_detailed_output, debug)
 
     # WRITE TOTAL YEARLY VALUES
     writer_totals = demand_writers.YearlyDemandWriter(loads_output, massflows_output, temperatures_output)
@@ -154,14 +150,14 @@
 def calc_demand_singleprocessing(building_properties, date, locator, list_building_names, usage_schedules,
                                  weather_data, use_dynamic_infiltration_calculation, use_stochastic_occupancy,
                                  resolution_outputs, loads_output, massflows_output, temperatures_output,
-                                 format_output, config, region,  write_detailed_output, debug):
+                                 format_output, config, region, write_detailed_output, debug):
     num_buildings = len(list_building_names)
     for i, building in enumerate(list_building_names):
         bpr = building_properties[building]
         thermal_loads.calc_thermal_loads(building, bpr, weather_data, usage_schedules, date, locator,
                                          use_stochastic_occupancy, use_dynamic_infiltration_calculation,
                                          resolution_outputs, loads_output, massflows_output, temperatures_output,
-                                         format_output, config, region,  write_detailed_output, debug)
+                                         format_output, config, region, write_detailed_output, debug)
         print('Building No. %i completed out of %i: %s' % (i + 1, num_buildings, building))
 
 
@@ -180,7 +176,7 @@
                                [building, bpr, weather_data, usage_schedules, date, locator,
                                 use_stochastic_occupancy, use_dynamic_infiltration_calculation,
                                 resolution_outputs, loads_output, massflows_output, temperatures_output,
-                                format_output, config, region,  write_detailed_output, debug])
+                                format_output, config, region, write_detailed_output, debug])
         joblist.append(job)
     for i, job in enumerate(joblist):
         job.get(240)
