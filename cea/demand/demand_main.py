# coding=utf-8
"""
Analytical energy demand model algorithm
"""
from __future__ import division

import multiprocessing as mp
import os

import pandas as pd
import time

import cea.globalvar
import cea.inputlocator
import cea.config
from cea.demand import occupancy_model
from cea.demand import thermal_loads
from cea.demand.thermal_loads import BuildingProperties
from cea.utilities import epwreader

__author__ = "Jimeno A. Fonseca"
__copyright__ = "Copyright 2015, Architecture and Building Systems - ETH Zurich"
__credits__ = ["Jimeno A. Fonseca", "Daren Thomas", "Gabriel Happle"]
__license__ = "MIT"
__version__ = "0.1"
__maintainer__ = "Daren Thomas"
__email__ = "cea@arch.ethz.ch"
__status__ = "Production"


def demand_calculation(locator, weather_path, gv, use_dynamic_infiltration_calculation=False, multiprocessing=False):
    """
    Algorithm to calculate the hourly demand of energy services in buildings
    using the integrated model of [Fonseca2015]_.

    Produces a demand file per building and a total demand file for the whole zone of interest:
      - a csv file for every building with hourly demand data.
      - ``Total_demand.csv``, csv file of yearly demand data per building.


    :param locator: An InputLocator to locate input files
    :type locator: cea.inputlocator.InputLocator

    :param weather_path: A path to the EnergyPlus weather data file (.epw)
    :type weather_path: str

    :param gv: global variables
    :type gv: cea.globalvar.GlobalVariables

    :param use_dynamic_infiltration_calculation: Set this to ``True`` if the (slower) dynamic infiltration
        calculation method (:py:func:`cea.demand.ventilation_air_flows_detailed.calc_air_flows`) should be used instead
        of the standard.
    :type use_dynamic_infiltration_calculation: bool

    :param multiprocessing: Set this to ``True`` if the :py:mod:`multiprocessing` module should be used to speed up
        calculations by making use of multiple cores.
    :type multiprocessing: bool

    :returns: None
    :rtype: NoneType

    .. [Fonseca2015] Fonseca, Jimeno A., and Arno Schlueter. “Integrated Model for Characterization of
        Spatiotemporal Building Energy Consumption Patterns in Neighborhoods and City Districts.”
        Applied Energy 142 (2015): 247–265.
    """
    if not os.path.exists(locator.get_radiation()) or not os.path.exists(locator.get_surface_properties()):
        raise ValueError("No radiation file found in scenario. Consider running radiation script first.")

    t0 = time.clock()

    # weather model
    weather_data = epwreader.epw_reader(weather_path)[['drybulb_C', 'wetbulb_C', 'relhum_percent', 'windspd_ms', 'skytemp_C']]

    building_properties, schedules_dict, date = properties_and_schedule(gv, locator)

    # in case gv passes a list of specific buildings to simulate.
    if gv.simulate_building_list:
        list_building_names = gv.simulate_building_list
    else:
        list_building_names = building_properties.list_building_names()

    # demand
    if multiprocessing and mp.cpu_count() > 1:
        thermal_loads_all_buildings_multiprocessing(building_properties, date, gv, locator, list_building_names,
                                                    schedules_dict, weather_data, use_dynamic_infiltration_calculation)
    else:
        thermal_loads_all_buildings(building_properties, date, gv, locator, list_building_names, schedules_dict,
                                    weather_data, use_dynamic_infiltration_calculation)

    if gv.print_totals:
        totals, time_series = gv.demand_writer.write_totals_csv(building_properties, locator)
        return totals, time_series

    gv.log('done - time elapsed: %(time_elapsed).2f seconds', time_elapsed=time.clock() - t0)


def properties_and_schedule(gv, locator):
    # this script is called from the Neural network please do not mes up with it!.

    date = pd.date_range(gv.date_start, periods=8760, freq='H')
    # building properties model
    building_properties = BuildingProperties(locator, gv)
    # schedules model
    list_uses = list(building_properties._prop_occupancy.drop('PFloor', axis=1).columns)
    archetype_schedules, archetype_values = occupancy_model.schedule_maker(gv.config.region, date, locator, list_uses)
    schedules_dict = {'list_uses': list_uses, 'archetype_schedules': archetype_schedules, 'occupancy_densities':
        archetype_values['people'], 'archetype_values': archetype_values}
    return building_properties, schedules_dict, date


def thermal_loads_all_buildings(building_properties, date, gv, locator, list_building_names, usage_schedules,
                                weather_data, use_dynamic_infiltration_calculation):
    num_buildings = len(list_building_names)
    for i, building in enumerate(list_building_names):
        bpr = building_properties[building]
        thermal_loads.calc_thermal_loads(building, bpr, weather_data, usage_schedules, date, gv, locator,
                                         use_dynamic_infiltration_calculation)
        gv.log('Building No. %(bno)i completed out of %(num_buildings)i: %(building)s', bno=i + 1,
               num_buildings=num_buildings, building=building)


def thermal_loads_all_buildings_multiprocessing(building_properties, date, gv, locator, list_building_names, usage_schedules,
                                                weather_data, use_dynamic_infiltration_calculation):
    pool = mp.Pool()
    gv.log("Using %i CPU's" % mp.cpu_count())
    joblist = []
    num_buildings = len(list_building_names)
    for building in list_building_names:
        bpr = building_properties[building]
        job = pool.apply_async(thermal_loads.calc_thermal_loads,
                               [building, bpr, weather_data, usage_schedules, date, gv, locator,
                                use_dynamic_infiltration_calculation])
        joblist.append(job)
    for i, job in enumerate(joblist):
        job.get(240)
        gv.log('Building No. %(bno)i completed out of %(num_buildings)i', bno=i + 1, num_buildings=num_buildings)
    pool.close()


<<<<<<< HEAD
def run_as_script(scenario_path, weather_path, use_dynamic_infiltration_calculation,
                  multiprocessing):
    assert os.path.exists(scenario_path), 'Scenario not found: %s' % scenario_path
    locator = cea.inputlocator.InputLocator(scenario_path=scenario_path)
    # for the interface, the user should pick a file out of of those in ...DB/Weather/...
    if weather_path is None:
        weather_path = locator.get_default_weather()

    print('Running demand calculation for scenario %(scenario_path)s' % locals())
    print('Running demand calculation with weather file %(weather_path)s' % locals())
    print('Running demand calculation with dynamic infiltration=%(use_dynamic_infiltration_calculation)s' % locals())
    print('Running demand calculation with multiprocessing=%(multiprocessing)s' % locals())

    demand_calculation(locator=locator, weather_path=weather_path, gv=cea.globalvar.GlobalVariables(),
                       use_dynamic_infiltration_calculation=use_dynamic_infiltration_calculation,
                       multiprocessing=multiprocessing)
=======
def main(config):
    assert os.path.exists(config.scenario), 'Scenario not found: %s' % config.scenario
    locator = cea.inputlocator.InputLocator(scenario=config.scenario)
    print('Running demand calculation for scenario %s' % config.scenario)
    print('Running demand calculation with weather file %s' % config.weather)
    print('Running demand calculation with dynamic infiltration=%s' % config.demand.use_dynamic_infiltration_calculation)
    print('Running demand calculation with multiprocessing=%s' % config.multiprocessing)

    demand_calculation(locator=locator, weather_path=config.weather, gv=cea.globalvar.GlobalVariables(),
                       use_dynamic_infiltration_calculation=config.demand.use_dynamic_infiltration_calculation,
                       multiprocessing=config.multiprocessing)
>>>>>>> f4441716


if __name__ == '__main__':
    main(cea.config.Configuration())
<|MERGE_RESOLUTION|>--- conflicted
+++ resolved
@@ -137,24 +137,6 @@
     pool.close()
 
 
-<<<<<<< HEAD
-def run_as_script(scenario_path, weather_path, use_dynamic_infiltration_calculation,
-                  multiprocessing):
-    assert os.path.exists(scenario_path), 'Scenario not found: %s' % scenario_path
-    locator = cea.inputlocator.InputLocator(scenario_path=scenario_path)
-    # for the interface, the user should pick a file out of of those in ...DB/Weather/...
-    if weather_path is None:
-        weather_path = locator.get_default_weather()
-
-    print('Running demand calculation for scenario %(scenario_path)s' % locals())
-    print('Running demand calculation with weather file %(weather_path)s' % locals())
-    print('Running demand calculation with dynamic infiltration=%(use_dynamic_infiltration_calculation)s' % locals())
-    print('Running demand calculation with multiprocessing=%(multiprocessing)s' % locals())
-
-    demand_calculation(locator=locator, weather_path=weather_path, gv=cea.globalvar.GlobalVariables(),
-                       use_dynamic_infiltration_calculation=use_dynamic_infiltration_calculation,
-                       multiprocessing=multiprocessing)
-=======
 def main(config):
     assert os.path.exists(config.scenario), 'Scenario not found: %s' % config.scenario
     locator = cea.inputlocator.InputLocator(scenario=config.scenario)
@@ -166,7 +148,6 @@
     demand_calculation(locator=locator, weather_path=config.weather, gv=cea.globalvar.GlobalVariables(),
                        use_dynamic_infiltration_calculation=config.demand.use_dynamic_infiltration_calculation,
                        multiprocessing=config.multiprocessing)
->>>>>>> f4441716
 
 
 if __name__ == '__main__':
