--- conflicted
+++ resolved
@@ -148,19 +148,13 @@
     raw_nn_inputs=np.transpose(building_array)
     return raw_nn_inputs
 
-<<<<<<< HEAD
 
-def run_as_script(building_name):
-    raw_nn_inputs = get_cea_inputs(building_name)
-    return raw_nn_inputs
-=======
 def run_as_script():
     gv = cea.globalvar.GlobalVariables()
     scenario_path = gv.scenario_reference
     locator = cea.inputlocator.InputLocator(scenario_path=scenario_path)
     building_name = 'B01'
     get_cea_inputs(locator=locator, building_name=building_name, gv=gv)
->>>>>>> f9f76c1c
 
 if __name__ == '__main__':
     run_as_script()
