import json
import os
from collections import OrderedDict

import geopandas
import pandas
from flask import current_app, request
from flask_restplus import Namespace, Resource, abort

import cea.inputlocator
import cea.utilities.dbf
import cea.scripts
import cea.schemas
from cea.datamanagement.databases_verification import InputFileValidator
from cea.interfaces.dashboard.api.databases import read_all_databases, DATABASES_SCHEMA_KEYS
from cea.plots.supply_system.a_supply_system_map import get_building_connectivity, newer_network_layout_exists
from cea.plots.variable_naming import get_color_array
from cea.technologies.network_layout.main import layout_network, NetworkLayout
from cea.utilities.schedule_reader import schedule_to_file, get_all_schedule_names, schedule_to_dataframe, \
    read_cea_schedule, save_cea_schedule
from cea.utilities.standardize_coordinates import get_geographic_coordinate_system

api = Namespace('Inputs', description='Input data for CEA')

COLORS = {
    'surroundings': get_color_array('white'),
    'dh': get_color_array('red'),
    'dc': get_color_array('blue'),
    'disconnected': get_color_array('grey')
}

# List of input databases (db_name, locator/schema_key)
INPUT_DATABASES = [
    ('zone', 'get_zone_geometry'),
    ('typology', 'get_building_typology'),
    ('architecture', 'get_building_architecture'),
    ('internal-loads', 'get_building_internal'),
    ('indoor-comfort', 'get_building_comfort'),
    ('air-conditioning-systems', 'get_building_air_conditioning'),
    ('supply-systems', 'get_building_supply'),
    ('surroundings', 'get_surroundings_geometry')
]


def get_input_database_schemas():
    """Parse the schemas.yml file and create the dictionary of column types"""
    schemas = cea.scripts.schemas()
    input_database_schemas = OrderedDict()
    for db_name, locator in INPUT_DATABASES:
        schema = schemas[locator]
        input_database_schemas[db_name] = {
            'file_type': schema['file_type'],
            'location': locator,
            'columns': schema['schema']['columns']
        }
    return input_database_schemas


INPUTS = get_input_database_schemas()
INPUT_KEYS = INPUTS.keys()
GEOJSON_KEYS = ['zone', 'surroundings', 'streets', 'dc', 'dh']
NETWORK_KEYS = ['dc', 'dh']


@api.route('/')
class InputList(Resource):
    def get(self):
        return {'buildingProperties': INPUT_KEYS, 'geoJSONs': GEOJSON_KEYS}


@api.route('/building-properties/<string:db>')
class InputBuildingProperties(Resource):
    def get(self, db):
        if db not in INPUTS:
            abort(400, 'Input file not found: %s' % db, choices=INPUT_KEYS)
        db_info = INPUTS[db]
        columns = OrderedDict()
        for column_name, column in db_info['columns'].items():
            columns[column_name] = column['type']
        return columns


@api.route('/geojson/<string:kind>')
class InputGeojson(Resource):
    def get(self, kind):
        config = current_app.cea_config
        locator = cea.inputlocator.InputLocator(config.scenario)

        if kind not in GEOJSON_KEYS:
            abort(400, 'Input file not found: %s' % kind, choices=GEOJSON_KEYS)
        # Building geojsons
        elif kind in INPUT_KEYS and kind in GEOJSON_KEYS:
            db_info = INPUTS[kind]
            config = current_app.cea_config
            locator = cea.inputlocator.InputLocator(config.scenario)
            location = getattr(locator, db_info['location'])()
            if db_info['file_type'] != 'shp':
                abort(400, 'Invalid database for geojson: %s' % location)
            return df_to_json(location, bbox=True)[0]
        elif kind in NETWORK_KEYS:
            return get_network(config, kind)[0]
        elif kind == 'streets':
            return df_to_json(locator.get_street_network())[0]


@api.route('/building-properties')
class BuildingProperties(Resource):
    def get(self):
        return get_building_properties()


@api.route('/all-inputs')
class AllInputs(Resource):
    def get(self):
        config = current_app.cea_config
        locator = cea.inputlocator.InputLocator(config.scenario)

        # FIXME: Find a better way, current used to test for Input Editor
        store = get_building_properties()
        store['geojsons'] = {}
        store['connected_buildings'] = {}
        store['crs'] = {}
        store['geojsons']['zone'], store['crs']['zone'] = df_to_json(
            locator.get_zone_geometry(), bbox=True, trigger_abort=False)
        store['geojsons']['surroundings'], store['crs']['surroundings'] = df_to_json(
            locator.get_surroundings_geometry(), bbox=True, trigger_abort=False)
        store['geojsons']['streets'], store['crs']['streets'] = df_to_json(
            locator.get_street_network(), trigger_abort=False)
        store['geojsons']['dc'], store['connected_buildings']['dc'], store['crs']['dc'] = get_network(
            config, 'dc', trigger_abort=False)
        store['geojsons']['dh'], store['connected_buildings']['dh'],  store['crs']['dh'] = get_network(
            config, 'dh', trigger_abort=False)
        store['colors'] = COLORS
        store['schedules'] = {}

        return store

    def put(self):
        form = api.payload
        config = current_app.cea_config
        locator = cea.inputlocator.InputLocator(config.scenario)

        tables = form['tables']
        geojsons = form['geojsons']
        crs = form['crs']
        schedules = form['schedules']

        out = {'tables': {}, 'geojsons': {}}

        # TODO: Maybe save the files to temp location in case something fails
        for db in INPUTS:
            db_info = INPUTS[db]
            location = getattr(locator, db_info['location'])()
            file_type = db_info['file_type']

            if len(tables[db]) != 0:
                if file_type == 'shp':
                    from cea.utilities.standardize_coordinates import get_geographic_coordinate_system
                    table_df = geopandas.GeoDataFrame.from_features(geojsons[db]['features'],
                                                                    crs=get_geographic_coordinate_system())
                    out['geojsons'][db] = json.loads(table_df.to_json(show_bbox=True))
                    table_df = table_df.to_crs(crs[db])
                    table_df.to_file(location, driver='ESRI Shapefile', encoding='ISO-8859-1')

                    table_df = pandas.DataFrame(table_df.drop(columns='geometry'))
                    out['tables'][db] = json.loads(table_df.set_index('Name').to_json(orient='index'))
                elif file_type == 'dbf':
                    table_df = pandas.read_json(json.dumps(tables[db]), orient='index')

                    # Make sure index name is 'Name;
                    table_df.index.name = 'Name'
                    table_df = table_df.reset_index()

                    cea.utilities.dbf.dataframe_to_dbf(table_df, location)
                    out['tables'][db] = json.loads(table_df.set_index('Name').to_json(orient='index'))

            else:  # delete file if empty
                out['tables'][db] = {}
                if os.path.isfile(location):
                    if file_type == 'shp':
                        import glob
                        for filepath in glob.glob(os.path.join(locator.get_building_geometry_folder(), '%s.*' % db)):
                            os.remove(filepath)
                    elif file_type == 'dbf':
                        os.remove(location)
                if file_type == 'shp':
                    out['geojsons'][db] = {}

        if schedules:
            for building in schedules:
                schedule_dict = schedules[building]
                schedule_path = locator.get_building_weekly_schedules(building)
                schedule_data = schedule_dict['SCHEDULES']
                schedule_complementary_data = {'MONTHLY_MULTIPLIER': schedule_dict['MONTHLY_MULTIPLIER'],
                                               'METADATA': schedule_dict['METADATA']}
                data = pandas.DataFrame()
                for day in ['WEEKDAY', 'SATURDAY', 'SUNDAY']:
                    df = pandas.DataFrame({'HOUR': range(1, 25), 'DAY': [day] * 24})
                    for schedule_type, schedule in schedule_data.items():
                        df[schedule_type] = schedule[day]
                    data = data.append(df, ignore_index=True)
                save_cea_schedule(data.to_dict('list'), schedule_complementary_data, schedule_path)
                print('Schedule file written to {}'.format(schedule_path))
        return out


def get_building_properties():
    import cea.glossary

    config = current_app.cea_config

<<<<<<< HEAD
    schemas = cea.schemas.schemas(plugins=[])
=======
>>>>>>> d597aee0
    locator = cea.inputlocator.InputLocator(config.scenario)
    store = {'tables': OrderedDict(), 'columns': OrderedDict()}
    for db in INPUTS:
        db_info = INPUTS[db]
        locator_method = db_info['location']
        file_path = getattr(locator, locator_method)()
        file_type = db_info['file_type']
        db_columns = db_info['columns']
        try:
            if file_type == 'shp':
                table_df = geopandas.GeoDataFrame.from_file(file_path)
                table_df = pandas.DataFrame(
                    table_df.drop(columns='geometry'))
                if 'geometry' in db_columns:
                    del db_columns['geometry']
                if 'REFERENCE' in db_columns and 'REFERENCE' not in table_df.columns:
                    table_df['REFERENCE'] = None
                store['tables'][db] = json.loads(
                    table_df.set_index('Name').to_json(orient='index'))
            else:
                assert file_type == 'dbf', 'Unexpected database type: %s' % file_type
                table_df = cea.utilities.dbf.dbf_to_dataframe(file_path)
                if 'REFERENCE' in db_columns and 'REFERENCE' not in table_df.columns:
                    table_df['REFERENCE'] = None
                store['tables'][db] = json.loads(
                    table_df.set_index('Name').to_json(orient='index'))

            columns = OrderedDict()
            for column_name, column in db_columns.items():
                columns[column_name] = {}
                if column_name == 'REFERENCE':
                    continue
                columns[column_name]['type'] = column['type']
                if 'choice' in column:
                    path = getattr(locator, column['choice']['lookup']['path'])()
                    columns[column_name]['path'] = path
                    # TODO: Try to optimize this step to decrease the number of file reading
                    columns[column_name]['choices'] = get_choices(column['choice'], path)
                if 'constraints' in column:
                    columns[column_name]['constraints'] = column['constraints']
                columns[column_name]['description'] = column["description"]
                columns[column_name]['unit'] = column["unit"]
            store['columns'][db] = columns

        except IOError as e:
            print(e)
            store['tables'][db] = {}
            store['columns'][db] = {}

    return store


def get_network(config, network_type, trigger_abort=True):
    # TODO: Get a list of names and send all in the json
    try:
        locator = cea.inputlocator.InputLocator(config.scenario)
        building_connectivity = get_building_connectivity(locator)
        network_type = network_type.upper()
        connected_buildings = building_connectivity[building_connectivity['{}_connectivity'.format(
            network_type)] == 1]['Name'].values.tolist()
        network_name = 'today'

        # Do not calculate if no connected buildings
        if len(connected_buildings) < 2:
            return None, [], None

        # Generate network files
        if newer_network_layout_exists(locator, network_type, network_name):
            config.network_layout.network_type = network_type
            config.network_layout.connected_buildings = connected_buildings
            # Ignore demand and creating plants for layout in map
            config.network_layout.consider_only_buildings_with_demand = False
            config.network_layout.create_plant = False
            network_layout = NetworkLayout(network_layout=config.network_layout)
            layout_network(network_layout, locator, output_name_network=network_name)

        edges = locator.get_network_layout_edges_shapefile(network_type, network_name)
        nodes = locator.get_network_layout_nodes_shapefile(network_type, network_name)

        network_json, crs = df_to_json(edges, trigger_abort=trigger_abort)
        nodes_json, _ = df_to_json(nodes, trigger_abort=trigger_abort)
        network_json['features'].extend(nodes_json['features'])
        network_json['properties'] = {'connected_buildings': connected_buildings}
        return network_json, connected_buildings, crs
    except IOError as e:
        print(e)
        return None, [], None


def df_to_json(file_location, bbox=False, trigger_abort=True):
    from cea.utilities.standardize_coordinates import get_lat_lon_projected_shapefile, get_projected_coordinate_system
    try:
        table_df = geopandas.GeoDataFrame.from_file(file_location)
        # Save coordinate system
        lat, lon = get_lat_lon_projected_shapefile(table_df)
        crs = get_projected_coordinate_system(lat, lon)
        # make sure that the geojson is coded in latitude / longitude
        out = table_df.to_crs(get_geographic_coordinate_system())
        out = json.loads(out.to_json(show_bbox=bbox))
        return out, crs
    except IOError as e:
        print(e)
        if trigger_abort:
            abort(400, 'Input file not found: %s' % file_location)
        return None, None
    except RuntimeError as e:
        print(e)
        if trigger_abort:
            abort(400, e.message)


@api.route('/building-schedule/<string:building>')
class BuildingSchedule(Resource):
    def get(self, building):
        config = current_app.cea_config
        locator = cea.inputlocator.InputLocator(config.scenario)
        try:
            schedule_path = locator.get_building_weekly_schedules(building)
            schedule_data, schedule_complementary_data = read_cea_schedule(schedule_path)
            df = pandas.DataFrame(schedule_data).set_index(['DAY', 'HOUR'])
            out = {'SCHEDULES': {
                schedule_type: {day: df.loc[day][schedule_type].values.tolist() for day in df.index.levels[0]}
                for schedule_type in df.columns}}
            out.update(schedule_complementary_data)
            return out
        except IOError as e:
            print(e)
            abort(500, 'File not found')


@api.route('/databases')
class InputDatabaseData(Resource):
    def get(self):
        config = current_app.cea_config
        locator = cea.inputlocator.InputLocator(config.scenario)
        try:
            return read_all_databases(locator.get_databases_folder())
        except IOError as e:
            print(e)
            abort(500, e.message)

    def put(self):
        config = current_app.cea_config
        # Preserve key order of json string (could be removed for python3)
        payload = json.loads(request.data, object_pairs_hook=OrderedDict)
        locator = cea.inputlocator.InputLocator(config.scenario)

        for db_type in payload:
            for db_name in payload[db_type]:
                if db_name == 'USE_TYPES':
                    database_dict_to_file(payload[db_type]['USE_TYPES']['USE_TYPE_PROPERTIES'],
                                          locator.get_database_use_types_properties())
                    for archetype, schedule_dict in payload[db_type]['USE_TYPES']['SCHEDULES'].items():
                        schedule_dict_to_file(
                            schedule_dict,
                            locator.get_database_standard_schedules_use(
                                archetype
                            )
                        )
                else:
                    locator_method = DATABASES_SCHEMA_KEYS[db_name][0]
                    db_path = locator.__getattribute__(locator_method)()
                    database_dict_to_file(payload[db_type][db_name], db_path)

        return payload


@api.route('/databases/check')
class InputDatabaseCheck(Resource):
    def get(self):
        config = current_app.cea_config
        locator = cea.inputlocator.InputLocator(config.scenario)
        try:
            locator.verify_database_template()
        except IOError as e:
            print(e)
            abort(500, e.message)
        return {'message': 'Database in path seems to be valid.'}


@api.route("/databases/validate")
class InputDatabaseValidate(Resource):
    def get(self):
        import cea.scripts
        config = current_app.cea_config
        locator = cea.inputlocator.InputLocator(config.scenario)
        schemas = cea.schemas.schemas(plugins=[])
        validator = InputFileValidator(locator, plugins=config.plugins)
        out = OrderedDict()

        for db_name, schema_keys in DATABASES_SCHEMA_KEYS.items():
            for schema_key in schema_keys:
                schema = schemas[schema_key]
                if schema_key != 'get_database_standard_schedules_use':
                    db_path = locator.__getattribute__(schema_key)()
                    try:
                        df = pandas.read_excel(db_path, sheet_name=None)
                        errors = validator.validate(df, schema)
                        if errors:
                            out[db_name] = errors
                    except IOError as e:
                        out[db_name] = [{}, 'Could not find or read file: {}'.format(db_path)]
                else:
                    for use_type in get_all_schedule_names(locator.get_database_use_types_folder()):
                        db_path = locator.__getattribute__(schema_key)(use_type)
                        try:
                            df = schedule_to_dataframe(db_path)
                            errors = validator.validate(df, schema)
                            if errors:
                                out[use_type] = errors
                        except IOError as e:
                            out[use_type] = [{}, 'Could not find or read file: {}'.format(db_path)]
        return out


def database_dict_to_file(db_dict, db_path):
    with pandas.ExcelWriter(db_path) as writer:
        for sheet_name, data in db_dict.items():
            df = pandas.DataFrame(data).dropna(axis=0, how='all')
            df.to_excel(writer, sheet_name=sheet_name, index=False)
    print('Database file written to {}'.format(db_path))


def schedule_dict_to_file(schedule_dict, schedule_path):
    schedule = OrderedDict()
    for key, data in schedule_dict.items():
        schedule[key] = pandas.DataFrame(data)
    schedule_to_file(schedule, schedule_path)


def get_choices(choice_properties, path):
    lookup = choice_properties['lookup']
    df = pandas.read_excel(path, lookup['sheet'])
    choices = df[lookup['column']].tolist()
    out = []
    if 'none_value' in choice_properties:
        out.append({'value': choice_properties['none_value'], 'label': ''})
    for choice in choices:
        label = df.loc[df[lookup['column']] == choice, 'Description'].values[0] if 'Description' in df.columns else ''
        out.append({'value': choice, 'label': label})
    return out


if __name__ == "__main__":
    print(get_input_database_schemas())<|MERGE_RESOLUTION|>--- conflicted
+++ resolved
@@ -209,10 +209,7 @@
 
     config = current_app.cea_config
 
-<<<<<<< HEAD
     schemas = cea.schemas.schemas(plugins=[])
-=======
->>>>>>> d597aee0
     locator = cea.inputlocator.InputLocator(config.scenario)
     store = {'tables': OrderedDict(), 'columns': OrderedDict()}
     for db in INPUTS:
