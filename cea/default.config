--- conflicted
+++ resolved
@@ -6,15 +6,12 @@
 heating-season-start: 2017-08-01
 heating-season-end: 2017-03-01
 has-heating-season = True
+has-cooling-season = True
 cooling-season-start: 2017-03-02
 cooling-season-end: 2017-07-31
-<<<<<<< HEAD
 
 [ArcGIS]
 data-helper = {"thermal": true, "comfort": true, "architecture": true, "HVAC": true, "internal-loads": true}
 demand = {"dynamic_infiltration": false, "weather_name": "Zug"}
 emissions = {"Qcs": true, "Qhs": true, "Eal": true, "Epro": true, "Eaux": true, "Qcdata": true, "Edata": true, "Qcrefri": true, "Qww": true}
 embodied-energy = {"yearcalc": 2014}
-=======
-has-cooling-season = True
->>>>>>> 672f736f
