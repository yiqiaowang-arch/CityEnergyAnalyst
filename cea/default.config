--- conflicted
+++ resolved
@@ -359,11 +359,7 @@
 operational.help = Estimate Operational costs (variable and fixed) due to supply systems operation (allocated according to the supply-systems input database)
 
 [emissions]
-<<<<<<< HEAD
 year-to-calculate = 2030
-=======
-year-to-calculate = 2024
->>>>>>> de3b717a
 year-to-calculate.type = IntegerParameter
 year-to-calculate.help = Defines the year to estimate the emissions of the building.
 
