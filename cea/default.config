[general]
project = C:/reference-case-open
project.type = PathParameter
project.help = Select the path of the project you're working on

scenario-name = baseline
scenario-name.type = ScenarioNameParameter
scenario-name.help = Select the name of the scenario of the project you're working on

scenario = {general:project}/{general:scenario-name}
scenario.type = ScenarioParameter
scenario.help = Select the scenario you're working on

weather = Zug
weather.type = WeatherPathParameter
weather.help = Either a full path to a weather file or the name of one of the weather files shipped with the CEA

multiprocessing = true
multiprocessing.type = BooleanParameter
multiprocessing.help = Multiprocessing for quicker calculation, if available.

number-of-cpus-to-keep-free = 1
number-of-cpus-to-keep-free.type = IntegerParameter
number-of-cpus-to-keep-free.help = Limits the maximum number of processors to use for multiprocessing. Default keeps one CPU free.
number-of-cpus-to-keep-free.category = Advanced

debug = false
debug.type = BooleanParameter
debug.help = Enable debugging-specific behaviors.
degub.category = Advanced

district-heating-network = false
district-heating-network.type = BooleanParameter
district-heating-network.help = if centralized heating is used in the neighborhood.

district-cooling-network = false
district-cooling-network.type = BooleanParameter
district-cooling-network.help = if centralized cooling is used in the neighborhood.

detailed-electricity-pricing = false
detailed-electricity-pricing.type = BooleanParameter
detailed-electricity-pricing.help = using hourly electricity costs to perform cost calculations

[data-helper]
region = CH
region.type = ChoiceParameter
region.choices = CH, SG
region.help = Region to use for the databases (either CH or SG)

databases = comfort, architecture, HVAC, internal-loads, supply, restrictions, technology
databases.type = MultiChoiceParameter
databases.choices = comfort, architecture, HVAC, internal-loads, supply, restrictions, technology
databases.help = List of input databases to create.


[streets-helper]
bbox =
bbox.type = ListParameter
bbox.help = If empty, it uses the district shapefile as bounding box. Otherwise indicate Bounding box coordinates. bbox = min Longitude , min Latitude , max Longitude , max Latitude.

streets = all_private
streets.type = ChoiceParameter
streets.choices = all_private, walk, bike, drive, drive_service, all
streets.help = The type of streets to gather.

[terrain-helper]
grid-size = 30
grid-size.type = IntegerParameter
grid-size.nullable = false
grid-size.help = Grid size for the terrain file. Do not use less than 10 m.

elevation = 1
elevation.type = IntegerParameter
elevation.nullable = false
elevation.help = Fixed elevation of the terrain.

[district-helper]
buffer = 50
buffer.type = RealParameter
buffer.help = Buffer length in m to the surrounding area

height-ag =
height-ag.type = RealParameter
height-ag.nullable = true
height-ag.help = It is the average height of buildings. Leave it blank to get this from Open Street Maps (not accurate)

floors-ag =
floors-ag.type = IntegerParameter
floors-ag.nullable = true
floors-ag.help = It is the average number of floors above ground of all buildings. Leave it blank to get this from Open Street Maps (not accurate)

[zone-helper]
height-ag =
height-ag.type = RealParameter
height-ag.nullable = true
height-ag.help = It is the average height of buildings. Leave it blank to get this from Open Street Maps (not accurate)

floors-ag =
floors-ag.type = IntegerParameter
floors-ag.nullable = true
floors-ag.help = It is the average number of floors above ground of all buildings. Leave it blank to get this from Open Street Maps (not accurate)

height-bg = 3
height-bg.type = RealParameter
height-bg.help = It is the average height of buildings below ground in m.

floors-bg = 1
floors-bg.type = IntegerParameter
floors-bg.help = It is the average number of floors below ground of all buildings.

year-construction = 2000
year-construction.type = IntegerParameter
year-construction.help = It is the average year of construction of buildings.

occupancy-type = MULTI_RES
occupancy-type.choices = MULTI_RES, OFFICE, RETAIL, SCHOOL, HOTEL, GYM, HOSPITAL, INDUSTRIAL, RESTAURANT, SINGLE_RES, SERVERROOM, SWIMMING, FOODSTORE, LIBRARY, COOLROOM, PARKING
occupancy-type.type = ChoiceParameter
occupancy-type.help = Predominant occupancy type of all buildings. Leave empty to calculate it from Open Street Maps (not accurate)

[radiation-daysim]
buildings =
buildings.type = BuildingsParameter
buildings.help = List of buildings to run the simulation for. Leave it blank to simulate all buildings

n-buildings-in-chunk = 100
n-buildings-in-chunk.type = IntegerParameter
n-buildings-in-chunk.help =  Min number of groups of buildings sent for multiprocessing

roof-grid = 10
roof-grid.type = IntegerParameter
roof-grid.help =  use 200 (maximum) if you want only one point per surface
roof-grid.category = Resolution

walls-grid = 200
walls-grid.type = IntegerParameter
walls-grid.help = use 200 (maximum) if you want only one point per surface
walls-grid.category = Resolution

zone-geometry = 2
zone-geometry.type = IntegerParameter
zone-geometry.help = Level of simplification of the zone geometry (1 is the lowest)
zone-geometry.category = Geometry simplification

surrounding-geometry = 5
surrounding-geometry.type = IntegerParameter
surrounding-geometry.help = Level of simplification of the district geometry (1 is the lowest)
surrounding-geometry.category = Geometry simplification

consider-floors = true
consider-floors.type = BooleanParameter
consider-floors.help = Consider floors in the geometry
consider-floors.category = Resolution

rad-ab = 4
rad-ab.type = IntegerParameter
rad-ab.help = Number of ambient bounces
rad-ab.category = Daysim simulation parameters

rad-ad = 512
rad-ad.type = IntegerParameter
rad-ad.help = Number of ambient divisions
rad-ad.category = Daysim simulation parameters

rad-as = 32
rad-as.type = IntegerParameter
rad-as.help = Number of ambient super-samples
rad-as.category = Daysim simulation parameters

rad-ar = 20
rad-ar.type = IntegerParameter
rad-ar.help = Ambient resolution
rad-ar.category = Daysim simulation parameters

rad-aa = 0.15
rad-aa.type = RealParameter
rad-aa.help = Ambient accurracy
rad-aa.category = Daysim simulation parameters

rad-lr = 8
rad-lr.type = IntegerParameter
rad-lr.help = Maximum number of reflections
rad-lr.category = Daysim simulation parameters

rad-st = 0.5
rad-st.type = RealParameter
rad-st.help = Specular sampling threshold
rad-st.category = Daysim simulation parameters

rad-sj = 0.7
rad-sj.type = RealParameter
rad-sj.help = Specular sampling jitter
rad-sj.category = Daysim simulation parameters

rad-lw = 0.05
rad-lw.type = RealParameter
rad-lw.help = Minimum weight of each ray
rad-lw.category = Daysim simulation parameters

rad-dj = 0.7
rad-dj.type = RealParameter
rad-dj.help = Direct jitter
rad-dj.category = Daysim simulation parameters

rad-ds = 0
rad-ds.type = RealParameter
rad-ds.help = Direct sampling ration
rad-ds.category = Daysim simulation parameters

rad-dr = 0
rad-dr.type = IntegerParameter
rad-dr.help = Number of relays from secondary sources
rad-dr.category = Daysim simulation parameters

rad-dp = 32
rad-dp.type = IntegerParameter
rad-dp.help = Secondary source presampling density
rad-dp.category = Daysim simulation parameters

albedo = 0.2
albedo.type = RealParameter
albedo.help = Reflection for the terrain
albedo.category = Daysim simulation parameters

daysim-bin-directory = C:\Daysim\bin
daysim-bin-directory.type = PathParameter
daysim-bin-directory.help = Path to the Daysim binaries


[demand]
buildings =
buildings.type = BuildingsParameter
buildings.help = a list of buildings to run the simulation for - leave blank to simulate all buildings
buildings.category = Advanced

loads-output =
loads-output.type = MultiChoiceParameter
loads-output.choices = PV, GRID, E_sys, Eal, Edata, Epro, Eaux,E_ww, E_hs, E_cs, E_cre, E_cdata,Qhs_sen_shu, Qhs_sen_ahu, Qhs_lat_ahu,Qhs_sen_aru, Qhs_lat_aru, Qhs_sen_sys,Qhs_lat_sys, Qhs_em_ls, Qhs_dis_ls,Qhs_sys_shu, Qhs_sys_ahu, Qhs_sys_aru,Qcs_sys_scu, Qcs_sys_ahu, Qcs_sys_aru,DH_hs, Qhs_sys, Qhs,DH_ww, Qww_sys, Qww,DC_cs, Qcs_sys, Qcs,DC_cre, Qcre_sys, Qcre,DC_cdata, Qcdata_sys, Qcdata,NG_hs,COAL_hs,OIL_hs,WOOD_hs,SOLAR_hs,NG_ww,COAL_ww,OIL_ww,WOOD_ww,SOLAR_ww,Qcs_sen_scu, Qcs_sen_ahu,Qcs_lat_ahu, Qcs_sen_aru, Qcs_lat_aru,Qcs_sen_sys, Qcs_lat_sys, Qcs_em_ls,Qcs_dis_ls, Qhpro_sys,QH_sys, QC_sys
loads-output.help = a list of loads to run the simulation for - leave blank to simulate all loads in demand_writers
loads-output.category = Advanced

massflows-output =
massflows-output.type = MultiChoiceParameter
massflows-output.choices = mcpww_sys,mcptw,mcpcs_sys,mcphs_sys,mcpcs_sys_ahu,mcpcs_sys_aru,mcpcs_sys_scu,mcphs_sys_ahu,mcphs_sys_aru,mcphs_sys_shu,mcpcre_sys,mcpcdata_sys
massflows-output.help = a list of massflowrates to run the simulation for - leave blank to simulate all massflows in demand_writers
massflows-output.category = Advanced

temperatures-output =
temperatures-output.type = MultiChoiceParameter
temperatures-output.choices =  T_int, T_ext, theta_o, Tww_sys_sup, Tww_sys_re, Tcre_sys_re, Tcre_sys_sup,Tcdata_sys_re, Tcdata_sys_sup,Ths_sys_sup_aru, Ths_sys_sup_ahu, Ths_sys_sup_shu,Ths_sys_re_aru, Ths_sys_re_ahu, Ths_sys_re_shu, Tcs_sys_sup_aru, Tcs_sys_sup_ahu, Tcs_sys_sup_scu, Tcs_sys_re_aru, Tcs_sys_re_ahu, Tcs_sys_re_scu, Ths_sys_sup, Ths_sys_re, Tcs_sys_sup, Tcs_sys_re
temperatures-output.help = a list of temperatures to run the simulation for - leave blank to simulate all temperatures in demand_writers
temperatures-output.category = Advanced

resolution-output = hourly
resolution-output.type = ChoiceParameter
resolution-output.choices = hourly, monthly
resolution-output.help = resolution of output demand.
resolution-output.category = Advanced

format-output = csv
format-output.type = ChoiceParameter
format-output.choices = csv, hdf5
format-output.help = format of output files. csv is the default, HDF5 is used when data needs to be compressed.
format-output.category = Advanced

use-dynamic-infiltration-calculation = false
use-dynamic-infiltration-calculation.type = BooleanParameter
use-dynamic-infiltration-calculation.help = Use the dynamic infiltration calculation (slower!)
use-dynamic-infiltration-calculation.category = Advanced

use-daysim-radiation = true
use-daysim-radiation.type = BooleanParameter
use-daysim-radiation.help = set to false to use ArcGIS radiation as input, default is true
use-daysim-radiation.category = Advanced

use-stochastic-occupancy = false
use-stochastic-occupancy.type = BooleanParameter
use-stochastic-occupancy.help = set to true to use stochastic occupancy schedules, default is false
use-stochastic-occupancy.category = Advanced

override-variables = false
override-variables.type = BooleanParameter
override-variables.help = set to true to use overrides file stored in override-files, used for sensitivity analysis
override-variables.category = Advanced

write-detailed-output = false
write-detailed-output.type = BooleanParameter
write-detailed-output.help = set to true to generate output files containing all calculated hourly demand variables
write-detailed-output.category = Advanced

predefined-hourly-setpoints = false
predefined-hourly-setpoints.type = BooleanParameter
predefined-hourly-setpoints.help = predefined setpoints for every hour of the year is provided, which is further used to calculate demand of the building

[emissions]
year-to-calculate = 2020
year-to-calculate.type = IntegerParameter
year-to-calculate.help = The year to base the calculations on for embodied emissions.

[scenario-plots]
project = {general:scenario}/..
project.type = PathParameter
project.help = Path to the folder containing the scenarios

scenarios = baseline, scenario1, scenario2
scenarios.type = SubfoldersParameter
scenarios.parent = {scenario-plots:project}
scenarios.help = List of scenarios to plot (subdirectories of the project)

output-file = {scenario-plots:project}/scenario-plots.pdf
output-file.type = FileParameter
output-file.extensions = pdf
output-file.direction = output
output-file.help = Path of the output pdf file to create

[benchmark-graphs]
project = {general:scenario}/..
project.type = PathParameter
project.help = Path to the folder containing the scenarios

scenarios = baseline, scenario1, scenario2
scenarios.type = SubfoldersParameter
scenarios.parent = {benchmark-graphs:project}
scenarios.help = List of scenarios to plot (subdirectories of the project)

output-file = {benchmark-graphs:project}/benchmark-graphs.pdf
output-file.type = FileParameter
output-file.extensions = pdf
output-file.direction = output
output-file.help = Path of the output pdf file to create

[extract-reference-case]
destination = {general:scenario}/../..
destination.type = PathParameter
destination.help = destination folder to extract the reference case to. Since the reference case has subfolders, the
                   resulting scenario for the default (``C:/``) will be: ``C:/reference-case-open/baseline``.

case = open
case.type = ChoiceParameter
case.choices = open, heating, cooling, WTP
case.help = The reference case to extract


[solar]
buildings =
buildings.type = BuildingsParameter
buildings.help = The list of buildings to consider

type-pvpanel = PV1
type-pvpanel.type = ChoiceParameter
type-pvpanel.choices = PV1, PV2, PV3
type-pvpanel.help = Type of PV panel

type-scpanel = FP
type-scpanel.type = ChoiceParameter
type-scpanel.choices = FP, ET
type-scpanel.help = Type of solar collector: Flate-plate (FP) or Evacuated-tubes (ET)

panel-on-roof = True
panel-on-roof.type = BooleanParameter
panel-on-roof.help = Install panels on roofs

panel-on-wall = True
panel-on-wall.type = BooleanParameter
panel-on-wall.help = Install panels on walls

annual-radiation-threshold = 800
annual-radiation-threshold.type = RealParameter
annual-radiation-threshold.help = Install panels on surfaces that receive radiation above this threshold [kWh/m2/yr].

t-in-sc =
t-in-sc.type = RealParameter
t-in-sc.help = Inlet temperature of solar collectors [C], if not specified, the default is 75C for Flat-plate and 100C for Evacuated-tube.
t-in-sc.nullable = true
t-in-sc.category = Advanced

t-in-pvt =
t-in-pvt.type = RealParameter
t-in-pvt.help = Inlet temperature of PVT panels [C], if not specified, the default is 35C.
t-in-pvt.nullable = true
t-in-pvt.category = Advanced


solar-window-solstice = 4
solar-window-solstice.type = IntegerParameter
solar-window-solstice.help = Desired hours of solar window on the solstice [hr]
solar-window-solstice.category = Advanced


[retrofit-potential]
keep-partial-matches = true
keep-partial-matches.type = BooleanParameter
keep-partial-matches.help = keep buildings that attained one or more of the criteria

retrofit-scenario-name = retrofit-HVAC
retrofit-scenario-name.type = StringParameter
retrofit-scenario-name.help = the name of the scenario to create (will be placed in same parent folder as the scenario

retrofit-target-year = 2020
retrofit-target-year.type = IntegerParameter
retrofit-target-year. help = Year to calculate for
retrofit-target-year.category = age

age-threshold = 15
age-threshold.type = IntegerParameter
age-threshold.nullable = true
age-threshold.help = Threshold age of HVAC (built / retrofitted)
age-threshold.category = age

eui-heating-threshold = 150
eui-heating-threshold.type = RealParameter
eui-heating-threshold.nullable = true
eui-heating-threshold.help = EUI heating loads threshold, leave blank to ignore these criteria
eui-heating-threshold.category = end use intensity

eui-hot-water-threshold = 50
eui-hot-water-threshold.type = RealParameter
eui-hot-water-threshold.nullable = true
eui-hot-water-threshold.help = EUI hot-water loads threshold, leave blank to ignore these criteria
eui-hot-water-threshold.category = end use intensity

eui-cooling-threshold = 4
eui-cooling-threshold.type = RealParameter
eui-cooling-threshold.nullable = true
eui-cooling-threshold.help = EUI cooling loads threshold, leave blank to ignore these criteria
eui-cooling-threshold.category = end use intensity

eui-electricity-threshold = 20
eui-electricity-threshold.type = RealParameter
eui-electricity-threshold.nullable = true
eui-electricity-threshold.help = EUI electricity consumption threshold, leave blank to ignore theseb criteria
eui-electricity-threshold.category = end use intensity

emissions-operation-threshold = 30
emissions-operation-threshold.type = RealParameter
emissions-operation-threshold.nullable = true
emissions-operation-threshold.help = Operations emissions threshold, leave blank to ignore these criteria
emissions-operation-threshold.category = emissions

heating-costs-threshold = 2
heating-costs-threshold.type = RealParameter
heating-costs-threshold.nullable = true
heating-costs-threshold.help = Heating costs threshold, leave blank to ignore these criteria
heating-costs-threshold.category = operation costs

hot-water-costs-threshold = 2
hot-water-costs-threshold.type = RealParameter
hot-water-costs-threshold.nullable = true
hot-water-costs-threshold.help = Hot-water costs threshold, leave blank to ignore these criteria
hot-water-costs-threshold.category = operation costs

cooling-costs-threshold = 2
cooling-costs-threshold.type = RealParameter
cooling-costs-threshold.nullable = true
cooling-costs-threshold.help = Cooling costs threshold, leave blank to ignore these criteria
cooling-costs-threshold.category = operation costs

electricity-costs-threshold = 2
electricity-costs-threshold.type = RealParameter
electricity-costs-threshold.nullable = true
electricity-costs-threshold.help = Electricity costs threshold, leave blank to ignore these criteria
electricity-costs-threshold.category = operation costs

heating-losses-threshold = 15
heating-losses-threshold.type = RealParameter
heating-losses-threshold.nullable = true
heating-losses-threshold.help = Heating losses threshold, leave blank to ignore these criteria
heating-losses-threshold.category = HVAC System losses

hot-water-losses-threshold = 15
hot-water-losses-threshold.type = RealParameter
hot-water-losses-threshold.nullable = true
hot-water-losses-threshold.help = Hot-water losses threshold, leave blank to ignore these criteria
hot-water-losses-threshold.category = HVAC System losses

cooling-losses-threshold = 15
cooling-losses-threshold.type = RealParameter
cooling-losses-threshold.nullable = true
cooling-losses-threshold.help = Cooling losses threshold, leave blank to ignore these criteria
cooling-losses-threshold.category = HVAC System losses

[sensitivity-demand]
method = sobol
method.type = ChoiceParameter
method.choices = morris, sobol
method.help = Method to use valid values: "morris", "sobol"

num-samples = 1000
num-samples.type = IntegerParameter
num-samples.help = number of samples (generally 1000 or until it converges)

calc-second-order = false
calc-second-order.type = BooleanParameter
calc-second-order.help = (sobol) calc_second_order parameter

num-levels = 4
num-levels.type = IntegerParameter
num-levels.help = (morris) num_levels parameter

samples-folder = {general:scenario}/../samples
samples-folder.type = PathParameter
samples-folder.direction = input
samples-folder.help = folder to place the output files (samples.npy, problem.pickle) in

variable-groups = ENVELOPE, INDOOR_COMFORT, INTERNAL_LOADS
variable-groups.type = MultiChoiceParameter
variable-groups.choices = ENVELOPE, INDOOR_COMFORT, INTERNAL_LOADS, SYSTEMS ECONOMIC
variable-groups.help = List of variable groups to sample (see uncertainty_distributions.xls file)

sample-index = 0
sample-index.help=Zero-based index into the samples list to simulate
sample-index.type=IntegerParameter

number-of-simulations =
number-of-simulations.type = IntegerParameter
number-of-simulations.nullable = true
number-of-simulations.help = number of simulations to perform, leave empty to simulate all

simulation-folder = {general:scenario}/../simulation
simulation-folder.type = PathParameter
simulation-folder.direction = output
simulation-folder.help = folder to copy the reference case to for simulation

output-parameters = Qcs_sys_MWhyr, Qhs_sys_MWhyr, E_sys_MWhyr, Qhs_sys0_kW, Qcs_sys0_kW, E_sys0_kW
output-parameters.type = MultiChoiceParameter
output-parameters.choices = Qcs_sys_MWhyr, Qhs_sys_MWhyr, E_sys_MWhyr, Qhs_sys0_kW, Qcs_sys0_kW, E_sys0_kW
output-parameters.help = output parameters to use

temporal-scale = yearly
temporal-scale.type = ChoiceParameter
temporal-scale.choices = yearly, monthly
temporal-scale.help = temporal scale of analysis (monthly or yearly)

[dbf-tools]
#converter of dbf to xls and viceversa
input-file = {general:scenario}/inputs/technology/archetypes/construction_properties.xlsx
input-file.type = FileParameter
input-file.extensions = xls xlsx dbf
input-file.help = Path to the DBF or Excel file

output-file-name = converted_file
output-file-name.type = StringParameter
output-file-name.help = Name of the output file (without extension)

output-path = {general:scenario}
output-path.type = PathParameter
output-path.help = Path to save the results

[shapefile-tools]
# configuration for tools like excel-to-shp and shp-to-excel
excel-file = {general:scenario}/inputs/building-geometry/zone.xls
excel-file.type = FileParameter
excel-file.extensions = xls xlsx
excel-file.help = Path to the Excel file

shapefile = {general:scenario}/inputs/building-geometry/zone.shp
shapefile.type = FileParameter
shapefile.extensions = shp
shapefile.help = Path to the ESRI Shapefile

crs = {"lon_0": 7.439583333333333, "k_0": 1, "ellps": "bessel", "y_0": 200000, "no_defs": true, "proj": "somerc", "x_0": 600000, "units": "m", "lat_0": 46.95240555555556}
crs.type = JsonParameter
crs.help = contains the value to use for the crs parameter of the shapefile

index = Name
index.type = StringParameter
index.help = Use this column as the index column of the DataFrame

polygon = True
polygon.type = BooleanParameter
polygon.help = Interpret geometry column as polygon coordinates - set to False to interpret as polyline

[test]
reference-cases = open
reference-cases.type = MultiChoiceParameter
reference-cases.choices = open, zug/baseline, zurich/baseline, zurich/masterplan, all
reference-cases.help = List of reference cases to run - check cea/tests/dodo.py@REFERENCE_CASES for the full list

tasks = all
tasks.type = MultiChoiceParameter
tasks.choices = all, download_radiation, download_reference_cases, run_calibration, run_data_helper, run_demand,
                run_embodied_energy, run_emissions_mobility, run_emissions_operation, run_scenario_plots,
                run_sensitivity, run_thermal_network_matrix, run_unit_tests
tasks.help = list of tasks to run - use "all" to run all tasks
tasks.category = Advanced

verbosity = 1
verbosity.type = IntegerParameter
verbosity.help = verbosity parameter to pass to pydoit
verbosity.category = Advanced

[trace-inputlocator]
scripts = data-helper, demand, emissions
scripts.type = MultiChoiceParameter
scripts.choices = benchmark-graphs,
    compile,
    copy-default-databases,
    create-new-project,
    dashboard,
    data-helper,
    dbf-to-excel-to-dbf,
    decentralized,
    demand,
    emissions,
    excel-to-shapefile,
    extract-reference-case,
    install-arcgis,
    install-grasshopper,
    lake-potential,
    list-demand-graphs-fields,
    multi-criteria-analysis,
    network-layout,
    operation-costs,
    optimization,
    photovoltaic,
    photovoltaic-thermal,
    plots,
    plots-optimization,
    plots-scenario-comparisons,
    plots-supply-system,
    radiation-daysim,
    scenario-plots,
    sensitivity-demand-analyze,
    sensitivity-demand-samples,
    sensitivity-demand-simulate,
    sewage-potential,
    shapefile-to-excel,
    solar-collector,
    supply-system-simulation,
    test,
    thermal-network,
    thermal-network-optimization
scripts.help = sequential list of scripts to run

graphviz-output-file = {general:scenario}/outputs/trace_inputlocator.output.gv
graphviz-output-file.type = FileParameter
graphviz-output-file.extensions = gv
graphviz-output-file.help = Path to the filename of the GraphViz output file

meta-output-file = {general:scenario}/outputs/trace_inputlocator.output.yml
meta-output-file.type = FileParameter
meta-output-file.extensions = yml
meta-output-file.help = Path to the filename of the yml output file


[neural-network]

year = 2015
year.type = IntegerParameter
year.help = The year to base the calculations on. WARNING!, make sure you are using a compatible weather file

warmup-period = 759
warmup-period.type = IntegerParameter
warmup-period.help = Burn-inperiod for estimation of cea demand calcualtion. In hours taken from the end of the year.

nn-delay = 1
nn-delay.type = IntegerParameter
nn-delay.help = number of delays. the recommended value is 1

nn-passes = 3
nn-passes.type = IntegerParameter
nn-passes.help = number of recommended pases is 20

number-samples-scaler = 3
number-samples-scaler.type = IntegerParameter
number-samples-scaler.help = Number of generations of the city. The recommended is 200 but it is a function of the number of features.

number-samples = 3
number-samples.type = IntegerParameter
number-samples.help = 3 The recomended is 10, it is a function of the ram we have, in this case each sample requires 1GB of ram.

number-sweeps=3
number-sweeps.type = IntegerParameter
number-sweeps.help = the recommended is 10

autoencoder = false
autoencoder.type = BooleanParameter
autoencoder.help = only true if you have more than 70 features and enough ram.

boolean-vars = ECONOMIZER, WIN_VENT, MECH_VENT, HEAT_REC, NIGHT_FLSH
boolean-vars.type = ListParameter
boolean-vars.help = Name of features that are not float numbers (instead are classes) and should have Boolean properties

climatic-variables = drybulb_C, wetbulb_C, relhum_percent, glohorrad_Whm2, dirnorrad_Whm2, difhorrad_Whm2, skytemp_C, windspd_ms
climatic-variables.type = ListParameter
climatic-variables.help = features selected from the weather data file

random-variables = win_wall, Cm_Af, n50, U_roof, a_roof, U_wall, a_wall, U_base, U_win, G_win, rf_sh,
                   Ths_set_C, Tcs_set_C, Ths_setb_C, Tcs_setb_C, Ve_lps, Qs_Wp, X_ghp, Ea_Wm2, El_Wm2,
                   Vww_lpd, Vw_lpd, dThs_C, dTcs_C, ECONOMIZER, WIN_VENT, MECH_VENT, HEAT_REC, NIGHT_FLSH, dT_Qhs,
                   dT_Qcs
random-variables.type = ListParameter
random-variables.help = Features that are subject to uncertainty, and therefore, random sampling

target-parameters = Qhs_sys_kWh, Qcs_sys_kWh, Qww_sys_kWh, E_sys_kWh, T_int_C
target-parameters.type = ListParameter
target-parameters.help = parameters intended for estimation by the neural network

[single-calibration]
variables = U_win, U_wall, U_roof, n50, Tcs_set_C, Hs
variables.type = MultiChoiceParameter
variables.choices = U_win, U_wall, U_base, U_roof, Tcs_setb_C, Ths_setb_C, G_win, n50, Hs, Cm_Af, Ths_set_C, win_wall, Tcs_set_C, Ea_Wm2, El_Wm2, Vww_lpd, Vw_lpd
variables.help = a list of input variables to calibrate to (they refer to the variable names included in the distributions database of CEA)
variables.category = Advanced

building = B01
building.type = StringParameter
building.help = Building to calbratebuilding.choices =
building.category = Advanced

load = E_sys
load.type = ChoiceParameter
load.choices = PV, GRID, E_sys, Eal, Edata, Epro, Eaux,E_ww, E_hs, E_cs, E_cre, E_cdata,Qhs_sen_shu, Qhs_sen_ahu, Qhs_lat_ahu,Qhs_sen_aru, Qhs_lat_aru, Qhs_sen_sys,Qhs_lat_sys, Qhs_em_ls, Qhs_dis_ls,Qhs_sys_shu, Qhs_sys_ahu, Qhs_sys_aru,Qcs_sys_scu, Qcs_sys_ahu, Qcs_sys_aru,DH_hs, Qhs_sys, Qhs,DH_ww, Qww_sys, Qww,DC_cs, Qcs_sys, Qcs,DC_cre, Qcre_sys, Qcre,DC_cdata, Qcdata_sys, Qcdata,NG_hs,COAL_hs,OIL_hs,WOOD_hs,SOLAR_hs,NG_ww,COAL_ww,OIL_ww,WOOD_ww,SOLAR_ww,Qcs_sen_scu, Qcs_sen_ahu,Qcs_lat_ahu, Qcs_sen_aru, Qcs_lat_aru,Qcs_sen_sys, Qcs_lat_sys, Qcs_em_ls,Qcs_dis_ls, Qhpro_sys,QH_sys, QC_sys
load.help = The load to calibrate to.
load.category = Advanced

samples = 1000
samples.type = IntegerParameter
samples.help =  number of samples to do to use cea.
samples.category = Grid for the sensors in the roof

iterations = 10000
iterations.type = IntegerParameter
iterations.help =  number of samples to do to use cea.
iterations.category = MCMC iterations for calibration. >10000 recommended

show-plots = true
show-plots.type = BooleanParameter
show-plots.help = Set to false to disable showing the plots

[thermal-network]
network-type = DH
network-type.type = ChoiceParameter
network-type.choices = DH, DC
network-type.help = type of network used, based on the region, for Switzerland it is DH, for Singapore it is DC

network-names =
network-names.type = ListParameter
network-names.help = a list of networks of a network type
network-names.category = Advanced

file-type = shp
file-type.type = ChoiceParameter
file-type.choices = csv, shp
file-type.help = format of the input files, it can be either csv file or a shape file

set-diameter = true
set-diameter.type = BooleanParameter
set-diameter.help = this does a rule of max and min flow to set a diameter. if false it takes the input diameters

load-max-edge-flowrate-from-previous-run = false
load-max-edge-flowrate-from-previous-run.type = BooleanParameter
load-max-edge-flowrate-from-previous-run.help = set to true to bypass the calc_max_edge_flowrate function and just load
                                                the results from the previous run. (useful for debugging)
load-max-edge-flowrate-from-previous-run.category = Advanced

start-t = 0
start-t.type = IntegerParameter
start-t.help = starting hour for calculations (0-based)
start-t.category = Advanced

stop-t = 8760
stop-t.type = IntegerParameter
stop-t.help = stopping hour for calculations (0-based, upper bound)
stop-t.category = Advanced

use-representative-week-per-month = false
use-representative-week-per-month.type = BooleanParameter
use-representative-week-per-month.help = activing this function will run the thermal network with data of the first
                                      week of each month instead of the full month data
use-representative-week-per-month.category = Advanced

minimum-mass-flow-iteration-limit = 30
minimum-mass-flow-iteration-limit.type = IntegerParameter
minimum-mass-flow-iteration-limit.help = maximum amount of iterations allowed for the increase of minimum mass flows in the network
minimum-mass-flow-iteration-limit.category = Advanced

minimum-edge-mass-flow = 0.1
minimum-edge-mass-flow.type = RealParameter
minimum-edge-mass-flow.help = minimum network allowed in network without mass flow iteration attempting to raise values in kg per s
minimum-edge-mass-flow.category = Advanced

diameter-iteration-limit = 10
diameter-iteration-limit.type = IntegerParameter
diameter-iteration-limit.help = maximum amount of iterations allowed for the network diameter iteration. relevant for looped network result convergence.
diameter-iteration-limit.category = Advanced

substation-cooling-systems = ahu, aru, scu
substation-cooling-systems.type = ListParameter
substation-cooling-systems.help = List of cooling loads to be supplied if we are in DC mode
substation-cooling-systems.category = Advanced

substation-heating-systems = ahu, aru, shu, ww
substation-heating-systems.type = ListParameter
substation-heating-systems.help = List of cooling loads to be supplied if we are in DC mode
substation-heating-systems.category = Advanced

[thermal-network-optimization]
network-type = DH
network-type.type = ChoiceParameter
network-type.choices = DH, DC
network-type.help = type of network used, based on the region, for Switzerland it is DH, for Singapore it is DC

network-names =
network-names.type = ListParameter
network-names.help = a list of networks of a network type
network-names.category = Advanced

file-type = shp
file-type.type = ChoiceParameter
file-type.choices = csv, shp
file-type.help = format of the input files, it can be either csv file or a shape file

set-diameter = true
set-diameter.type = BooleanParameter
set-diameter.help = this does a rule of max and min flow to set a diameter. if false it takes the input diameters

load-max-edge-flowrate-from-previous-run = false
load-max-edge-flowrate-from-previous-run.type = BooleanParameter
load-max-edge-flowrate-from-previous-run.help = set to true to bypass the calc_max_edge_flowrate function and just load
                                                the results from the previous run. (useful for debugging)
load-max-edge-flowrate-from-previous-run.category = Advanced

start-t = 0
start-t.type = IntegerParameter
start-t.help = starting hour for calculations (0-based)
start-t.category = Advanced

stop-t = 8760
stop-t.type = IntegerParameter
stop-t.help = stopping hour for calculations (0-based, upper bound)
stop-t.category = Advanced

network-name =
network-name.type = StringParameter
network-name.help = Name of network for which to run the nework optimization
network-name.category = Advanced

possible-plant-sites =
possible-plant-sites.type = ListParameter
possible-plant-sites.help = List of possible plant locations, specified by the building names at which the plant(s) can be placed. Default sets all buildings as available
possible-plant-sites.category = Advanced

min-number-of-plants = 1
min-number-of-plants.type = IntegerParameter
min-number-of-plants.help = minimum number of plants used for thermal network optimization, minimum value is 1
min-number-of-plants.category = Advanced

max-number-of-plants = 1
max-number-of-plants.type = IntegerParameter
max-number-of-plants.help = maximum number of plants used for thermal network optimization
max-number-of-plants.category = Advanced

number-of-individuals = 6
number-of-individuals.type = IntegerParameter
number-of-individuals.help = this denotes the number of individuals at the start of the optimization (parameter for genetic algorithm)
number-of-individuals.category = Advanced

chance-of-mutation = 20
chance-of-mutation.type = RealParameter
chance-of-mutation.help = this denotes the percentage chance of mutation in the evolutionary algorithm
chance-of-mutation.category = Advanced

number-of-generations = 20
number-of-generations.type = IntegerParameter
number-of-generations.help = number of generations used for thermal network optimization
number-of-generations.category = Advanced

lucky-few = 1
lucky-few.type = IntegerParameter
lucky-few.help = number of individuals which is randomly picked despite not being optimal. Must be smaller than the number of individuals minus one.
lucky-few.category = Advanced

optimize-loop-branch = false
optimize-loop-branch.type = BooleanParameter
optimize-loop-branch.help = If activated, the thermal network optimization will optimize the choice of using a purely branched layout or mixed layout
optimize-loop-branch.category = Advanced

optimize-network-loads = false
optimize-network-loads.type = BooleanParameter
optimize-network-loads.help = If activated, the thermal network optimization will optimize the choice of which heat loads (e.g. ahu, aru, etc.) are provided by the network
optimize-network-loads.category = Advanced

optimize-building-connections = false
optimize-building-connections.type = BooleanParameter
optimize-building-connections.help = If activated, the thermal network optimization will chose which buildings to connect to the district heat or cooling system
optimize-building-connections.category = Advanced

use-rule-based-approximation = false
use-rule-based-approximation.type = BooleanParameter
use-rule-based-approximation.help = If activated, the thermal network optimization will use a rule based approach to narrow the solution space. E.g. by limiting the amount of possible plant locations
use-rule-based-approximation.category = Advanced


use-representative-week-per-month = false
use-representative-week-per-month.type = BooleanParameter
use-representative-week-per-month.help = activing this function will run the thermal network with data of the first
                                      week of each month instead of the full month data
use-representative-week-per-month.category = Advanced

minimum-mass-flow-iteration-limit = 30
minimum-mass-flow-iteration-limit.type = IntegerParameter
minimum-mass-flow-iteration-limit.help = maximum amount of iterations allowed for the increase of minimum mass flows in the network
minimum-mass-flow-iteration-limit.category = Advanced

minimum-edge-mass-flow = 0.1
minimum-edge-mass-flow.type = RealParameter
minimum-edge-mass-flow.help = minimum network allowed in network without mass flow iteration attempting to raise values in kg per s
minimum-edge-mass-flow.category = Advanced

diameter-iteration-limit = 10
diameter-iteration-limit.type = IntegerParameter
diameter-iteration-limit.help = maximum amount of iterations allowed for the network diameter iteration. relevant for looped network result convergence.
diameter-iteration-limit.category = Advanced

substation-cooling-systems = ahu, aru, scu
substation-cooling-systems.type = ListParameter
substation-cooling-systems.help = List of cooling loads to be supplied if we are in DC mode
substation-cooling-systems.category = Advanced

substation-heating-systems = ahu, aru, shu, ww
substation-heating-systems.type = ListParameter
substation-heating-systems.help = List of cooling loads to be supplied if we are in DC mode
substation-heating-systems.category = Advanced

disconnected-buildings =
disconnected-buildings.type = ListParameter
disconnected-buildings.help = List of buildings which are disconnected from the network
disconnected-buildings.category = Advanced

yearly-cost-calculations = false
yearly-cost-calculations.type = BooleanParameter
yearly-cost-calculations.help = activating this function will run the cost calculations of CT opex and heat/cooling production at a yearly instead of hourly basis
yearly-cost-calculations.category = Advanced

[optimization]
initialind = 3
initialind.type = IntegerParameter
initialind.help = this denotes the number of individuals at the start of the optimization (parameter for genetic algorithm)

halloffame = 20
halloffame.type = IntegerParameter
halloffame.help = this denotes the number of individuals to be stored in hall of fame

ngen = 3
ngen.type = IntegerParameter
ngen.help = number of generations in the optimization (parameter for genetic algorithm)

fcheckpoint = 1
fcheckpoint.type = IntegerParameter
fcheckpoint.help = frequency for the saving of checkpoints

maxtime = 604800
maxtime.type = IntegerParameter
maxtime.help = maximum allowed time in seconds, 604800 is equivalent of 7 days

recoverycheckpoint = 0
recoverycheckpoint.type = IntegerParameter
recoverycheckpoint.help = in case the optimization stops, it can be resumed from this checkpoint.

random-seed =
random-seed.type = IntegerParameter
random-seed.nullable = true
random-seed.help = Random seed to make it easy to replicate the results of the scenarios.

[plots]
buildings =
buildings.type = BuildingsParameter
buildings.help = a list of buildings to run graphs or leave blank to simulate district

building =
building.type = SingleBuildingParameter
building.help = The building ID for the Energy Demand, Comfort Plot and Heating Reset-schedule plot. Used only for the
                dashboard plots. For the plots tool, use a single building in the "buildings" variable.


categories = demand, solar_potentials, solar_technology, life_cycle_analysis, thermal_network
categories.type = MultiChoiceParameter
categories.choices = demand, solar_potentials, solar_technology, life_cycle_analysis, thermal_network
categories.help = a list of categories of plots to create

network-type = DC
network-type.type = ChoiceParameter
network-type.choices = DC, DH
network-type.help = a string indication DC or DH for District Cooling or Heating

network-names =
network-names.type = ListParameter
network-names.help = a list of networks

[plots-optimization]
generation = 3
generation.type = IntegerParameter
generation.help = The number of the generation to run the optimization graphs for.

network-type = DC
network-type.type = ChoiceParameter
network-type.choices = DC, DH
network-type.help = a string indication DC or DH for District Cooling or Heating

multicriteria = true
multicriteria.type = BooleanParameter
multicriteria.help = select whether to include the results of multicriteria assessment on the plots.

categories = pareto_curve, system_sizes, costs_analysis
categories.type = MultiChoiceParameter
categories.choices = pareto_curve, system_sizes, costs_analysis
categories.help = a list of categories of plots to create

[plots-supply-system]
generation = 3
generation.type = IntegerParameter
generation.help = Select one generation of the optimization routine where the supply system is going to be studied

individual = ind1
individual.type = StringParameter
individual.help = select one individual configuration of the supply system to visualize

network-type = DC
network-type.type = ChoiceParameter
network-type.choices = DC, DH
network-type.help = a string indication DC or DH for District Cooling or Heating

categories = system_sizes, costs_analysis, supply_mix, imports_exports, thermal_dispatch_curves, electrical_dispatch_curves
categories.type = MultiChoiceParameter
categories.choices = system_sizes, costs_analysis, supply_mix, imports_exports, thermal_dispatch_curves, electrical_dispatch_curves, thermal_network
categories.help = a list of categories of plots to create

[plots-scenario-comparisons]
project = {general:scenario}/..
project.type = PathParameter
project.help = Path to the folder containing the scenarios to compare

base-scenario = {general:scenario}
base-scenario.type = OptimizationIndividualParameter
base-scenario.project = {plots-scenario-comparisons:project}
base-scenario.help = Baseline scenario to use for comparisons

scenarios = {general:scenario}/1/ind2
scenarios.type = OptimizationIndividualListParameter
scenarios.project = {plots-scenario-comparisons:project}
scenarios.help = List of scenarios to compare

categories = demand, supply_mix, costs_analysis, life_cycle_analysis, land_use
categories.type = MultiChoiceParameter
categories.choices = demand, supply_mix, costs_analysis, life_cycle_analysis, land_use
categories.help = a list of categories of plots to create

network-type = DC
network-type.type = ChoiceParameter
network-type.choices = DC, DH
network-type.help = a string indication DC or DH for District Cooling or Heating

[sewage]
heat-exchanger-length = 120
heat-exchanger-length.type = IntegerParameter
heat-exchanger-length.help = length of pipeline available for a heat exchanger in the sewage in meters. You need at least 100 meters.

sewage-water-ratio = 0.95
sewage-water-ratio.type = RealParameter
sewage-water-ratio.nullable = true
sewage-water-ratio.help = ratio of decrease/increase in sewage water due to solids and also water intakes.

[lake]
available = false
available.type = BooleanParameter
available.help = A lake is available to use as a heat sink.

size = 0
size.type = IntegerParameter
size.help = Size of the lake.

[create-new-project]
project = cea-new-project
project.type = StringParameter
project.help = name of the new project

scenario = baseline
scenario.type = StringParameter
scenario.help = name of the baseline scenario

output-path = {general:scenario}/../..
output-path.type = PathParameter
output-path.help = Path to new project location

zone = {general:scenario}/inputs/building-geometry/zone.shp
zone.type = FileParameter
zone.extensions = shp
zone.help = Path to geometry of the zone

terrain = {general:scenario}/inputs/topography/terrain.tif
terrain.type = FileParameter
terrain.extensions = tif tiff
terrain.help = Path to the digital elevation model

streets = {general:scenario}/inputs/networks/streets.shp
streets.type = FileParameter
streets.extensions = shp
streets.help = Path to street geometry.

district =
district.type = FileParameter
district.extensions = shp
district.nullable = true
district.help = Path to geometry of zone and surroundings. Leave empty if you do not want to consider shading effects.
district.category = Optional

occupancy =
occupancy.type = FileParameter
occupancy.extensions = dbf
occupancy.nullable = true
occupancy.help = Path to occupancy database. Leave empty for CEA to create one for you.
occupancy.category = Optional

age =
age.type = FileParameter
age.extensions = dbf
age.nullable = true
age.help = Path to age database. Leave empty for CEA to create one for you.
age.category = Optional

[decentralized]
ahuflag = false
ahuflag.type = BooleanParameter
ahuflag.help = Flag for decentralized building calculations satisfying demand from only Air Handling

aruflag = false
aruflag.type = BooleanParameter
aruflag.help = Flag for decentralized building calculations satisfying demand from only Air Recirculation

scuflag = false
scuflag.type = BooleanParameter
scuflag.help = Flag for decentralized building calculations satisfying demand from only Sensible Cooling

ahuaruflag = false
ahuaruflag.type = BooleanParameter
ahuaruflag.help = Flag for decentralized building calculations satisfying demand from Air Handling and Recirculation

ahuscuflag = false
ahuscuflag.type = BooleanParameter
ahuscuflag.help = Flag for decentralized building calculations satisfying demand from Air Handling and Sensible Cooling

aruscuflag = false
aruscuflag.type = BooleanParameter
aruscuflag.help = Flag for decentralized building calculations satisfying demand from Air Recirculation and Sensible Cooling

[network-layout]
network-type = DC
network-type.type = ChoiceParameter
network-type.choices = DC, DH, custom, EL
network-type.help = a string indication DC or DH for District Cooling or Heating and EL for electrical grid

buildings =
buildings.type = BuildingsParameter
buildings.help = a list of buildings/customers to connect. leave blank to connect all buildings
buildings.category = Advanced

disconnected-buildings =
disconnected-buildings.type = ListParameter
disconnected-buildings.help = List of buildings which are disconnected from the network
disconnected-buildings.category = Advanced

pipe-diameter = 150
pipe-diameter.type = IntegerParameter
pipe-diameter.help = nominal diameter of pipe in mm.
pipe-diameter.category = Advanced

type-mat = T1
type-mat.type = ChoiceParameter
type-mat.choices = T1, T2, T3
type-mat.help = type of default material for piping
type-mat.category = Advanced

create-plant = true
create-plant.type = BooleanParameter
create-plant.help = whether creating a plant close to the highest energy consumer or not. default is True
create-plant.category = Advanced

allow-looped-networks = false
allow-looped-networks.type = BooleanParameter
allow-looped-networks.help = whether when creating networks loops should be created. default is False
create-plant.category = Advanced

<<<<<<< HEAD
buildings-with-demand = false
buildings-with-demand.type = BooleanParameter
buildings-with-demand.help = whether when creating networks ONLY buildings with energy demand should be considered or not. default is False
buildings-with-demand.category = Advanced


=======
>>>>>>> cdb39ba0
[supply-system-simulation]
centralized-vcc = 0.5
centralized-vcc.type = RealParameter
centralized-vcc.help = Centralized vapor compression chiller sizing. Input a ratio of the peak cooling demand.

centralized-ach = 0.4
centralized-ach.type = RealParameter
centralized-ach.help = Centralized absorption chiller sizing. Input a ratio of the peak cooling demand.

centralized-storage = 0.1
centralized-storage.type = RealParameter
centralized-storage.help = Centralized cold water storage sizing. Input a ratio of the peak cooling demand.

reduced-timesteps = true
reduced-timesteps.type = BooleanParameter
reduced-timesteps.help = whether to run simulation with reduced timesteps (a month) instead of a year.

decentralized-systems = Vapor Compression Chiller
decentralized-systems.type = ChoiceParameter
decentralized-systems.choices = Vapor Compression Chiller, Single-effect Absorption Chiller, Mini-split Unit
decentralized-systems.help = Cooling supply technology used at buildings that are not connected to a district cooling network.
decentralized-systems.category = Advanced

dc-connected-buildings =
dc-connected-buildings.type = BuildingsParameter
dc-connected-buildings.help = a list of buildings connected to district cooling or leave blank to simulate district
dc-connected-buildings.category = Advanced


[multi-criteria]
generations = 3
generations.type = IntegerParameter
generations.help = One generation on which the multi-criteria analysis should be performed.

network-type = DC
network-type.type = ChoiceParameter
network-type.choices = DC, DH, custom
network-type.help = a string indication DC or DH for District Cooling or Heating

economicsustainability = 0.8
economicsustainability.type = RealParameter
economicsustainability.help = weight for economic sustainability

environmentalsustainability = 0.1
environmentalsustainability.type = RealParameter
environmentalsustainability.help = weight for environmental sustainability

socialsustainability = 0.1
socialsustainability.type = RealParameter
socialsustainability.help = weight for social sustainability

annualizedcosts = 0.8
annualizedcosts.type = RealParameter
annualizedcosts.help = weight for total annualized costs (as part of economic sustainability)
annualizedcosts.category = Advanced economic sustainability

capextotal = 0.1
capextotal.type = RealParameter
capextotal.help = weight for total investment costs (as part of economic sustainability)
capextotal.category = Advanced economic sustainability

opex = 0.1
opex.type = RealParameter
opex.help = weight for operation costs (as part of economic sustainability)
opex.category = Advanced economic sustainability

emissions = 0.5
emissions.type = RealParameter
emissions.help = weight for emissions (as part of environmental sustainability)
emissions.category = Advanced environmental sustainability

primaryenergy = 0.5
primaryenergy.type = RealParameter
primaryenergy.help = weight for primary energy (as part of environmental sustainability)
primaryenergy.category = Advanced environmental sustainability

renewableshare = 1
renewableshare.type = RealParameter
renewableshare.help = weight for renewable energy share (as part of social sustainability)
renewableshare.category = Advanced social sustainability

[mpc-building]
time-start = 2005-01-01 00:00:00
time-start.type = StringParameter
time-start.help = tbd

time-end = 2005-01-01 23:30:00
time-end.type = StringParameter
time-end.help = tbd

set-temperature-goal = constant_temperature
set-temperature-goal.type = ChoiceParameter
set-temperature-goal.choices = constant_temperature, follow_cea, set_setback_temperature
set-temperature-goal.help = tbd

constant-temperature = 25.0
constant-temperature.type = RealParameter
constant-temperature.help = For 'constant_temperature'

pricing-scheme = constant_prices
pricing-scheme.type = ChoiceParameter
pricing-scheme.choices = constant_prices, dynamic_prices
pricing-scheme.help = tbd

constant-price = 255.2
constant-price.type = RealParameter
constant-price.help = SGD/MWh from https://www.spgroup.com.sg/what-we-do/billing

min-max-source = constants
min-max-source.type = ChoiceParameter
min-max-source.choices = constants, from occupancy, from building.py
min-max-source.help = tbd

min-constant-temperature = 20.0
min-constant-temperature.type = RealParameter
min-constant-temperature.help = tbd

max-constant-temperature = 25.0
max-constant-temperature.type = RealParameter
max-constant-temperature.help = tbd

delta-set = 3.0
delta-set.type =  RealParameter
delta-set.help = For 'from occupancy variations'

delta-setback = 5.0
delta-setback.type = RealParameter
delta-setback.help = For 'from occupancy variations'


[mpc-district]
time-start = 2005-01-01 00:00:00
time-start.type = StringParameter
time-start.help = tbd

time-end = 2005-01-01 23:30:00
time-end.type = StringParameter
time-end.help = tbd

set-temperature-goal = constant_temperature
set-temperature-goal.type = ChoiceParameter
set-temperature-goal.choices = constant_temperature, follow_cea, set_setback_temperature
set-temperature-goal.help = tbd

constant-temperature = 25.0
constant-temperature.type = RealParameter
constant-temperature.help = For 'constant_temperature'

pricing-scheme = constant_prices
pricing-scheme.type = ChoiceParameter
pricing-scheme.choices = constant_prices, dynamic_prices
pricing-scheme.help = tbd

constant-price = 255.2
constant-price.type = RealParameter
constant-price.help = SGD/MWh from https://www.spgroup.com.sg/what-we-do/billing

min-max-source = constants
min-max-source.type = ChoiceParameter
min-max-source.choices = constants, from occupancy, from building.py
min-max-source.help = tbd

min-constant-temperature = 20.0
min-constant-temperature.type = RealParameter
min-constant-temperature.help = tbd

max-constant-temperature = 25.0
max-constant-temperature.type = RealParameter
max-constant-temperature.help = tbd

delta-set = 3.0
delta-set.type =  RealParameter
delta-set.help = For 'from occupancy variations'

delta-setback = 5.0
delta-setback.type = RealParameter
delta-setback.help = For 'from occupancy variations'

[electrical-thermal-optimization]
network-type = DC
network-type.type = ChoiceParameter
network-type.choices = DC, DH, custom
network-type.help = a string indication DC or DH for District Cooling or Heating

initialind = 2
initialind.type = IntegerParameter
initialind.help = this denotes the number of individuals at the start of the optimization (parameter for genetic algorithm)

halloffame = 20
halloffame.type = IntegerParameter
halloffame.help = this denotes the number of individuals to be stored in hall of fame

ngen = 2
ngen.type = IntegerParameter
ngen.help = number of generations in the optimization (parameter for genetic algorithm)

fcheckpoint = 1
fcheckpoint.type = IntegerParameter
fcheckpoint.help = frequency for the saving of checkpoints

maxtime = 604800
maxtime.type = IntegerParameter
maxtime.help = maximum allowed time in seconds, 604800 is equivalent of 7 days

recoverycheckpoint = 0
recoverycheckpoint.type = IntegerParameter
recoverycheckpoint.help = in case the optimization stops, it can be resumed from this checkpoint.

random-seed =
random-seed.type = IntegerParameter
random-seed.nullable = true
random-seed.help = Random seed to make it easy to replicate the results of the scenarios.

crossoverprobability = 0.5
crossoverprobability.type = RealParameter
crossoverprobability.help = For optimization crossover

mutationprobability = 0.2
mutationprobability.type = RealParameter
mutationprobability.help = For optimization mutation

[cooling-case-workflow]
scenario =
scenario.type = StringParameter
scenario.help = Set this to an existing scenario created by cooling-case-workflow to continue an interrupted simulation

last = 0
last.type = IntegerParameter
last.help = last attempted step in workflow - index of the first step to run<|MERGE_RESOLUTION|>--- conflicted
+++ resolved
@@ -1180,15 +1180,11 @@
 allow-looped-networks.help = whether when creating networks loops should be created. default is False
 create-plant.category = Advanced
 
-<<<<<<< HEAD
 buildings-with-demand = false
 buildings-with-demand.type = BooleanParameter
 buildings-with-demand.help = whether when creating networks ONLY buildings with energy demand should be considered or not. default is False
 buildings-with-demand.category = Advanced
 
-
-=======
->>>>>>> cdb39ba0
 [supply-system-simulation]
 centralized-vcc = 0.5
 centralized-vcc.type = RealParameter
