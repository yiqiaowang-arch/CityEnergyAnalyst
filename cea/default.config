[general]
scenario = C:/reference-case-open/baseline
scenario.type = PathParameter
scenario.help = Path to the scenario to run

weather = Zug
weather.type = WeatherPathParameter
weather.help = either a full path to a weather file or the name of one of the weather files shipped with the CEA

multiprocessing = true
multiprocessing.type = BooleanParameter
multiprocessing.help = Use multiple CPUs for quicker calculation, if available

region = CH
region.type = ChoiceParameter
region.choices = CH SIN custom
region.help = The region to use for the databases (either CH or SIN) - set to "custom" if you want to edit them


[data-helper]
archetypes = comfort architecture HVAC internal-loads
archetypes.type = MultiChoiceParameter
archetypes.choices = comfort architecture HVAC internal-loads
archetypes.help = List of archetypes to process

[demand-graphs]
analysis-fields = Ealf_kWh Qhsf_kWh Qwwf_kWh Qcsf_kWh
analysis-fields.type = MultiChoiceParameter
analysis-fields.choices = Eref_kWh Qhprof_kWh Eprof_kWh Eauxf_ve_kWh QEf_kWh Egenf_cs_kWh Eauxf_hs_kWh Ealf_kWh Qhsf_kWh Qwwf_kWh Ecaf_kWh Qcs_kWh Qhs_kWh Eauxf_cs_kWh Edataf_kWh Eauxf_fw_kWh Eauxf_kWh Eauxf_ww_kWh Qcsf_kWh Qww_kWh Qcsf_lat_kWh Qcdataf_kWh QCf_kWh Eaf_kWh QHf_kWh Qhsf_lat_kWh Qcref_kWh Elf_kWh Ef_kWh
analysis-fields.help = list of fields in the demand output to analyze

[heatmaps]
file-to-analyze = {general:scenario}/outputs/data/demand/Total_demand.csv
file-to-analyze.type = PathParameter
file-to-analyze.help = file name to analyze

analysis-fields = Qcs_MWhyr Qhs_MWhyr
analysis-fields.type = ListParameter
analysis-fields.help = space-separated list of columns in the file to analyze

[operation-costs]
plot-qww = true
plot-qww.type = BooleanParameter
plot-qww.help = Set to true to plot Qww

plot-qhs = true
plot-qhs.type = BooleanParameter
plot-qhs.help = Set to true to plot Qhs

plot-qcs = true
plot-qcs.type = BooleanParameter
plot-qcs.help = Set to true to plot Qcs

plot-qcdata = true
plot-qcdata.type = BooleanParameter
plot-qcdata.help = Set to true to plot Qcdata

plot-qcrefri = true
plot-qcrefri.type = BooleanParameter
plot-qcrefri.help = Set to true to plot Qcrefri

plot-eal = true
plot-eal.type = BooleanParameter
plot-eal.help = Set to true to plot Eal

plot-eaux = true
plot-eaux.type = BooleanParameter
plot-eaux.help = Set to true to plot Eaux

plot-epro = true
plot-epro.type = BooleanParameter
plot-epro.help = Set to true to plot Epro

plot-edata = true
plot-edata.type = BooleanParameter
plot-edata.help = Set to true to plot Edata

[emissions]
emissions-variables = Qcs Qhs Qcrefri Eal Epro Eaux Qww Edata Qcdata
emissions-variables.type = MultiChoiceParameter
emissions-variables.choices = Qcs Qhs Qcrefri Eal Epro Eaux Qww Edata Qcdata
emissions-variables.help = List of variables to create separate files for (choose from
                           Qcs Qhs Qcrefri Eal Epro Eaux Qww Edata Qcdata)

[embodied-energy]
year-to-calculate = 2020
year-to-calculate.type = IntegerParameter
year-to-calculate.help = The year to base the calculations on

[scenario-plots]
project = {general:scenario}/..
project.type = PathParameter
project.help = Path to the folder containing the scenarios

scenarios = baseline scenario1 scenario2
scenarios.type = SubfoldersParameter
scenarios.parent = scenario-plots:project
scenarios.help = List of scenarios to plot (subdirectories of the project)

output-file = {scenario-plots:project}/scenario-plots.pdf
output-file.type = FileParameter
output-file.extensions = pdf
output-file.direction = output
output-file.help = Path of the output pdf file to create

[benchmark-graphs]
project = {general:scenario}/..
project.type = PathParameter
project.help = Path to the folder containing the scenarios

scenarios = baseline scenario1 scenario2
scenarios.type = SubfoldersParameter
scenarios.parent = benchmark-graphs:project
scenarios.help = List of scenarios to plot (subdirectories of the project)

output-file = {benchmark-graphs:project}/benchmark-graphs.pdf
output-file.type = FileParameter
output-file.extensions = pdf
output-file.direction = output
output-file.help = Path of the output pdf file to create

[extract-reference-case]
destination = C:/
destination.type = PathParameter
destination.help = destination folder to extract the reference case to. Since the reference case has subfolders, the
                   resulting scenario for the default (``C:/``) will be: ``C:/reference-case-open/baseline``.

[demand]
year = 2015
year.type = IntegerParameter
year.help = The year to base the calculations on. WARNING!, make sure you are using a compatible weather file

# heating-season-start = 08-01
# heating-season-start.type = DateParameter

# heating-season-end = 03-01
# heating-season-end.type = DateParameter

# has-heating-season = true
# has-heating-season.type = BooleanParameter

# cooling-season-start = 03-02
# cooling-season-start.type = DateParameter

# cooling-season-end = 07-31
# cooling-season-end.type = DateParameter
# cooling-season-end.help = Month - day of the year when the cooling season ends

# has-cooling-season = true
# has-cooling-season.type = BooleanParameter

buildings =
buildings.type = ListParameter
buildings.help = a list of buildings to run the simulation for - leave blank to simulate all buildings
buildings.category = Advanced

loads-output =
loads-output.type = MultiChoiceParameter
loads-output.choices = QEf QHf QCf Ef Qhsf Qhs Qhsf_lat Qwwf Qww Qcsf Qcs Qcsf_lat Qcdataf Qcref Qhprof Edataf Ealf Eaf Elf Eref Eauxf Eauxf_ve Eauxf_hs Eauxf_cs Eauxf_ww Eauxf_fw Eprof Ecaf Egenf_cs
loads-output.help = a list of loads to run the simulation for - leave blank to simulate all loads in demand_writers
loads-output.category = Advanced

massflows-output =
massflows-output.type = MultiChoiceParameter
massflows-output.choices = mcphsf mcpcsf mcpwwf mcpdataf mcpref
massflows-output.help = a list of massflowrates to run the simulation for - leave blank to simulate all massflows in demand_writers
massflows-output.category = Advanced

temperatures-output =
temperatures-output.type = MultiChoiceParameter
temperatures-output.choices = Twwf_sup T_int Twwf_re Thsf_sup Thsf_re Tcsf_sup Tcsf_re Tcdataf_re Tcdataf_sup Tcref_re Tcref_sup
temperatures-output.help = a list of temperatures to run the simulation for - leave blank to simulate all temperatures in demand_writers
temperatures-output.category = Advanced

resolution-output = hourly
resolution-output.type = ChoiceParameter
resolution-output.choices = hourly monthly
resolution-output.help = resolution of output demand.
resolution-output.category = Advanced

format-output = csv
format-output.type = ChoiceParameter
format-output.choices = csv hdf5
format-output.help = format of output files. csv is the default, HDF5 is used when data needs to be compressed.
format-output.category = Advanced

use-dynamic-infiltration-calculation = false
use-dynamic-infiltration-calculation.type = BooleanParameter
use-dynamic-infiltration-calculation.help = Use the dynamic infiltration calculation (slower!)
use-dynamic-infiltration-calculation.category = Advanced

use-daysim-radiation = true
use-daysim-radiation.type = BooleanParameter
use-daysim-radiation.help = set to false to use ArcGIS radiation as input, default is true
use-daysim-radiation.category = Advanced

override-variables = false
override-variables.type = BooleanParameter
override-variables.help = set to true to use overrides file stored in building_measurements, default is false
override-variables.category = Advanced

[radiation]
latitude =
latitude.type = RealParameter
latitude.nullable = true
latitude.help = latitude of the project - leave blank to calculate the latitude from the shape files

longitude =
longitude.type = RealParameter
longitude.nullable = true
longitude.help = longitude of the project - leave blank to calculate the longitude from the shape files

year =  2014
year.type = IntegerParameter
year.help = the year to calculate radiation for

[solar]
date-start = 2016-01-01
date-start.type = DateParameter
date-start.help =  site specific input (format: yyyy-mm-dd)

type-PVpanel = PV1
type-PVpanel.type = ChoiceParameter
type-PVpanel.choices = PV1 PV2 PV3
type-PVpanel.help = type of panels, for PVT, please choose type_PVpanel = 'PV1', type_SCpanel = 'SC1',
                    PV1: monocrystalline, PV2: poly, PV3: amorphous. please refer to supply system database.

type-SCpanel = SC1
type-SCpanel.type = ChoiceParameter
type-SCpanel.choices = SC1 SC2
type-SCpanel.help = type of solar collector, SC1: flat plat collectors, SC2: evacuated tubes

panel-on-roof = True
panel-on-roof.type = BooleanParameter
panel-on-roof.help = installed locations, flag for considering panels on roof

panel-on-wall = True
panel-on-wall.type = BooleanParameter
panel-on-wall.help = installed locations, flag for considering panels on wall

min-radiation = 0.75
min-radiation.type = RealParameter
min-radiation.help = filtering criteria: at least a minimum production of this % from the maximum in the area.

solar-window-solstice = 4
solar-window-solstice.type = IntegerParameter
solar-window-solstice.help = desired hours of solar window on the solstice for spacing panels.

T-in-SC = 75
T-in-SC.type = RealParameter
T-in-SC.help = inlet temperature of solar collectors [C]

T-in-PVT = 35
T-in-PVT.type = RealParameter
T-in-PVT.help = inlet temperature of PVT panels [C]

dpl = 200
dpl.type = RealParameter
dpl.help = pressure losses per length of pipe according to Solar District Heating Guidelines, [Pa/m]

fcr = 1.3
fcr.type = RealParameter
fcr.help = additional loss factor due to accessories

Ro = 1000
Ro.type = RealParameter
Ro.help = water density [kg/m3]

eff-pumping = 0.6
eff-pumping.type = RealParameter
eff-pumping.help = pump efficiency

k-msc-max = 0.217
k-msc-max.type = RealParameter
k-msc-max.help = solar collectors heat losses, linear heat transmittance coefficient of piping (2*pi*k/ln(Do/Di))) [W/mK]

[radiation-daysim]
buildings =
buildings.type = ListParameter
buildings.help = a list of buildings to run the simulation for - leave blank to simulate all buildings

rad-ab = 4
rad-ab.type = IntegerParameter
rad-ab.help = Number of ambient bounces
rad-ab.category = Daysim radiation simulation parameters. doubling this value can double rendering time

rad-ad = 512
rad-ad.type = IntegerParameter
rad-ad.help = Number of ambient divisions
rad-ad.category = Daysim radiation simulation parameters. doubling value may double rendering time

rad-as = 32
rad-as.type = IntegerParameter
rad-as.help = Number of ambient super-samples
rad-as.category = Daysim radiation simulation parameters, doubling value may double rendering time

rad-ar = 20
rad-ar.type = IntegerParameter
rad-ar.help = Ambient resolution
rad-ar.category = Daysim radiation simulation parameters, doubling value may double rendering time

rad-aa = 0.15
rad-aa.type = RealParameter
rad-aa.help = Ambient accurracy
rad-aa.category = Daysim radiation simulation parameters. doubling value may double rendering time

rad-lr = 8
rad-lr.type = IntegerParameter
rad-lr.help = Maximum number of reflections
rad-lr.category = Daysim radiation simulation parameters, doubling value may double rendering time

rad-st = 0.5
rad-st.type = RealParameter
rad-st.help = Specular sampling threshold
rad-st.category = Daysim radiation simulation parameters

rad-sj = 0.7
rad-sj.type = RealParameter
rad-sj.help = Specular sampling jitter
rad-sj.category = Daysim radiation simulation parameters

rad-lw = 0.05
rad-lw.type = RealParameter
rad-lw.help = Minimum weight of each ray
rad-lw.category = Daysim radiation simulation parameters

rad-dj = 0.7
rad-dj.type = RealParameter
rad-dj.help = Direct jitter
rad-dj.category = Daysim radiation simulation parameters

rad-ds = 0
rad-ds.type = RealParameter
rad-ds.help = Direct sampling ration
rad-ds.category = Daysim radiation simulation parameters. doubling value may double rendering time

rad-dr = 0
rad-dr.type = IntegerParameter
rad-dr.help = Number of relays from secondary sources
rad-dr.category = Daysim radiation simulation parameters

rad-dp = 32
rad-dp.type = IntegerParameter
rad-dp.help = Secondary source presampling density
rad-dp.category = Daysim radiation simulation parameters. affects start-up time only, higher values take longer

roof-grid = 5
roof-grid.type = IntegerParameter
roof-grid.help =  use 200 (maximum) if you want only one point per surface
roof-grid.category = Grid for the sensors in the roof

walls-grid = 200
walls-grid.type = IntegerParameter
walls-grid.help = use 200 (maximum) if you want only one point per surface
walls-grid.category = Grid for the sensors in walls and windows

albedo = 0.2
albedo.type = RealParameter
albedo.help = Reflection for the terrain
albedo.category = Terrain parameters

n-buildings-in-chunk = 100
n-buildings-in-chunk.type = IntegerParameter
n-buildings-in-chunk.help =  Min number of groups of buildings sent for multiprocessing
n-buildings-in-chunk.category= Simulation parameters

zone-geometry = 2
zone-geometry.type = IntegerParameter
zone-geometry.help = Level of simplification of the zone geometry
zone-geometry.category = Geometry simplification

surrounding-geometry = 5
surrounding-geometry.type = IntegerParameter
surrounding-geometry.help = Level of simplification of the district geometry
surrounding-geometry.category = Geometry simplification

consider-windows = true
consider-windows.type = BooleanParameter
consider-windows.help = Consider windows in the geometry
consider-windows.category = Geometry simplification

consider-floors = false
consider-floors.type = BooleanParameter
consider-floors.help = Consider floors in the geometry
consider-floors.category = Geometry simplification

[retrofit-potential]
keep-partial-matches = true
keep-partial-matches.type = BooleanParameter
keep-partial-matches.help = keep buildings that attained one or more of the criteria

retrofit-scenario-name = retrofit-HVAC
retrofit-scenario-name.type = StringParameter
retrofit-scenario-name.help = the name of the scenario to create (will be placed in same parent folder as the scenario

retrofit-target-year = 2020
retrofit-target-year.type = IntegerParameter
retrofit-target-year. help = Year to calculate for
retrofit-target-year.category = age

age-threshold = 15
age-threshold.type = IntegerParameter
age-threshold.nullable = true
age-threshold.help = Threshold age of HVAC (built / retrofitted)
age-threshold.category = age

eui-heating-threshold = 150
eui-heating-threshold.type = RealParameter
eui-heating-threshold.nullable = true
eui-heating-threshold.help = EUI heating loads threshold, leave blank to ignore these criteria
eui-heating-threshold.category = end use intensity

eui-hot-water-threshold = 50
eui-hot-water-threshold.type = RealParameter
eui-hot-water-threshold.nullable = true
eui-hot-water-threshold.help = EUI hot-water loads threshold, leave blank to ignore these criteria
eui-hot-water-threshold.category = end use intensity

eui-cooling-threshold = 4
eui-cooling-threshold.type = RealParameter
eui-cooling-threshold.nullable = true
eui-cooling-threshold.help = EUI cooling loads threshold, leave blank to ignore these criteria
eui-cooling-threshold.category = end use intensity

eui-electricity-threshold = 20
eui-electricity-threshold.type = RealParameter
eui-electricity-threshold.nullable = true
eui-electricity-threshold.help = EUI electricity consumption threshold, leave blank to ignore theseb criteria
eui-electricity-threshold.category = end use intensity

emissions-operation-threshold = 30
emissions-operation-threshold.type = RealParameter
emissions-operation-threshold.nullable = true
emissions-operation-threshold.help = Operations emissions threshold, leave blank to ignore these criteria
emissions-operation-threshold.category = emissions

heating-costs-threshold = 2
heating-costs-threshold.type = RealParameter
heating-costs-threshold.nullable = true
heating-costs-threshold.help = Heating costs threshold, leave blank to ignore these criteria
heating-costs-threshold.category = operation costs

hot-water-costs-threshold = 2
hot-water-costs-threshold.type = RealParameter
hot-water-costs-threshold.nullable = true
hot-water-costs-threshold.help = Hot-water costs threshold, leave blank to ignore these criteria
hot-water-costs-threshold.category = operation costs

cooling-costs-threshold = 2
cooling-costs-threshold.type = RealParameter
cooling-costs-threshold.nullable = true
cooling-costs-threshold.help = Cooling costs threshold, leave blank to ignore these criteria
cooling-costs-threshold.category = operation costs

electricity-costs-threshold = 2
electricity-costs-threshold.type = RealParameter
electricity-costs-threshold.nullable = true
electricity-costs-threshold.help = Electricity costs threshold, leave blank to ignore these criteria
electricity-costs-threshold.category = operation costs

heating-losses-threshold = 15
heating-losses-threshold.type = RealParameter
heating-losses-threshold.nullable = true
heating-losses-threshold.help = Heating losses threshold, leave blank to ignore these criteria
heating-losses-threshold.category = HVAC System losses

hot-water-losses-threshold = 15
hot-water-losses-threshold.type = RealParameter
hot-water-losses-threshold.nullable = true
hot-water-losses-threshold.help = Hot-water losses threshold, leave blank to ignore these criteria
hot-water-losses-threshold.category = HVAC System losses

cooling-losses-threshold = 15
cooling-losses-threshold.type = RealParameter
cooling-losses-threshold.nullable = true
cooling-losses-threshold.help = Cooling losses threshold, leave blank to ignore these criteria
cooling-losses-threshold.category = HVAC System losses

[sensitivity-demand]
method = sobol
method.type = ChoiceParameter
method.choices = morris sobol
method.help = Method to use valid values: "morris", "sobol"

num-samples = 1000
num-samples.type = IntegerParameter
num-samples.help = number of samples (generally 1000 or until it converges)

calc-second-order = false
calc-second-order.type = BooleanParameter
calc-second-order.help = (sobol) calc_second_order parameter

grid-jump = 2
grid-jump.type = IntegerParameter
grid-jump.help = (morris) grid_jump parameter

num-levels = 4
num-levels.type = IntegerParameter
num-levels.help = (morris) num_levels parameter

samples-folder = {general:scenario}/../samples
samples-folder.type = PathParameter
samples-folder.direction = input
samples-folder.help = folder to place the output files (samples.npy, problem.pickle) in

variable-groups = ENVELOPE INDOOR_COMFORT INTERNAL_LOADS
variable-groups.type = MultiChoiceParameter
variable-groups.choices = ENVELOPE INDOOR_COMFORT INTERNAL_LOADS SYSTEMS ECONOMIC
variable-groups.help = List of variable groups to sample (see uncertainty_distributions.xls file)

sample-index = 0
sample-index.help=Zero-based index into the samples list to simulate
sample-index.type=IntegerParameter

number-of-simulations =
number-of-simulations.type = IntegerParameter
number-of-simulations.nullable = true
number-of-simulations.help = number of simulations to perform, leave empty to simulate all

simulation-folder = {general:scenario}/../simulation
simulation-folder.type = PathParameter
simulation-folder.direction = output
simulation-folder.help = folder to copy the reference case to for simulation

output-parameters = QHf_MWhyr QCf_MWhyr Ef_MWhyr QEf_MWhyr QHf0_kW QCf0_kW Ef0_kW
output-parameters.type = MultiChoiceParameter
output-parameters.choices = Eref_MWhyr Eauxf_cs0_kW Eauxf_ve0_kW Edataf0_kW Qhprof_MWhyr Ecaf0_kW Qhsf0_kW Qww0_kW QHf0_kW Eauxf_hs0_kW Eprof_MWhyr Eauxf_ve_MWhyr Qcs0_kW Qcsf_lat0_kW Qhprof0_kW QEf_MWhyr Ef0_kW Egenf_cs_MWhyr Eauxf_hs_MWhyr Eprof0_kW Ealf_MWhyr Qhsf_lat0_kW Qhsf_MWhyr Qwwf_MWhyr Ecaf_MWhyr Qcs_MWhyr Qhs_MWhyr Eauxf_cs_MWhyr Eaf0_kW Qcref0_kW Edataf_MWhyr Egenf_cs0_kW Ealf0_kW Eauxf_fw_MWhyr Eauxf_MWhyr Qhs0_kW Eauxf_ww_MWhyr Qcsf_MWhyr Qwwf0_kW QCf0_kW Qww_MWhyr Qcsf_lat_MWhyr Qcdataf0_kW Qcsf0_kW Qcdataf_MWhyr Eauxf_fw0_kW QCf_MWhyr Eauxf0_kW QEf0_kW Elf0_kW Eaf_MWhyr QHf_MWhyr Qhsf_lat_MWhyr Eauxf_ww0_kW Qcref_MWhyr Eref0_kW Elf_MWhyr Ef_MWhyr
output-parameters.help = output parameters to use

temporal-scale = yearly
temporal-scale.type = ChoiceParameter
temporal-scale.choices = yearly monthly
temporal-scale.help = temporal scale of analysis (monthly or yearly)

[dbf-tools]
# configuration for tools like excel-to-dbf and dbf-to-excel
excel-file = {general:scenario}/inputs/building-properties/technical_systems.xls
excel-file.type = FileParameter
excel-file.extensions = xls xlsx
excel-file.help = Path to the Excel file

dbf-file = C:/reference-case-open/baseline/inputs/building-properties/technical_systems.dbf
dbf-file.type = FileParameter
dbf-file.extensions = dbf
dbf-file.help = Path to the DBF file

[shapefile-tools]
# configuration for tools like excel-to-shp and shp-to-excel
excel-file = {general:scenario}/inputs/building-geometry/zone.xls
excel-file.type = FileParameter
excel-file.extensions = xls xlsx
excel-file.help = Path to the Excel file

shapefile = {general:scenario}/inputs/building-geometry/zone.shp
shapefile.type = FileParameter
shapefile.extensions = shp
shapefile.help = Path to the ESRI Shapefile

crs = {"lon_0": 7.439583333333333, "k_0": 1, "ellps": "bessel", "y_0": 200000, "no_defs": true, "proj": "somerc", "x_0": 600000, "units": "m", "lat_0": 46.95240555555556}
crs.type = JsonParameter
crs.help = contains the value to use for the crs parameter of the shapefile

index = Name
index.type = StringParameter
index.help = Use this column as the index column of the DataFrame

[test]
reference-cases = open
reference-cases.type = MultiChoiceParameter
reference-cases.choices = open zug/baseline zurich/baseline zurich/masterplan all
reference-cases.help = List of reference cases to run - check cea/tests/dodo.py@REFERENCE_CASES for the full list


[neural-network]

year = 2015
year.type = IntegerParameter
year.help = The year to base the calculations on. WARNING!, make sure you are using a compatible weather file

warmup_period = 759
warmup_period.type = IntegerParameter
warmup_period.help = Burn-inperiod for estimation of cea demand calcualtion. In hours taken from the end of the year.

nn_delay = 1
nn_delay.type = IntegerParameter
nn_delay.help = number of delays. the recommended value is 1

nn_passes = 3
nn_passes.type = IntegerParameter
nn_passes.help = number of recommended pases is 20

number_samples_scaler = 3
number_samples_scaler.type = IntegerParameter
number_samples_scaler.help = Number of generations of the city. The recommended is 200 but it is a function of the number of features.

number_samples = 3
number_samples.type = IntegerParameter
number_samples. help = 3 The recomended is 10, it is a function of the ram we have, in this case each sample requires 1GB of ram.

number_sweeps=3
number_sweeps.type = IntegerParameter
number_sweeps.help = the recommended is 10

autoencoder = false
autoencoder.type = BooleanParameter
autoencoder.help = only true if you have more than 70 features and enough ram.

boolean_vars = ECONOMIZER, WIN_VENT, MECH_VENT, HEAT_REC, NIGHT_FLSH
boolean_vars.type = ListParameter
boolean_vars.help = Name of features that are not float numbers (instead are classes) and should have Boolean properties

climatic_variables = drybulb_C, wetbulb_C, relhum_percent, glohorrad_Whm2, dirnorrad_Whm2, difhorrad_Whm2, skytemp_C, windspd_ms
climatic_variables.type = ListParameter
climatic_variables.help = features selected from the weather data file

random_variables = ['win_wall','Cm_Af','n50', 'U_roof','a_roof','U_wall','a_wall','U_base','U_win','G_win','rf_sh',
                    'Ths_set_C','Tcs_set_C','Ths_setb_C','Tcs_setb_C','Ve_lps',
                    'Qs_Wp','X_ghp','Ea_Wm2','El_Wm2','Vww_lpd','Vw_lpd',
                    'dThs_C','dTcs_C','ECONOMIZER','WIN_VENT','MECH_VENT','HEAT_REC','NIGHT_FLSH','dT_Qhs','dT_Qcs']
random_variables.type = ListParameter
random_variables.help = Features that are subject to uncertainty, and therefore, random sampling

target_parameters = ['Qhsf_kWh', 'Qcsf_kWh', 'Qwwf_kWh', 'Ef_kWh','T_int_C']
target_parameters.type = ListParameter
target_parameters.help = parameters intended for estimation by the neural network

<<<<<<< HEAD
[single-calibration]
variables = U_win U_wall U_roof n50 Tcs_set_C Hs
variables.type = MultiChoiceParameter
variables.choices = U_win U_wall U_base U_roof Tcs_setb_C Ths_setb_C G_win n50 Hs Cm_Af Ths_set_C win_wall Tcs_set_C Ea_Wm2 El_Wm2 Vww_lpd Vw_lpd
variables.help = a list of input variables to calibrate to (they refer to the variable names included in the distributions database of CEA)
variables.category = Advanced

building = B02
building.type = StringParameter
building.help = Building to calbratebuilding.choices =
variables.category = Advanced

load = Qcsf
load.type = ChoiceParameter
load.choices = QEf QHf QCf Ef Qhsf Qhs Qhsf_lat Qwwf Qww Qcsf Qcs Qcsf_lat Qcdataf Qcref Qhprof Edataf Ealf Eaf Elf Eref Eauxf Eauxf_ve Eauxf_hs Eauxf_cs Eauxf_ww Eauxf_fw Eprof Ecaf Egenf_cs
load.help = The load to calibrate to.
variables.category = Advanced

samples = 1000
samples.type = IntegerParameter
samples.help =  number of samples to do to use cea.
samples.category = Grid for the sensors in the roof
=======
[thermal-network]
network-type = DH
network-type.type = ChoiceParameter
network-type.choices = DH DC
network-type.help = type of network used, based on the region, for Switzerland it is DH, for Singapore it is DC

file-type = csv
file-type.type = ChoiceParameter
file-type.choices = csv shp
file-type.help = format of the input files, it can be either csv file or a shape file

set-diameter = true
set-diameter.type = BooleanParameter
set-diameter.help = this does a rule of max and min flow to set a diameter. if false it takes the input diameters

[optimization]
initialind = 2
initialind.type = IntegerParameter
initialind.help = this denotes the number of individuals at the start of the optimization (parameter for genetic algorithm)

ngen = 5
ngen.type = IntegerParameter
ngen.help = number of generations in the optimization (parameter for genetic algorithm)

fcheckpoint = 1
fcheckpoint.type = IntegerParameter
fcheckpoint.help = frequency for the saving of checkpoints

maxtime = 604800
maxtime.type = IntegerParameter
maxtime.help = maximum allowed time in seconds, 604800 is equivalent of 7 days
>>>>>>> b69d62b6
<|MERGE_RESOLUTION|>--- conflicted
+++ resolved
@@ -624,7 +624,6 @@
 target_parameters.type = ListParameter
 target_parameters.help = parameters intended for estimation by the neural network
 
-<<<<<<< HEAD
 [single-calibration]
 variables = U_win U_wall U_roof n50 Tcs_set_C Hs
 variables.type = MultiChoiceParameter
@@ -632,7 +631,7 @@
 variables.help = a list of input variables to calibrate to (they refer to the variable names included in the distributions database of CEA)
 variables.category = Advanced
 
-building = B02
+building = B01
 building.type = StringParameter
 building.help = Building to calbratebuilding.choices =
 variables.category = Advanced
@@ -647,7 +646,7 @@
 samples.type = IntegerParameter
 samples.help =  number of samples to do to use cea.
 samples.category = Grid for the sensors in the roof
-=======
+
 [thermal-network]
 network-type = DH
 network-type.type = ChoiceParameter
@@ -678,5 +677,4 @@
 
 maxtime = 604800
 maxtime.type = IntegerParameter
-maxtime.help = maximum allowed time in seconds, 604800 is equivalent of 7 days
->>>>>>> b69d62b6
+maxtime.help = maximum allowed time in seconds, 604800 is equivalent of 7 days