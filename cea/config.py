--- conflicted
+++ resolved
@@ -1226,10 +1226,6 @@
         reader = self.extension_readers[ext]
 
         try:
-<<<<<<< HEAD
-            df = pd.read_excel(locator.get_database_conversion_systems(), sheet_name='PHOTOVOLTAIC_PANELS')
-            codes = df['code'].unique()
-=======
             if ext == '.xlsx':
                 if self.sheet_name is None:
                     raise ValueError(f'Sheet name not specified for parameter {self.section.name}.{self.name}')
@@ -1242,7 +1238,6 @@
                 raise ValueError(f'Column {self.column_name} not found in source file')
 
             codes = df[self.column_name].unique()
->>>>>>> a44ebc95
             return list(codes)
         except FileNotFoundError as e:
             raise FileNotFoundError(f'Could not find source file at {location}') from e
