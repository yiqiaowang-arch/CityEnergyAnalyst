--- conflicted
+++ resolved
@@ -346,26 +346,8 @@
             :type config: Configuration
             """
 
-<<<<<<< HEAD
-def construct_parameter(parameter_name, section, config):
-    """Create the appropriate subtype of ``Parameter`` based on the .type option in the default.config file.
-    :param parameter_name: The name of the parameter (as it appears in the configuration file, all lowercase)
-    :type parameter_name: str
-    :param section: The section this parameter is to be defined for
-    :type section: Section
-    :param config: The Configuration instance this parameter belongs to
-    :type config: Configuration
-    """
-    assert parameter_name == parameter_name.lower(), 'Parameter names must be lowercase: {}:{}'.format(parameter_name,
-                                                                                                       section.name)
-    try:
-        parameter_type = config.default_config.get(section.name, parameter_name + '.type')
-    except configparser.NoOptionError:
-        parameter_type = 'StringParameter'
-=======
             if name != name.lower():
                 raise ValueError("Parameter names must be lowercase")
->>>>>>> b1e0d3e0
 
             try:
                 parameter_type = config.default_config.get(section.name, f"{name}.type")
