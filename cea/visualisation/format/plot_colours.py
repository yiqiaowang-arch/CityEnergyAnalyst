--- conflicted
+++ resolved
@@ -157,52 +157,6 @@
     "Qww_sys": "orange",
     # "Qcs_sys": "blue", # repeated before so commented out
     # "E_sys": "green", # repeated before so commented out
-<<<<<<< HEAD
-    "Qhs_sys_NATURALGAS": "red_lighter",
-    "Qhs_sys_BIOGAS": "red_lighter",
-    "Qhs_sys_SOLAR": "red_lighter",
-    "Qhs_sys_DRYBIOMASS": "red_lighter",
-    "Qhs_sys_WETBIOMASS": "red_lighter",
-    "Qhs_sys_GRID": "red_lighter",
-    "Qhs_sys_COAL": "red_lighter",
-    "Qhs_sys_WOOD": "red_lighter",
-    "Qhs_sys_OIL": "red_lighter",
-    "Qhs_sys_HYDROGEN": "red_lighter",
-    "Qhs_sys_NONE": "red_lighter",
-    "Qww_sys_NATURALGAS": "orange_lighter",
-    "Qww_sys_BIOGAS": "orange_lighter",
-    "Qww_sys_SOLAR": "orange_lighter",
-    "Qww_sys_DRYBIOMASS": "orange_lighter",
-    "Qww_sys_WETBIOMASS": "orange_lighter",
-    "Qww_sys_GRID": "orange_lighter",
-    "Qww_sys_COAL": "orange_lighter",
-    "Qww_sys_WOOD": "orange_lighter",
-    "Qww_sys_OIL": "orange_lighter",
-    "Qww_sys_HYDROGEN": "orange_lighter",
-    "Qww_sys_NONE": "orange_lighter",
-    "Qcs_sys_NATURALGAS": "blue_lighter",
-    "Qcs_sys_BIOGAS": "blue_lighter",
-    "Qcs_sys_SOLAR": "blue_lighter",
-    "Qcs_sys_DRYBIOMASS": "blue_lighter",
-    "Qcs_sys_WETBIOMASS": "blue_lighter",
-    "Qcs_sys_GRID": "blue_lighter",
-    "Qcs_sys_COAL": "blue_lighter",
-    "Qcs_sys_WOOD": "blue_lighter",
-    "Qcs_sys_OIL": "blue_lighter",
-    "Qcs_sys_HYDROGEN": "blue_lighter",
-    "Qcs_sys_NONE": "blue_lighter",
-    "E_sys_NATURALGAS": "green_lighter",
-    "E_sys_BIOGAS": "green_lighter",
-    "E_sys_SOLAR": "green_lighter",
-    "E_sys_DRYBIOMASS": "green_lighter",
-    "E_sys_WETBIOMASS": "green_lighter",
-    "E_sys_GRID": "green_lighter",
-    "E_sys_COAL": "green_lighter",
-    "E_sys_WOOD": "green_lighter",
-    "E_sys_OIL": "green_lighter",
-    "E_sys_HYDROGEN": "green_lighter",
-    "E_sys_NONE": "green_lighter",
-=======
 
     # Hybrids (service × carrier combinations) - use "_light" colors grouped by service
     "Qhs_sys_NATURALGAS": "red_light",
@@ -263,57 +217,17 @@
     "HYDROGEN": "uuen_blue_light",
     "NONE": "grey",
 
->>>>>>> f02331c0
     "PV_PV1_offset_total": "yellow",
     "PV_PV2_offset_total": "yellow",
     "PV_PV3_offset_total": "yellow",
     "PV_PV4_offset_total": "yellow",
 
     # ===== Lifecycle Emissions =====
-<<<<<<< HEAD
-=======
     # Operation (keep existing colors)
->>>>>>> f02331c0
     "operation_Qhs_sys": "red",
     "operation_Qww_sys": "orange",
     "operation_Qcs_sys": "blue",
     "operation_E_sys": "green",
-<<<<<<< HEAD
-    "production_wall_ag": "red_lighter",
-    "production_wall_bg": "red_lighter",
-    "production_wall_part": "red_lighter",
-    "production_win_ag": "red_lighter",
-    "production_roof": "red_lighter",
-    "production_upperside": "red_lighter",
-    "production_underside": "red_lighter",
-    "production_floor": "red_lighter",
-    "production_base": "red_lighter",
-    "production_technical_systems": "red_lighter",
-    "biogenic_wall_ag": "blue_lighter",
-    "biogenic_wall_bg": "blue_lighter",
-    "biogenic_wall_part": "blue_lighter",
-    "biogenic_win_ag": "blue_lighter",
-    "biogenic_roof": "blue_lighter",
-    "biogenic_upperside": "blue_lighter",
-    "biogenic_underside": "blue_lighter",
-    "biogenic_floor": "blue_lighter",
-    "biogenic_base": "blue_lighter",
-    "biogenic_technical_systems": "blue_lighter",
-    "demolition_wall_ag": "green_lighter",
-    "demolition_wall_bg": "green_lighter",
-    "demolition_wall_part": "green_lighter",
-    "demolition_win_ag": "green_lighter",
-    "demolition_roof": "green_lighter",
-    "demolition_upperside": "green_lighter",
-    "demolition_underside": "green_lighter",
-    "demolition_floor": "green_lighter",
-    "demolition_base": "green_lighter",
-    "demolition_technical_systems": "green_lighter",
-    # "PV_PV1_offset_total": "yellow",
-    # "PV_PV2_offset_total": "yellow",
-    # "PV_PV3_offset_total": "yellow",
-    # "PV_PV4_offset_total": "yellow",
-=======
 
     # Production - all purple
     "production_wall_ag": "purple",
@@ -355,7 +269,6 @@
     "production_pv": "purple",
     "biogenic_pv": "grey",
     "demolition_pv": "brown",
->>>>>>> f02331c0
 }
 
 
@@ -426,11 +339,7 @@
             COLUMNS_TO_COLOURS[f"{base_name}_{unit}"] = color
             COLUMNS_TO_COLOURS[f"{base_name}_{unit}/m2"] = color
 
-<<<<<<< HEAD
-    if 'sys' in base_name or base_name in ['heating', 'hot_water', 'cooling', 'appliances']:
-=======
     if 'sys' in base_name or base_name in ['Qhs_sys', 'Qww_sys', 'Qcs_sys', 'E_sys']:
->>>>>>> f02331c0
         # Emission metrics
         for unit in ['gCO2e', 'kgCO2e', 'tonCO2e']:
             COLUMNS_TO_COLOURS[f"{base_name}_{unit}"] = color
