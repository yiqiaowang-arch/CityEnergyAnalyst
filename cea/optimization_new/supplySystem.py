"""
Subsystem Class:
defines a specific supply system layout of a single network or stand-alone building in the DCS, including:
STRUCTURE
- types of installed components
- capacities of components
OPERATION
- energy inputs, outputs and losses during operation
PERFORMANCE
- cost of components and energy carriers
- system energy demand (i.e. power inputs to the supply system)
- heat rejection of the system (losses + exhausts)
- greenhouse gas emissions of the system
"""

__author__ = "Mathias Niffeler"
__copyright__ = "Copyright 2022, Cooling Singapore"
__credits__ = ["Mathias Niffeler"]
__license__ = "MIT"
__version__ = "0.1"
__maintainer__ = "NA"
__email__ = "mathias.niffeler@sec.ethz.ch"
__status__ = "Production"

import pandas as pd
from copy import copy
from math import isclose

from cea.optimization_new.containerclasses.energyCarrier import EnergyCarrier
from cea.optimization_new.containerclasses.energyFlow import EnergyFlow
from cea.optimization_new.containerclasses.supplySystemStructure import SupplySystemStructure
from cea.optimization_new.helpercalsses.optimization.algorithm import GeneticAlgorithm
from cea.optimization_new.helpercalsses.optimization.capacityIndicator import CapacityIndicatorVector


class SupplySystem(object):
    optimisation_algorithm = GeneticAlgorithm()
    _ec_releases_to_grids = []
    _ec_releases_to_env = []

    def __init__(self, system_structure=SupplySystemStructure(), capacity_indicator_vector=CapacityIndicatorVector(),
                 demand_energy_flow=EnergyFlow()):
        self.structure = system_structure
        self.capacity_indicator_vector = capacity_indicator_vector
        self.demand_energy_flow = demand_energy_flow

        # set energy potential parameters
        self.available_potentials = system_structure.available_potentials
        self.used_potentials = {}
        self.bought_carriers = {}
        self.sold_carriers = {}

        # set system operation parameters
        self.installed_components = {'primary': {}, 'secondary': {}, 'tertiary': {}}
        self.component_energy_inputs = {'primary': {}, 'secondary': {}, 'tertiary': {}}
        self.component_energy_outputs = {'primary': {}, 'secondary': {}, 'tertiary': {}}
        self.component_ec_profiles = {'primary': {}, 'secondary': {}, 'tertiary': {}}

        # set system evaluation parameters
        self.system_energy_demand = {}
        self.heat_rejection = {}
        self.heat_rejected_water = {}
        self.greenhouse_gas_emissions = {}
        self.annual_cost = {}
        self.overall_fitness = {}

    @property
    def structure(self):
        return self._structure

    @structure.setter
    def structure(self, new_structure):
        if not isinstance(new_structure, SupplySystemStructure):
            raise TypeError("Make sure the indicated supply system structure is of type SupplySystemStructure.")
        else:
            self._structure = new_structure

    def __copy__(self):
<<<<<<< HEAD
        """ Create a copy of the district energy system object. """
=======
        """ Create a copy of the supply system object. """
>>>>>>> b66267e7
        # Initialize a new object
        object_copy = SupplySystem(self.structure, self.capacity_indicator_vector, self.demand_energy_flow)

        # Assign the same values to the new object
        #  First, all attributes that are shared between the original and the new object (same memory address)
        object_copy.installed_components = self.installed_components

        #  Then, all attributes that are unique to the original object and need to be copied (new memory address)
        object_copy.component_energy_inputs = {placement: {component: {carrier: copy(flow)
                                                                       for carrier, flow in component_dict.items()}
                                                           for component, component_dict in placement_dict.items()}
                                               for placement, placement_dict in self.component_energy_inputs.items()}
        object_copy.component_energy_outputs = {placement: {component: {carrier: copy(flow)
                                                                        for carrier, flow in component_dict.items()}
                                                            for component, component_dict in placement_dict.items()}
                                                for placement, placement_dict in self.component_energy_outputs.items()}
<<<<<<< HEAD
        object_copy.component_ec_profiles = {placement: {component: {carrier: copy(flow)
                                                                    for carrier, flow in component_dict.items()}
                                                        for component, component_dict in placement_dict.items()}
                                            for placement, placement_dict in self.component_ec_profiles.items()}
=======

>>>>>>> b66267e7
        object_copy.used_potentials = {carrier: copy(flow_profile)
                                       for carrier, flow_profile in self.used_potentials.items()}
        object_copy.system_energy_demand = {carrier: copy(flow_profile)
                                            for carrier, flow_profile in self.system_energy_demand.items()}
<<<<<<< HEAD
        object_copy.bought_carriers = {carrier: copy(flow_profile)
                                        for carrier, flow_profile in self.bought_carriers.items()}
        object_copy.sold_carriers = {carrier: copy(flow_profile)
                                        for carrier, flow_profile in self.sold_carriers.items()}
        object_copy.heat_rejection = {carrier: copy(flow_profile)
                                      for carrier, flow_profile in self.heat_rejection.items()}
        object_copy.heat_rejected_water = {carrier: copy(flow_profile)
                                             for carrier, flow_profile in self.heat_rejected_water.items()}
=======
        object_copy.heat_rejection = {carrier: copy(flow_profile)
                                      for carrier, flow_profile in self.heat_rejection.items()}
>>>>>>> b66267e7
        object_copy.greenhouse_gas_emissions = {carrier: copy(flow_profile)
                                                for carrier, flow_profile in self.greenhouse_gas_emissions.items()}

        object_copy.annual_cost = {carrier: cost for carrier, cost in self.annual_cost.items() }
        object_copy.overall_fitness = {carrier: fitness for carrier, fitness in self.overall_fitness.items()}

        return object_copy

    @staticmethod
    def evaluate_supply_system(capacity_indicators, system_structure, demand_energy_flow, objectives,
                               process_memory=None):
        """
        Wrapper of the 'evaluate' method used in the deap toolbox's register function.
        """
        if process_memory.multiprocessing:
            process_memory.recall_class_variables()

        supply_system = SupplySystem(system_structure=system_structure,
                                     capacity_indicator_vector=capacity_indicators,
                                     demand_energy_flow=demand_energy_flow)
        try:
            supply_system.evaluate()
            fitness = [supply_system.overall_fitness[objective] for objective in objectives]
        except ValueError:
            fitness = None

        return fitness

    def evaluate(self):
        """
        "Evaluate" the supply system by following the steps hereafter:
        1. Build the supply system (corresponding to the capacity indicator vector)
        2. Operate the built supply system.
        3. Evaluate the objective functions for the supply system.
        """
        self.installed_components = self._build_supply_system()
        # operate primary components
        primary_demand_dict = {self.structure.main_final_energy_carrier.code: self.demand_energy_flow}
        remaining_primary_demand_dict = self._draw_from_potentials(primary_demand_dict, reset=True)
        remaining_primary_demand_dict = self._draw_from_infinite_sources(remaining_primary_demand_dict)
        self._perform_water_filling_principle('primary', remaining_primary_demand_dict)
        # operate secondary components
        secondary_demand_dict = self._group_component_flows_by_ec('primary', 'in')
        remaining_secondary_demand_dict = self._draw_from_potentials(secondary_demand_dict)
        self._perform_water_filling_principle('secondary', remaining_secondary_demand_dict)
        # operate tertiary components
        component_energy_release_dict = self._group_component_flows_by_ec(['primary', 'secondary'], 'out')
        tertiary_demand_dict = self._release_to_grids_or_env(component_energy_release_dict)
        self._perform_water_filling_principle('tertiary', tertiary_demand_dict)

        system_energy_flows_in = self._group_component_flows_by_ec(['secondary', 'tertiary'], 'in')
        remaining_system_energy_flows_in = self._draw_from_potentials(system_energy_flows_in)
        unavailable_system_energy_flows_in = self._draw_from_infinite_sources(remaining_system_energy_flows_in)

        system_energy_flows_out = self._group_component_flows_by_ec('tertiary', 'out')
        unreleasable_system_energy_flows_out = self._release_to_grids_or_env(system_energy_flows_out)

        self._calculate_greenhouse_gas_emissions()
        self._calculate_cost()

        if unavailable_system_energy_flows_in or unreleasable_system_energy_flows_out:
            raise ValueError('There was an error in operating the supply system. '
                             'Some of the required energy inputs could not be drawn from the available potentials and '
                             'grids or some of the energy outputs could not be released to grids or the environment.')

        objectives = SupplySystem.optimisation_algorithm.objectives

        if 'system_energy_demand' in objectives:
            total_sed = sum([sum(energy) for key, energy in self.system_energy_demand.items()])
            self.overall_fitness['system_energy_demand'] = total_sed
        if 'anthropogenic_heat' in objectives:
            total_heat_rejection = sum([sum(heat) for key, heat in self.heat_rejection.items()])
            self.overall_fitness['anthropogenic_heat'] = total_heat_rejection
        if 'GHG_emissions' in objectives:
            total_ghg_emissions = sum([sum(emissions) for key, emissions in self.greenhouse_gas_emissions.items()])
            self.overall_fitness['GHG_emissions'] = total_ghg_emissions
        if 'cost' in objectives:
            total_cost = sum([cost for key, cost in self.annual_cost.items()])
            self.overall_fitness['cost'] = total_cost

        return self.capacity_indicator_vector

    def _build_supply_system(self):
        """
        Build supply system components based on the supply system structure and the capacity indicators vector.

        If a given component can not be installed because the CONVERSION database does not contain any component of
        the requested type providing the required capacity, the capacity indicator is...:
         1. changed to 0 if the combined power output of the other components in the supply system placement category
            is sufficient, or
         2. set to the minimum available capacity of the component type otherwise.
        """
        for capacity_indicator in self.capacity_indicator_vector.capacity_indicators:

            component_model = capacity_indicator.code
            placement = capacity_indicator.category

            max_capacity_component = self.structure.max_cap_active_components[placement][component_model]
            component_class = type(max_capacity_component)
            capacity_kw = capacity_indicator.value * max_capacity_component.capacity

            try:
                if capacity_kw > 0:
                    self.installed_components[placement][component_model] = \
                        component_class(component_model, placement, capacity_kw)
            except ValueError:
                capacity_indicator.value = 0

        return self.installed_components

    def _group_component_flows_by_ec(self, placements, side):
        """
        Group energy flows into or out of a specified placement category of the supply system by energy carriers.
        Main energy flows of the components are not accounted for in this balance.
        """

        if side == 'in':
            if isinstance(placements, str):
                relevant_energy_flows = [energy_flow
                                         for component_code, energy_flows in
                                         self.component_energy_inputs[placements].items()
                                         for ec_code, energy_flow in energy_flows.items()]
            elif isinstance(placements, list):
                relevant_energy_flows = [energy_flow
                                         for placement in placements
                                         for component_code, energy_flows in
                                         self.component_energy_inputs[placement].items()
                                         for ec_code, energy_flow in energy_flows.items()]
            else:
                raise ValueError('Please indicate a valid placement category or list of placement categories.')
        elif side == 'out':
            if isinstance(placements, str):
                relevant_energy_flows = [energy_flow
                                         for component_code, energy_flows in
                                         self.component_energy_outputs[placements].items()
                                         for ec_code, energy_flow in energy_flows.items()]
            elif isinstance(placements, list):
                relevant_energy_flows = [energy_flow
                                         for placement in placements
                                         for component_code, energy_flows in
                                         self.component_energy_outputs[placement].items()
                                         for ec_code, energy_flow in energy_flows.items()]
            else:
                raise ValueError('Please indicate a valid placement category or list of placement categories.')
        else:
            raise ValueError("Please indicate whether the energy flows into (side='in') or out of (side='out') should "
                             f"be aggregated for the {placements} category of the supply system.")

        grouped_energy_flows = {}
        for energy_flow in relevant_energy_flows:
            ec_code = energy_flow.energy_carrier.code
            if ec_code in grouped_energy_flows.keys():
                grouped_energy_flows[ec_code] += energy_flow
            else:
                grouped_energy_flows[ec_code] = energy_flow

        return grouped_energy_flows

    def _perform_water_filling_principle(self, placement, demand_dict):
        """
        The 'water filling principle' describes a method for activating a set of viable components to meet a
        given demand energy flow. Following this method an activation order is set for the available components and the
        components are activated in a cascading fashion, i.e. the first component is ramped up until it hits its
        maximum capacity, if that is not sufficient to cover the demand the next component in the activation order is
        ramped up ... and so on.
        (Analogously to when a given volume of water is released atop a cascade of water basins filling them up
        one after the other until they spill over into the next lower basin.)
        TODO: Add reference to paper/technical documentation once it's published

        :param placement: category of components in the supply system structure, the demand needs to be met with
        :type placement: str
        :param demand_dict: dictionary of demand energy flows that need to be met, keys are energy carrier codes
        :type demand_dict: dict of <cea.optimization_new.energyFlow>-EnergyFlow class objects
        """

        for ec_code in demand_dict.keys():
            demand = demand_dict[ec_code]

            for component_model in self.structure.activation_order[placement]:
                if not ((component_model in self.structure.component_selection_by_ec[placement][ec_code]) and
                        (component_model in self.installed_components[placement].keys())):
                    continue

                component = self.installed_components[placement][component_model]
                main_energy_flow = demand.cap_at(component.capacity)

                # Limit the amount of heat discharged in water-based heat sinks, added a maximum for environmental reason
                # Iterate over the values to avoid discharging in some hours when the limit is reached
                
                if component.code in ['HEXLW', 'HEXSW', 'HEXGW']:
                    tot_dischargeable = sum(component.load_potentials().main_potential.profile)
                    if tot_dischargeable < sum(main_energy_flow.profile):
                        diff = sum(main_energy_flow.profile) - tot_dischargeable
                        while diff > 0:
                            # Find the minimum value in the list
                            non_zero_values = [(index, value) for index, value in enumerate(main_energy_flow.profile) if value != 0]
                            min_index, min_value = min(non_zero_values, key=lambda x: x[1])

                            main_energy_flow.profile[min_index] = 0
                            diff = sum(main_energy_flow.profile) - tot_dischargeable
                            if diff <= 0:
                                break

                if component.main_energy_carrier.code == main_energy_flow.energy_carrier.code:
                    self.component_energy_inputs[placement][component_model], \
                    self.component_energy_outputs[placement][component_model] = component.operate(main_energy_flow)
                    output_list = list(self.component_energy_outputs[placement][component_model].items())[0]
                    output_code = output_list[0]
                    output_object = output_list[1]
                    # Convert the flow in order to obtain the required energy carrier (e.g. from DC output of PV to AC) by
                    # using passive components. Passive component is used after the active component is this case
                    if 'PV' in component_model and output_code != main_energy_flow.energy_carrier.code:
                        auxiliary_component = list(self.structure.max_cap_passive_components[placement][component_model].values())[0]
                        converted_flow = auxiliary_component.operate(output_object)
                        self.component_energy_outputs[placement][component_model][converted_flow.energy_carrier.code] = converted_flow
                        del self.component_energy_outputs[placement][component_model][output_code]

                else:
                    # Passive component is used before the active component in this case
                    auxiliary_component = list(self.structure.max_cap_passive_components[placement]
                                               [component_model].values())[0]  # TODO: change this to allow all passive components to be activated
                    converted_energy_flow = auxiliary_component.operate(main_energy_flow)

                    self.component_energy_inputs[placement][component_model], \
                    self.component_energy_outputs[placement][component_model] = component.operate(converted_energy_flow)

                if 'PV' in component_model:
                    # Take the solar profile in case PV is used and calculate the unsed energy to be sold on the grid
                    main_energy_flow = copy(self.component_energy_outputs[placement][component_model][ec_code])
                    demand_prior_solar = copy(demand)
                    demand = demand - main_energy_flow
                    # Keep the remaining PV production and send it to the grid
                    if (main_energy_flow - demand_prior_solar).profile.sum() > 0:
                        self.component_energy_outputs[placement][component_model][ec_code] = (main_energy_flow -
                                                                                              demand_prior_solar)
                    else:
                        del self.component_energy_outputs[placement][component_model][ec_code]

                elif 'SC' in component_model:
                    # Take the solar profile in case SC is used
                    main_energy_flow = copy(self.component_energy_outputs[placement][component_model][ec_code])
                    demand = demand - main_energy_flow
                    # Delete the remaining hot water flow since no thermal storage is considered and the flow is not
                    # needed
                    del self.component_energy_outputs[placement][component_model][ec_code]

                else:
                    demand = demand - main_energy_flow

                self.component_ec_profiles[placement][component_model] = {ec_code: copy(main_energy_flow)}

            if ec_code == 'E230AC' and demand.profile.sum() > 0:
                # When PV is used, need to draw electricity from the grid once the production is too low in order to satisfy the 
                # demand
                leftovers = self._draw_from_infinite_sources({ec_code: demand})
                if leftovers:
                    demand.profile = leftovers[ec_code].profile
                else:
                    demand.profile = pd.Series([0] * len(demand.profile))


            if not isclose(max(demand.profile), 0, abs_tol=1e-09):
                raise ValueError(f'The installed component capacity was insufficient and demand could not be met. '
                                 f'An additional {max(demand.profile)} kW of capacity to produce '
                                 f'{demand.energy_carrier.mean_qual} {demand.energy_carrier.qual_unit} '
                                 f'{demand.energy_carrier.type} energy ({demand.energy_carrier.subtype}) is required.'
                                 f'\nPlease correct the generation/mutation/mating of your capacity indicator vectors.')

        return self.component_energy_inputs, self.component_energy_outputs

    def _draw_from_potentials(self, required_energy_flows, reset=False):
        """
        Check if there are available local energy potentials that can provide the required energy flow.
        """
        if reset:
            self.used_potentials = {}

        if isinstance(required_energy_flows, EnergyFlow):
            required_energy_flows = {required_energy_flows.energy_carrier.code: required_energy_flows}

        remaining_potentials = {ec_code: self.available_potentials[ec_code] - self.used_potentials[ec_code]
                                if ec_code in self.used_potentials.keys() else self.available_potentials[ec_code]
                                for ec_code in self.available_potentials.keys()}

<<<<<<< HEAD
        if for_sizing:
            min_potentials = {ec_code: remaining_potentials[ec_code].profile.min()
                              if ec_code in remaining_potentials.keys() else 0.0
                              for ec_code in required_energy_flows.keys()}
            insufficient_potential = {ec_code: min_potentials[ec_code] < required_energy_flows[ec_code]
                                      for ec_code in min_potentials.keys()}
            new_required_energy_flow = {ec_code: required_energy_flows[ec_code] - min_potentials[ec_code]
                                        for ec_code in required_energy_flows.keys()
                                        if insufficient_potential}
            for ec_code in min_potentials.keys():
                if ec_code in self.used_potentials.keys():
                    self.used_potentials[ec_code] += min_potentials[ec_code]
                elif ec_code in self.available_potentials.keys():
                    self.used_potentials[ec_code] = \
                        EnergyFlow('source', 'secondary', ec_code,
                                   pd.Series([min_potentials[ec_code]] * EnergyFlow.time_frame))
        else:
            # For absorption chillers, water temperature between 70 and 100 can be used, thus included lower water temperatures
            # from potentials in the next lines
            new_absorption_feed = None
            if 'T100W' in required_energy_flows.keys():
                for ec_code in remaining_potentials.keys():
                    temp = remaining_potentials[ec_code].energy_carrier.mean_qual
                    type = remaining_potentials[ec_code].energy_carrier.qualifier
                    subtype = remaining_potentials[ec_code].energy_carrier.subtype
                    if temp >= 70 and type == 'temperature' and subtype == 'water':
                        new_absorption_feed = ec_code
                        required_energy_flows[ec_code] = required_energy_flows['T100W']
                        del required_energy_flows['T100W']

            usable_potential = {ec_code: remaining_potentials[ec_code].cap_at(required_energy_flows[ec_code].profile)
                                if ec_code in remaining_potentials.keys() else required_energy_flows[ec_code].cap_at(0)
                                for ec_code in required_energy_flows.keys()}
            new_required_energy_flow = {ec_code: required_energy_flows[ec_code] - usable_potential[ec_code]
                                        for ec_code in required_energy_flows.keys()
                                        if (required_energy_flows[ec_code] - usable_potential[ec_code]).profile.sum() !=0}

            # Use the T100W as energy flow code when flows are exchanged between components for consistency
            if new_absorption_feed and new_absorption_feed in new_required_energy_flow.keys():
                new_required_energy_flow['T100W'] = new_required_energy_flow[new_absorption_feed]
                required_energy_flows['T100W'] = required_energy_flows[new_absorption_feed]
                del new_required_energy_flow[new_absorption_feed]
                del required_energy_flows[new_absorption_feed]
            elif new_absorption_feed:
                required_energy_flows['T100W'] = required_energy_flows[new_absorption_feed]
                del required_energy_flows[new_absorption_feed]

            for ec_code in usable_potential.keys():
                if ec_code in self.used_potentials.keys():
                    self.used_potentials[ec_code] += usable_potential[ec_code]
                elif ec_code in self.available_potentials.keys():
                    self.used_potentials[ec_code] = usable_potential[ec_code]
=======
        usable_potential = {ec_code: remaining_potentials[ec_code].cap_at(required_energy_flows[ec_code].profile)
                                     if ec_code in remaining_potentials.keys()
                                     else required_energy_flows[ec_code].cap_at(0)
                            for ec_code in required_energy_flows.keys()}
        new_required_energy_flow = {ec_code: required_energy_flows[ec_code] - usable_potential[ec_code]
                                    for ec_code in required_energy_flows.keys()}
        for ec_code in usable_potential.keys():
            if ec_code in self.used_potentials.keys():
                self.used_potentials[ec_code] += usable_potential[ec_code]
            elif ec_code in self.available_potentials.keys():
                self.used_potentials[ec_code] = usable_potential[ec_code]

>>>>>>> b66267e7
        return new_required_energy_flow

    def _draw_from_infinite_sources(self, required_energy_flows):
        """
        Check if there are available external energy sources (e.g. power or gas grid) that can provide the required
        energy flow. If so, remove the respective flows from the dataframe of required energy flows.
        """
        if isinstance(required_energy_flows, EnergyFlow):
            required_energy_flows = {required_energy_flows.energy_carrier.code: required_energy_flows}

        new_required_energy_flow = {ec_code: flow for ec_code, flow in required_energy_flows.items()
                                    if ec_code not in self.structure.infinite_energy_carriers}

        self._add_to_system_energy_demand(required_energy_flows, self.structure.infinite_energy_carriers)

            # If energy carriers are being produced and sold (e.g. electricity), use them to satisfy upcoming demand
            if self.sold_carriers:
                required_energy_flows_copy = copy(required_energy_flows)
                required_energy_flows = {ec_code: required_energy_flows[ec_code] - self.sold_carriers[ec_code]
                if ec_code in self.sold_carriers.keys() else required_energy_flows[ec_code]
                                         for ec_code in required_energy_flows.keys()}
                self.sold_carriers = {
                    ec_code: (self.sold_carriers[ec_code] - required_energy_flows_copy[ec_code].profile).clip(lower=0)
                    for ec_code in self.sold_carriers.keys()}

            self._buy_required_energy(required_energy_flows, self.structure.infinite_energy_carriers)

        return new_required_energy_flow

    def _release_to_grids_or_env(self, energy_flows_to_release):
        """
        Check if the energy flow that needs to be released to the environment or the relevant grids can sensibly be
        released.
        """
        if isinstance(energy_flows_to_release, EnergyFlow):
            energy_flows_to_release = {energy_flows_to_release.energy_carrier.code: energy_flows_to_release}

        remaining_energy_flows_to_release = {ec_code: flow for ec_code, flow in energy_flows_to_release.items()
                                             if ec_code not in self.structure.releasable_energy_carriers}

        if not SupplySystem._ec_releases_to_env:
            SupplySystem._ec_releases_to_env = SupplySystemStructure().releasable_environmental_energy_carriers
        if not SupplySystem._ec_releases_to_grids:
            SupplySystem._ec_releases_to_grids = SupplySystemStructure().releasable_grid_based_energy_carriers

<<<<<<< HEAD
            self._add_to_heat_rejection(energy_flows_to_release, SupplySystem._ec_releases_to_env)
            self._deduct_from_system_energy_demand(energy_flows_to_release, SupplySystem._ec_releases_to_grids)
            self._sell_excess_energy(energy_flows_to_release, SupplySystem._ec_releases_to_grids)
=======
        self._add_to_heat_rejection(energy_flows_to_release, SupplySystem._ec_releases_to_env)
        self._deduct_from_system_energy_demand(energy_flows_to_release, SupplySystem._ec_releases_to_grids)
>>>>>>> b66267e7

        return remaining_energy_flows_to_release

    def _add_to_system_energy_demand(self, energy_flow_dict, available_system_energy_carriers):
        """
        Add energy flows to the 'system energy demand' if they consist of one of the available system energy carriers.
        """
        for ec_code, energy_flow in energy_flow_dict.items():
            if ec_code in available_system_energy_carriers:
                profile_copy = energy_flow.profile.copy()
                if ec_code in self.system_energy_demand.keys():
                    self.system_energy_demand[ec_code] += profile_copy
                else:
                    self.system_energy_demand[ec_code] = profile_copy

        return self.system_energy_demand

    def _deduct_from_system_energy_demand(self, energy_flow_dict, available_system_energy_carriers):
        """
        Remove energy flows from the 'system energy demand'. This is meant to be used to take into account unused
        energy generation of the supply system (e.g. electricity generation of cogen components).
        """
        for ec_code, energy_flow in energy_flow_dict.items():
            if ec_code in available_system_energy_carriers:
                profile_copy = energy_flow.profile.copy()
                if ec_code in self.system_energy_demand.keys():
                    self.system_energy_demand[ec_code] -= profile_copy
                else:
                    self.system_energy_demand[ec_code] = -profile_copy

        return self.system_energy_demand

    def _buy_required_energy(self, energy_flow_dict, available_system_energy_carriers):
        """
        Add the energy flows to the 'bought carriers' dictionary, to cumulate the energy flows that are bought
        from external sources.
        """
        for ec_code, energy_flow in energy_flow_dict.items():
            if ec_code in available_system_energy_carriers:
                profile_copy = energy_flow.profile.copy()
                if ec_code in self.bought_carriers.keys():
                    self.bought_carriers[ec_code] += profile_copy
                else:
                    self.bought_carriers[ec_code] = profile_copy

        return self.bought_carriers

    def _sell_excess_energy(self, energy_flow_dict, available_system_energy_carriers):
        """
        Add the energy flows to the 'sold carriers' dictionary, to cumulate the energy flows that are sold to
        external sources.
        """
        for ec_code, energy_flow in energy_flow_dict.items():
            if ec_code in available_system_energy_carriers:
                profile_copy = energy_flow.profile.copy()
                if ec_code in self.sold_carriers.keys():
                    self.sold_carriers[ec_code] += profile_copy
                else:
                    self.sold_carriers[ec_code] = profile_copy

        return self.sold_carriers

    def _add_to_heat_rejection(self, energy_flow_dict, releasable_energy_carriers):
        """
        Add energy flows to the system heat rejection if they consist of one of the releasable energy carriers.
        Exclude water sinks from the heat rejection, since heat is not released in atmosphere, this will be stored separately
        """
        for ec_code, energy_flow in energy_flow_dict.items():
            if ec_code in releasable_energy_carriers:
                if energy_flow.energy_carrier.subtype == 'water sink':
                    if ec_code in self.heat_rejected_water.keys():
                        self.heat_rejected_water[ec_code] += energy_flow.profile
                    else:
                        self.heat_rejected_water[ec_code] = energy_flow.profile
                else:
                    if ec_code in self.heat_rejection.keys():
                        self.heat_rejection[ec_code] += energy_flow.profile
                    else:
                        self.heat_rejection[ec_code] = energy_flow.profile

        return self.heat_rejection

    def _calculate_greenhouse_gas_emissions(self):
        """
        Calculate green house gas emissions of all system energy demand flows.
        """

<<<<<<< HEAD
        self.greenhouse_gas_emissions = {ec_code: energy_flow * EnergyCarrier.get_unit_ghg(ec_code)
                                         for ec_code, energy_flow in self.bought_carriers.items()}
=======
        self.greenhouse_gas_emissions = \
            {ec_code: pd.Series((energy * EnergyCarrier.get_ghg_for_timestep(ec_code, timestep)
                                 for timestep, energy
                                 in energy_flow.replace(list(energy_flow[energy_flow<0]), 0).items()),
                                index=EnergyFlow.time_series)
             for ec_code, energy_flow in self.system_energy_demand.items()}
>>>>>>> b66267e7

        return self.greenhouse_gas_emissions

    def _calculate_cost(self):
        """
        Calculate the total annual cost associated to the supply system. This includes the annualised cost of components
        (investment + operation & maintenance) and the cost of the system energy demand flows.
        """

        annual_component_cost = {}
        for placement, components in self.installed_components.items():
            for component_code, component in components.items():
                if component_code in annual_component_cost.keys():
                    annual_component_cost[component_code] += (component.inv_cost_annual + component.om_fix_cost_annual)
                else:
                    annual_component_cost[component_code] = (component.inv_cost_annual + component.om_fix_cost_annual)

<<<<<<< HEAD
        annual_energy_supply = {}
        annual_energy_supply_cost = {ec_code: sum(energy_flow) * EnergyCarrier.get_feedstock_price('buy', ec_code)[0]
                                     for ec_code, energy_flow in self.bought_carriers.items()}
        annual_energy_supply_sold = {ec_code: sum(energy_flow) * -EnergyCarrier.get_feedstock_price('sell', ec_code)[0]
                                     for ec_code, energy_flow in self.sold_carriers.items()}
        for key in set(annual_energy_supply_cost) | set(annual_energy_supply_sold):
            annual_energy_supply[key] = annual_energy_supply_cost.get(key, 0) + annual_energy_supply_sold.get(key, 0)
=======
        annual_energy_supply_cost = \
            {ec_code: sum(energy * EnergyCarrier.get_price_for_timestep(ec_code, timestep, 'buy') if energy > 0
                          else - energy * EnergyCarrier.get_price_for_timestep(ec_code, timestep, 'sell')
                          for timestep, energy in energy_flow.items())
             for ec_code, energy_flow in self.system_energy_demand.items()}
>>>>>>> b66267e7

        self.annual_cost = {**annual_component_cost, **annual_energy_supply}

        return self.annual_cost

    @staticmethod
    def initialize_class_variables(domain):
        # set supply system optimisation parameters
        selection_algorithm = domain.config.optimization_new.systems_algorithm
        mutation_method = domain.config.optimization_new.systems_mutation_method
        crossover_method = domain.config.optimization_new.systems_crossover_method
        population_size = domain.config.optimization_new.ga_population_size
        number_of_generations = domain.config.optimization_new.ga_number_of_generations
        mut_prob = domain.config.optimization_new.ga_mutation_prob
        cx_prob = domain.config.optimization_new.ga_crossover_prob
        mut_eta = domain.config.optimization_new.ga_mutation_eta
        parallelize_computation = domain.config.general.multiprocessing
        SupplySystem.optimisation_algorithm = GeneticAlgorithm(selection=selection_algorithm,
                                                               mutation=mutation_method,
                                                               crossover=crossover_method,
                                                               population_size=population_size,
                                                               number_of_generations=number_of_generations,
                                                               mut_probability=mut_prob, cx_probability=cx_prob,
                                                               mut_eta=mut_eta, parallelize=parallelize_computation)<|MERGE_RESOLUTION|>--- conflicted
+++ resolved
@@ -76,11 +76,7 @@
             self._structure = new_structure
 
     def __copy__(self):
-<<<<<<< HEAD
-        """ Create a copy of the district energy system object. """
-=======
         """ Create a copy of the supply system object. """
->>>>>>> b66267e7
         # Initialize a new object
         object_copy = SupplySystem(self.structure, self.capacity_indicator_vector, self.demand_energy_flow)
 
@@ -97,19 +93,14 @@
                                                                         for carrier, flow in component_dict.items()}
                                                             for component, component_dict in placement_dict.items()}
                                                 for placement, placement_dict in self.component_energy_outputs.items()}
-<<<<<<< HEAD
         object_copy.component_ec_profiles = {placement: {component: {carrier: copy(flow)
                                                                     for carrier, flow in component_dict.items()}
                                                         for component, component_dict in placement_dict.items()}
                                             for placement, placement_dict in self.component_ec_profiles.items()}
-=======
-
->>>>>>> b66267e7
         object_copy.used_potentials = {carrier: copy(flow_profile)
                                        for carrier, flow_profile in self.used_potentials.items()}
         object_copy.system_energy_demand = {carrier: copy(flow_profile)
                                             for carrier, flow_profile in self.system_energy_demand.items()}
-<<<<<<< HEAD
         object_copy.bought_carriers = {carrier: copy(flow_profile)
                                         for carrier, flow_profile in self.bought_carriers.items()}
         object_copy.sold_carriers = {carrier: copy(flow_profile)
@@ -118,10 +109,6 @@
                                       for carrier, flow_profile in self.heat_rejection.items()}
         object_copy.heat_rejected_water = {carrier: copy(flow_profile)
                                              for carrier, flow_profile in self.heat_rejected_water.items()}
-=======
-        object_copy.heat_rejection = {carrier: copy(flow_profile)
-                                      for carrier, flow_profile in self.heat_rejection.items()}
->>>>>>> b66267e7
         object_copy.greenhouse_gas_emissions = {carrier: copy(flow_profile)
                                                 for carrier, flow_profile in self.greenhouse_gas_emissions.items()}
 
@@ -406,73 +393,42 @@
                                 if ec_code in self.used_potentials.keys() else self.available_potentials[ec_code]
                                 for ec_code in self.available_potentials.keys()}
 
-<<<<<<< HEAD
-        if for_sizing:
-            min_potentials = {ec_code: remaining_potentials[ec_code].profile.min()
-                              if ec_code in remaining_potentials.keys() else 0.0
-                              for ec_code in required_energy_flows.keys()}
-            insufficient_potential = {ec_code: min_potentials[ec_code] < required_energy_flows[ec_code]
-                                      for ec_code in min_potentials.keys()}
-            new_required_energy_flow = {ec_code: required_energy_flows[ec_code] - min_potentials[ec_code]
-                                        for ec_code in required_energy_flows.keys()
-                                        if insufficient_potential}
-            for ec_code in min_potentials.keys():
-                if ec_code in self.used_potentials.keys():
-                    self.used_potentials[ec_code] += min_potentials[ec_code]
-                elif ec_code in self.available_potentials.keys():
-                    self.used_potentials[ec_code] = \
-                        EnergyFlow('source', 'secondary', ec_code,
-                                   pd.Series([min_potentials[ec_code]] * EnergyFlow.time_frame))
-        else:
-            # For absorption chillers, water temperature between 70 and 100 can be used, thus included lower water temperatures
-            # from potentials in the next lines
-            new_absorption_feed = None
-            if 'T100W' in required_energy_flows.keys():
-                for ec_code in remaining_potentials.keys():
-                    temp = remaining_potentials[ec_code].energy_carrier.mean_qual
-                    type = remaining_potentials[ec_code].energy_carrier.qualifier
-                    subtype = remaining_potentials[ec_code].energy_carrier.subtype
-                    if temp >= 70 and type == 'temperature' and subtype == 'water':
-                        new_absorption_feed = ec_code
-                        required_energy_flows[ec_code] = required_energy_flows['T100W']
-                        del required_energy_flows['T100W']
-
-            usable_potential = {ec_code: remaining_potentials[ec_code].cap_at(required_energy_flows[ec_code].profile)
-                                if ec_code in remaining_potentials.keys() else required_energy_flows[ec_code].cap_at(0)
-                                for ec_code in required_energy_flows.keys()}
-            new_required_energy_flow = {ec_code: required_energy_flows[ec_code] - usable_potential[ec_code]
-                                        for ec_code in required_energy_flows.keys()
-                                        if (required_energy_flows[ec_code] - usable_potential[ec_code]).profile.sum() !=0}
-
-            # Use the T100W as energy flow code when flows are exchanged between components for consistency
-            if new_absorption_feed and new_absorption_feed in new_required_energy_flow.keys():
-                new_required_energy_flow['T100W'] = new_required_energy_flow[new_absorption_feed]
-                required_energy_flows['T100W'] = required_energy_flows[new_absorption_feed]
-                del new_required_energy_flow[new_absorption_feed]
-                del required_energy_flows[new_absorption_feed]
-            elif new_absorption_feed:
-                required_energy_flows['T100W'] = required_energy_flows[new_absorption_feed]
-                del required_energy_flows[new_absorption_feed]
-
-            for ec_code in usable_potential.keys():
-                if ec_code in self.used_potentials.keys():
-                    self.used_potentials[ec_code] += usable_potential[ec_code]
-                elif ec_code in self.available_potentials.keys():
-                    self.used_potentials[ec_code] = usable_potential[ec_code]
-=======
+        # For absorption chillers, water temperature between 70 and 100 can be used, thus included lower water temperatures
+        # from potentials in the next lines
+        new_absorption_feed = None
+        if 'T100W' in required_energy_flows.keys():
+            for ec_code in remaining_potentials.keys():
+                temp = remaining_potentials[ec_code].energy_carrier.mean_qual
+                type = remaining_potentials[ec_code].energy_carrier.qualifier
+                subtype = remaining_potentials[ec_code].energy_carrier.subtype
+                if temp >= 70 and type == 'temperature' and subtype == 'water':
+                    new_absorption_feed = ec_code
+                    required_energy_flows[ec_code] = required_energy_flows['T100W']
+                    del required_energy_flows['T100W']
+
         usable_potential = {ec_code: remaining_potentials[ec_code].cap_at(required_energy_flows[ec_code].profile)
-                                     if ec_code in remaining_potentials.keys()
-                                     else required_energy_flows[ec_code].cap_at(0)
+                            if ec_code in remaining_potentials.keys() else required_energy_flows[ec_code].cap_at(0)
                             for ec_code in required_energy_flows.keys()}
         new_required_energy_flow = {ec_code: required_energy_flows[ec_code] - usable_potential[ec_code]
-                                    for ec_code in required_energy_flows.keys()}
+                                    for ec_code in required_energy_flows.keys()
+                                    if (required_energy_flows[ec_code] - usable_potential[ec_code]).profile.sum() !=0}
+
+        # Use the T100W as energy flow code when flows are exchanged between components for consistency
+        if new_absorption_feed and new_absorption_feed in new_required_energy_flow.keys():
+            new_required_energy_flow['T100W'] = new_required_energy_flow[new_absorption_feed]
+            required_energy_flows['T100W'] = required_energy_flows[new_absorption_feed]
+            del new_required_energy_flow[new_absorption_feed]
+            del required_energy_flows[new_absorption_feed]
+        elif new_absorption_feed:
+            required_energy_flows['T100W'] = required_energy_flows[new_absorption_feed]
+            del required_energy_flows[new_absorption_feed]
+
         for ec_code in usable_potential.keys():
             if ec_code in self.used_potentials.keys():
                 self.used_potentials[ec_code] += usable_potential[ec_code]
             elif ec_code in self.available_potentials.keys():
                 self.used_potentials[ec_code] = usable_potential[ec_code]
 
->>>>>>> b66267e7
         return new_required_energy_flow
 
     def _draw_from_infinite_sources(self, required_energy_flows):
@@ -488,17 +444,17 @@
 
         self._add_to_system_energy_demand(required_energy_flows, self.structure.infinite_energy_carriers)
 
-            # If energy carriers are being produced and sold (e.g. electricity), use them to satisfy upcoming demand
-            if self.sold_carriers:
-                required_energy_flows_copy = copy(required_energy_flows)
-                required_energy_flows = {ec_code: required_energy_flows[ec_code] - self.sold_carriers[ec_code]
-                if ec_code in self.sold_carriers.keys() else required_energy_flows[ec_code]
-                                         for ec_code in required_energy_flows.keys()}
-                self.sold_carriers = {
-                    ec_code: (self.sold_carriers[ec_code] - required_energy_flows_copy[ec_code].profile).clip(lower=0)
-                    for ec_code in self.sold_carriers.keys()}
-
-            self._buy_required_energy(required_energy_flows, self.structure.infinite_energy_carriers)
+        # If energy carriers are being produced and sold (e.g. electricity), use them to satisfy upcoming demand
+        if self.sold_carriers:
+            required_energy_flows_copy = copy(required_energy_flows)
+            required_energy_flows = {ec_code: required_energy_flows[ec_code] - self.sold_carriers[ec_code]
+            if ec_code in self.sold_carriers.keys() else required_energy_flows[ec_code]
+                                     for ec_code in required_energy_flows.keys()}
+            self.sold_carriers = {
+                ec_code: (self.sold_carriers[ec_code] - required_energy_flows_copy[ec_code].profile).clip(lower=0)
+                for ec_code in self.sold_carriers.keys()}
+
+        self._buy_required_energy(required_energy_flows, self.structure.infinite_energy_carriers)
 
         return new_required_energy_flow
 
@@ -518,14 +474,10 @@
         if not SupplySystem._ec_releases_to_grids:
             SupplySystem._ec_releases_to_grids = SupplySystemStructure().releasable_grid_based_energy_carriers
 
-<<<<<<< HEAD
-            self._add_to_heat_rejection(energy_flows_to_release, SupplySystem._ec_releases_to_env)
-            self._deduct_from_system_energy_demand(energy_flows_to_release, SupplySystem._ec_releases_to_grids)
-            self._sell_excess_energy(energy_flows_to_release, SupplySystem._ec_releases_to_grids)
-=======
+
         self._add_to_heat_rejection(energy_flows_to_release, SupplySystem._ec_releases_to_env)
         self._deduct_from_system_energy_demand(energy_flows_to_release, SupplySystem._ec_releases_to_grids)
->>>>>>> b66267e7
+        self._sell_excess_energy(energy_flows_to_release, SupplySystem._ec_releases_to_grids)
 
         return remaining_energy_flows_to_release
 
@@ -612,18 +564,12 @@
         """
         Calculate green house gas emissions of all system energy demand flows.
         """
-
-<<<<<<< HEAD
-        self.greenhouse_gas_emissions = {ec_code: energy_flow * EnergyCarrier.get_unit_ghg(ec_code)
-                                         for ec_code, energy_flow in self.bought_carriers.items()}
-=======
         self.greenhouse_gas_emissions = \
             {ec_code: pd.Series((energy * EnergyCarrier.get_ghg_for_timestep(ec_code, timestep)
                                  for timestep, energy
                                  in energy_flow.replace(list(energy_flow[energy_flow<0]), 0).items()),
                                 index=EnergyFlow.time_series)
-             for ec_code, energy_flow in self.system_energy_demand.items()}
->>>>>>> b66267e7
+             for ec_code, energy_flow in self.bought_carriers.items()}
 
         return self.greenhouse_gas_emissions
 
@@ -641,21 +587,16 @@
                 else:
                     annual_component_cost[component_code] = (component.inv_cost_annual + component.om_fix_cost_annual)
 
-<<<<<<< HEAD
         annual_energy_supply = {}
-        annual_energy_supply_cost = {ec_code: sum(energy_flow) * EnergyCarrier.get_feedstock_price('buy', ec_code)[0]
-                                     for ec_code, energy_flow in self.bought_carriers.items()}
-        annual_energy_supply_sold = {ec_code: sum(energy_flow) * -EnergyCarrier.get_feedstock_price('sell', ec_code)[0]
-                                     for ec_code, energy_flow in self.sold_carriers.items()}
+        annual_energy_supply_cost = {ec_code: sum(energy * EnergyCarrier.get_price_for_timestep(ec_code, timestep, 'buy')
+                          for timestep, energy in energy_flow.items())
+             for ec_code, energy_flow in self.bought_carriers.items()}
+        annual_energy_supply_sold = {ec_code: - sum(energy * EnergyCarrier.get_price_for_timestep(ec_code, timestep, 'sell')
+                          for timestep, energy in energy_flow.items())
+             for ec_code, energy_flow in self.system_energy_demand.items()}
+
         for key in set(annual_energy_supply_cost) | set(annual_energy_supply_sold):
             annual_energy_supply[key] = annual_energy_supply_cost.get(key, 0) + annual_energy_supply_sold.get(key, 0)
-=======
-        annual_energy_supply_cost = \
-            {ec_code: sum(energy * EnergyCarrier.get_price_for_timestep(ec_code, timestep, 'buy') if energy > 0
-                          else - energy * EnergyCarrier.get_price_for_timestep(ec_code, timestep, 'sell')
-                          for timestep, energy in energy_flow.items())
-             for ec_code, energy_flow in self.system_energy_demand.items()}
->>>>>>> b66267e7
 
         self.annual_cost = {**annual_component_cost, **annual_energy_supply}
 
