--- conflicted
+++ resolved
@@ -157,11 +157,7 @@
 
             max_capacity_component = self.structure.max_cap_active_components[placement][component_model]
             component_class = type(max_capacity_component)
-<<<<<<< HEAD
-            capacity_kW = capacity_indicator.value * max_capacity_component.capacity
-=======
             capacity_kw = capacity_indicator.value * max_capacity_component.capacity
->>>>>>> 4f97cfa0
 
             try:
                 self.installed_components[placement][component_model] = \
