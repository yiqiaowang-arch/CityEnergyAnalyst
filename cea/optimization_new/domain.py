"""
Domain Class:
defines the geographical zone in which the district energy system is optimised, including parameters like:
- The buildings within the zone (building class element)
- The potential thermal network trenches graph
- The (renewable) energy potential within the zone (based on energy potentials scripts)
"""

__author__ = "Mathias Niffeler"
__copyright__ = "Copyright 2022, Cooling Singapore"
__credits__ = ["Mathias Niffeler"]
__license__ = "MIT"
__version__ = "0.1"
__maintainer__ = "NA"
__email__ = "mathias.niffeler@sec.ethz.ch"
__status__ = "Production"

from os.path import exists
import time
import numpy as np
import pandas as pd
import geopandas as gpd
import multiprocessing
import sys
import inspect
from random import seed
from geojson import Feature, FeatureCollection

from deap import base, tools, algorithms

import cea.config
from cea.inputlocator import InputLocator
from cea.utilities import epwreader
from cea.utilities.date import get_date_range_hours_from_year
from cea.utilities.standardize_coordinates import get_geographic_coordinate_system

import cea.optimization_new.component as component_module
from cea.optimization_new.building import Building
from cea.optimization_new.network import Network
from cea.optimization_new.component import Component
from cea.optimization_new.supplySystem import SupplySystem
from cea.optimization_new.districtEnergySystem import DistrictEnergySystem
from cea.optimization_new.containerclasses.supplySystemStructure import SupplySystemStructure
from cea.optimization_new.containerclasses.energyPotential import EnergyPotential
from cea.optimization_new.containerclasses.energyCarrier import EnergyCarrier
from cea.optimization_new.containerclasses.energyFlow import EnergyFlow
from cea.optimization_new.helperclasses.optimization.connectivity import Connection, ConnectivityVector
from cea.optimization_new.helperclasses.optimization.algorithm import Algorithm
from cea.optimization_new.helperclasses.optimization.tracker import OptimizationTracker
from cea.optimization_new.helperclasses.optimization.fitness import Fitness
from cea.optimization_new.helperclasses.optimization.clustering import Clustering
from cea.optimization_new.helperclasses.multiprocessing.memoryPreserver import MemoryPreserver


class Domain(object):
    def __init__(self, config, locator):
        self.config = config
        self.locator = locator
        self.weather = self._load_weather(locator)
        self.buildings = []
        self.energy_potentials = []
        self.initial_energy_system = None
        self.optimal_energy_systems = []

        self._setup_save_directory()
        self._initialize_domain_descriptor_classes()

    def _load_weather(self, locator):
        weather_path = locator.get_weather_file()
        self.weather = epwreader.epw_reader(weather_path)[['date', 'year', 'drybulb_C', 'wetbulb_C',
                                                           'relhum_percent', 'windspd_ms', 'skytemp_C']]
        EnergyFlow.time_series = self.weather['date']
        return self.weather

    def load_buildings(self, buildings_in_domain=None):
        """
        Import demand, geometric properties and base supply systems of buildings from the current scenario.

        :param buildings_in_domain: Codes of buildings that should be loaded (e.g. 'B1000', 'B1008' etc.)
        :type buildings_in_domain: pandas.Series or list of strings
        :return self.buildings: list of buildings with their demands and footprints
        :rtype self.buildings: list of <cea.optimization_new.building>-Building objects
        """
        shp_file = gpd.read_file(self.locator.get_zone_geometry())
        if buildings_in_domain is None:
            buildings_in_domain = shp_file.Name

        building_demand_files = np.vectorize(self.locator.get_demand_results_file)(buildings_in_domain)
        network_type = self.config.optimization_new.network_type
        for (building_code, demand_file) in zip(buildings_in_domain.values, building_demand_files):
            if exists(demand_file):
                building = Building(building_code, demand_file)
                building.load_demand_profile(network_type)
                if not max(building.demand_flow.profile) > 0:
                    continue
                building.load_building_location(shp_file)
                building.load_base_supply_system(self.locator, network_type)
                self.buildings.append(building)

        return self.buildings

    def load_potentials(self, buildings_in_domain=None):
        """
        Import energy potentials from the current scenario.

        :param buildings_in_domain: Codes of buildings that should be loaded (e.g. 'B1000', 'B1008' etc.)
        :type buildings_in_domain: pandas.Series or list of strings
        :return self.energy_potentials: list of energy potentials with the scale they apply to (building or domain)
        :rtype self.energy_potentials: list of <cea.optimization_new.energyPotential>-EnergyPotential objects
        """
        if buildings_in_domain is None:
            buildings_in_domain = pd.Series([building.identifier for building in self.buildings])

        # building-specific potentials
        pv_potential = EnergyPotential().load_PV_potential(self.locator, buildings_in_domain)
        pvt_potential = EnergyPotential().load_PVT_potential(self.locator, buildings_in_domain)
        scet_potential = EnergyPotential().load_SCET_potential(self.locator, buildings_in_domain)
        scfp_potential = EnergyPotential().load_SCFP_potential(self.locator, buildings_in_domain)

        # domain-wide potentials
        geothermal_potential = EnergyPotential().load_geothermal_potential(self.locator.get_geothermal_potential())
        water_body_potential = EnergyPotential().load_water_body_potential(self.locator.get_water_body_potential())
        sewage_potential = EnergyPotential().load_sewage_potential(self.locator.get_sewage_heat_potential())

        for potential in [pv_potential, pvt_potential, scet_potential, scfp_potential, geothermal_potential, water_body_potential, sewage_potential]:
            if potential:
                self.energy_potentials.append(potential)

        return self.energy_potentials

    def optimize_domain(self):
        """
        Optimise the chosen domain's energy system by:

        A. Using a first genetic algorithm to iteratively improve on the selected connectivity vectors (specifying which
           buildings are connected by thermal networks), and at each iteration:

            i. Use a steiner-tree-optimisation to identify optimal network layouts for given connectivity vectors.

            ii. Aggregate demands of the buildings connected to each network and use a second genetic algorithm to find
                supply system configurations that are near-pareto optimal for the respective networks.
        """
        print("\nSetting up optimisation algorithm:")
        self._initialize_algorithm_helper_classes()

        print("\nInitializing domain:")
        self._initialize_energy_system_descriptor_classes()

        # Calculate base-case supply systems for all buildings (i.e. initial state as per the input editor)
        print("\nCalculating operation of districts' initial supply systems...")
        building_energy_potentials = Building.distribute_building_potentials(self.energy_potentials, self.buildings)
        [building.calculate_supply_system(building_energy_potentials[building.identifier])
            for building in self.buildings]
        self.model_initial_energy_system()

        # Optimise district energy systems
        print("Starting optimisation of district energy systems (i.e. networks + supply systems)...")

        algorithm = DistrictEnergySystem.optimisation_algorithm
        if self.config.general.debug:
            nbr_networks = self.config.optimization_new.buildings_to_networks_ratio // len(self.buildings) + 1
            building_ids = [building.identifier for building in self.buildings]
            tracker = OptimizationTracker(algorithm.objectives, nbr_networks, building_ids, self.locator)
        else:
            tracker = None

        toolbox = base.Toolbox()
        main_process_memory = MemoryPreserver()
        if algorithm.parallelize_computation:
            component_classes = [cls[1] for cls in inspect.getmembers(component_module, inspect.isclass)]
            initialised_classes = [cls[1] for cls in inspect.getmembers(sys.modules[__name__], inspect.isclass)
                                   if cls[0] not in ['InputLocator', 'Domain', 'EnergyPotential']] \
                                  + component_classes
            main_process_memory = MemoryPreserver(algorithm.parallelize_computation, initialised_classes)

            pool = multiprocessing.get_context('spawn').Pool(algorithm.parallel_cores)
            toolbox.register("map", pool.map)

<<<<<<< HEAD
        building_coordinates = [building.location for building in self.buildings]
=======
        # Generate fully connected network as basis for the clustering algorithm
        full_network = Network(self.buildings, 'Nfull')
        full_network_graph = full_network.generate_condensed_graph()
>>>>>>> 6d42711b

        # Register genetic operators
        toolbox.register("generate", ConnectivityVector.generate)
        toolbox.register("individual", tools.initIterate, ConnectivityVector, toolbox.generate)
        toolbox.register("population", tools.initRepeat, list, toolbox.individual)

        toolbox.register("evaluate", DistrictEnergySystem.evaluate_energy_system, district_buildings=self.buildings,
                         energy_potentials=self.energy_potentials, optimization_tracker=tracker,
                         process_memory=main_process_memory)
<<<<<<< HEAD
        toolbox.register("mate", ConnectivityVector.mate, algorithm=algorithm, connection_points=building_coordinates)
        toolbox.register("mutate", ConnectivityVector.mutate, algorithm=algorithm,
                         connection_points=building_coordinates)
=======
        toolbox.register("mate", ConnectivityVector.mate, algorithm=algorithm, domain_network_graph=full_network_graph)
        toolbox.register("mutate", ConnectivityVector.mutate, algorithm=algorithm,
                         domain_network_graph=full_network_graph)
>>>>>>> 6d42711b
        toolbox.register("select", ConnectivityVector.select, population_size=algorithm.population,
                         optimization_tracker=tracker)

        # Create initial population and evaluate it
        population = set(toolbox.population(n = algorithm.population - 1))
        non_dominated_fronts = toolbox.map(toolbox.evaluate, population)
        optimal_supply_system_combinations = {ind.as_str(): non_dominated_front[0] for ind, non_dominated_front
                                              in zip(population, non_dominated_fronts)}
        optimal_supply_system_combinations[self.initial_energy_system.connectivity.as_str()] = \
            self.initial_energy_system.best_supsys_combinations

        # Consolidate certain objects in the child processes' memory and make them available to the main process
        for non_dominated_front in non_dominated_fronts:
            main_process_memory.consolidate(non_dominated_front[1])
        toolbox.evaluate.keywords['process_memory'] = main_process_memory

        # If parallel processing and detailed outputs are both enabled
        if algorithm.parallelize_computation and tracker:
            # ... consolidate the tracker objects in the main process' memory
            tracker.consolidate([non_dominated_front[2] for non_dominated_front in non_dominated_fronts])

        for generation in range(1, algorithm.generations_networks + 1):
            offspring = set(algorithms.varAnd(population, toolbox, cxpb=algorithm.cx_prob, mutpb=algorithm.mut_prob))

            # Evaluate the individuals in the offspring, unless they are an exact copy of one of the parents
            new_ind = set(ind for ind in offspring if ind.as_str() not in optimal_supply_system_combinations.keys())
            non_dominated_fronts = toolbox.map(toolbox.evaluate, new_ind)
            optimal_supply_system_combinations.update({ind.as_str(): non_dominated_front[0] for ind, non_dominated_front
                                                       in zip(new_ind, non_dominated_fronts)})

            # Consolidate certain objects in the child processes' memory and make them available to the main process
            main_process_memory.clear_variables()
            [main_process_memory.consolidate(non_dominated_front[1]) for non_dominated_front in non_dominated_fronts]
            toolbox.evaluate.keywords['process_memory'] = main_process_memory

            # If parallel processing and detailed outputs are both enabled...
            if algorithm.parallelize_computation and tracker:
                # ...consolidate the tracker objects of each of the child processes
                tracker.consolidate([non_dominated_front[2] for non_dominated_front in non_dominated_fronts])

            population = set(toolbox.select(population.union(offspring), optimal_supply_system_combinations))
            print(f"\n\nDES: gen {generation}")

        main_process_memory.recall_class_variables()
        self.optimal_energy_systems = self._select_final_optimal_systems(population, algorithm.population)
        if tracker:
            tracker.print_evolutions()
        print("\nDistrict energy system optimisation complete!")

        return self.optimal_energy_systems

    def model_initial_energy_system(self):
        """
        Model the energy system currently installed in the domain, i.e.:
        - reconstruct a network linking all buildings that are currently connected to a district energy system
        - determine the supply system for each network and each of the stand-alone buildings
        """
        # Determine buildings connected to a district energy system
        connection_list = [Connection(0, building.identifier) if building.initial_connectivity_state == 'stand_alone'
                           else Connection(int(building.initial_connectivity_state[1:]) - 1000, building.identifier)
                           for building in self.buildings]

        # Create a network of connected buildings
        self.initial_energy_system = DistrictEnergySystem(ConnectivityVector(connection_list), self.buildings,
                                                          self.energy_potentials)
        self.initial_energy_system.evaluate(component_selection=
                                            SupplySystemStructure.initial_network_supply_systems_composition)

        return self.initial_energy_system

    def _select_final_optimal_systems(self, last_population, min_final_selection_size):
        """
        Each solution in the last population of the 'outer' optimisation algorithm consists of:
            a. one set networks & disconnected buildings (given by the ConnectivityVector)
            b. a non-dominate front of SupplySystem-solutions for each of these subsystems
        The point of this method is to determine the best district energy systems configurations among these,
        i.e. with, both, explicit network-connections and a single specified supply system for each of the DES's
        subsystems.
        """
        # build DistrictEnergySystem-objects corresponding to the last population of Connectivity vectors and evaluate
        #   them, i.e. find optimal combinations of each of the subsystems' non-dominated SupplySystem solutions.
        energy_systems_for_best_connectivity_vectors = [DistrictEnergySystem(ind, self.buildings, self.energy_potentials)
                                                        for ind in last_population]
        [energy_system.evaluate(return_full_des=True)
         for energy_system in energy_systems_for_best_connectivity_vectors]

        # determine the non-dominated solutions across all DistrictEnergySystems of the last population
        #   (with definitive SupplySystem + Connectivity)
        last_gen_energy_system_solutions = [energy_system
                                            for des in energy_systems_for_best_connectivity_vectors
                                            for energy_system in des.best_supsys_combinations]
        best_energy_systems = tools.emo.sortLogNondominated(last_gen_energy_system_solutions,
                                                            min_final_selection_size,
                                                            first_front_only=True)

        # create a list of distinct DistrictEnergySystem-objects (unequivocally defining SupplySystems and Networks)
        final_system_selection = []
        for energy_system in best_energy_systems:
            connectivity = energy_system.encoding[0]
            supsys_selection = energy_system.encoding[1:]
            district_energy_system = [des for des in energy_systems_for_best_connectivity_vectors
                                      if connectivity == des.connectivity.as_str()][0]
            final_system_selection += [district_energy_system.select_supply_system_combination(supsys_selection)]

        return final_system_selection

    def generate_result_files(self):
        """
        Output all the optimisation results to a series of .geojson-files to display the optimal networks and a set
        of .xlsx-files to summarise the most important information about the near-pareto-optimal district energy systems
        and their corresponding supply systems.
        """
        # save the current energy system's network layouts and supply systems
        self._write_network_layouts_to_geojson(self.initial_energy_system, 'current_DES')
        self._write_supply_systems_to_csv(self.initial_energy_system, 'current_DES')

        # save the results for near-pareto-optimal district energy systems one-by-one
        for des in self.optimal_energy_systems:
            # first save network layouts
            self._write_network_layouts_to_geojson(des)

            # then save all information about the selected supply systems
            self._write_supply_systems_to_csv(des)

            # generate anthropogenic heat emission profiles
            self._write_ah_emission_profiles_to_geojson(des)

            # if prompted, generate detailed outputs
            if self.config.optimization_new.generate_detailed_outputs:
                self._write_detailed_results_to_csv(des)

        return

    def _write_network_layouts_to_geojson(self, district_energy_system, system_name=None):
        """
        Writes the network layout of a given district energy system into a geojson file.

        :param network: selected network
        :type network: Network-class object
        :param system_name: name of the district energy system
        :type system_name: str
        """
        if not system_name:
            system_name = district_energy_system.identifier

        for ntw_ind, network in enumerate(district_energy_system.networks):
            network_layout_file = self.locator.get_new_optimization_optimal_network_layout_file(system_name,
                                                                                                network.identifier)
            network_layout = pd.concat([network.network_nodes, network.network_edges]).drop(['coordinates'], axis=1)
            network_layout = network_layout.to_crs(get_geographic_coordinate_system())
            network_layout.to_file(network_layout_file, driver='GeoJSON')

        return

    def _write_supply_systems_to_csv(self, district_energy_system, system_name=None):
        """
        Writes information on supply systems of subsystems of a given district energy system into csv files. Information
        on each of the supply systems is written in a separate file.

        :param district_energy_system: selected district energy system
        :type district_energy_system: DistrictEnergySystem-class object
        :param system_name: name of the district energy system
        :type system_name: str
        """
        # Create general values
        if not system_name:
            system_name = district_energy_system.identifier

        supply_system_summary = {'Supply_System': [],
                                 'Heat_Emissions_kWh': [],
                                 'System_Energy_Demand_kWh': [],
                                 'GHG_Emissions_kgCO2': [],
                                 'Cost_USD': []}

        # FOR STAND-ALONE BUILDINGS
        stand_alone_buildings = Domain._get_building_from_consumers(district_energy_system.consumers,
                                                                    district_energy_system.stand_alone_buildings)
        for building in stand_alone_buildings:
            supply_system_id = building.identifier
            supply_system = building.stand_alone_supply_system

            # Summarise structure of the supply system & print to file
            building_file = self.locator.get_new_optimization_optimal_supply_system_file(system_name, supply_system_id)
            Domain._write_system_structure(building_file, supply_system)

            # Calculate supply system fitness-values and add them to the summary of all supply systems
            supply_system_summary = Domain._add_to_systems_summary(supply_system_id, supply_system,
                                                                   supply_system_summary)

        # FOR NETWORKS
        for network_id, supply_system in district_energy_system.supply_systems.items():
            # Summarise structure of the supply system & print to file
            network_file = self.locator.get_new_optimization_optimal_supply_system_file(system_name, network_id)
            Domain._write_system_structure(network_file, supply_system)

            # Calculate supply system fitness-values and add them to the summary of all supply systems
            supply_system_summary = Domain._add_to_systems_summary(network_id, supply_system,
                                                                   supply_system_summary)

        # WRITE SUMMARY
        supply_system_summary['Supply_System'] += ['Total']
        supply_system_summary['Heat_Emissions_kWh'] += [sum(supply_system_summary['Heat_Emissions_kWh'])]
        supply_system_summary['System_Energy_Demand_kWh'] += [sum(supply_system_summary['System_Energy_Demand_kWh'])]
        supply_system_summary['GHG_Emissions_kgCO2'] += [sum(supply_system_summary['GHG_Emissions_kgCO2'])]
        supply_system_summary['Cost_USD'] += [sum(supply_system_summary['Cost_USD'])]

        summary_file = self.locator.get_new_optimization_optimal_supply_systems_summary_file(system_name)
        pd.DataFrame(supply_system_summary).to_csv(summary_file, index=False)

        return

    def _write_ah_emission_profiles_to_geojson(self, district_energy_system):
        """
        Writes anthropogenic heat emission profiles for the selected sampling dates to geojson files
        (one heat source per network + one for each stand-alone building).
        """
        # Fetch the sampling dates from the configuration and identify the corresponding time steps
        from datetime import datetime  # declared here to avoid compatibility issues with the multiprocessing module
        sampling_date_strings = self.config.optimization_new.ah_sampling_dates
        sampling_dates = [datetime.strptime(date, '%d-%m-%Y').date() for date in sampling_date_strings]
        sampling_time_steps = self._identify_time_steps(sampling_dates)

        # Prepare the feature collection for the AH-geojson files
        district_ah_features = {}
        indexed_buildings = {building.identifier: building for building in self.buildings}

        # Extract the anthropogenic heat emissions for each network and stand-alone building
        for date in sampling_dates:
            ah_features = []

            # Extract the anthropogenic heat emissions for each network
            for network in district_energy_system.networks:
                # Extract the plant location
                location = network.network_nodes.loc[network.network_nodes['Type'] == 'PLANT'].geometry[0]
                # Extract the plant anthropogenic heat emissions on the date
                network_heat_emissions = district_energy_system.supply_systems[network.identifier].heat_rejection
                network_ah_on_date = sum([heat_emissions[sampling_time_steps[date]]
                                                     for code, heat_emissions in network_heat_emissions.items()])
                # Construct properties of the feature
                properties = {f"AH_{time_step%24}:MW": round(heat_emissions / 1000, 6)
                                for time_step, heat_emissions in enumerate(network_ah_on_date)}
                properties["network_name"] = network.identifier
                # Construct the feature
                ah_features.append(Feature(geometry=location, properties=properties))

            # Extract the anthropogenic heat emissions for each stand-alone building
            for building_id in district_energy_system.stand_alone_buildings:
                # Extract the building location
                location = indexed_buildings[building_id].location
                # Extract the anthropogenic heat emissions for the building on the date
                building_heat_emissions = indexed_buildings[building_id].stand_alone_supply_system.heat_rejection
                building_ah_on_date = sum([heat_emissions[sampling_time_steps[date]]
                                           for code, heat_emissions in building_heat_emissions.items()])
                # Construct properties of feature
                properties = {f"AH_{time_step%24}:MW": round(heat_emissions / 1000, 6)
                              for time_step, heat_emissions in enumerate(building_ah_on_date)}
                properties["building_name"] = building_id
                # Create the feature
                ah_features.append(Feature(geometry=location, properties=properties))

            district_ah_features[date] = FeatureCollection(ah_features)
            with open(self.locator.get_ah_emission_results_file(date, district_energy_system.identifier), 'w') as file:
                file.write(str(district_ah_features[date]))

        return district_ah_features

    def _identify_time_steps(self, sampling_dates):
        """Identify the time steps for the given date"""
        weather_dates = [date_datetime.date() for date_datetime in self.weather['date']]
        sampling_time_steps = {sampling_date:
                                   [index for index, date in enumerate(weather_dates) if date == sampling_date]
                               for sampling_date in sampling_dates}
        return sampling_time_steps

    @staticmethod
    def _write_system_structure(results_file, supply_system):
        """Summarise supply system structure and write it to the indicated results file"""
        supply_system_info = [{'Component': component.technology,
                               'Component_type': component.type,
                               'Component_code': component_code,
                               'Category': component_category,
                               'Capacity_kW': round(component.capacity, 3),
                               'Main_side': component.main_side,
                               'Main_energy_carrier': component.main_energy_carrier.describe(),
                               'Main_energy_carrier_code': component.main_energy_carrier.code,
                               'Other_inputs': ', '.join([ip.code for ip in component.input_energy_carriers]),
                               'Other_outputs': ', '.join([op.code for op in component.output_energy_carriers])}
                              for component_category, components in supply_system.installed_components.items()
                              for component_code, component in components.items()]

        # Write supply system structure to file
        pd.DataFrame(supply_system_info).to_csv(results_file, index=False)

        return

    @staticmethod
    def _add_to_systems_summary(supply_system_id, supply_system, supply_system_fitness_summary):
        """Add a given supply system to the summary of fitness values of all supply systems in the DES"""
        # Calculate overall system fitness values
        annual_heat_rejection = sum([sum(heat) for heat in supply_system.heat_rejection.values()])
        annual_energy_demand = sum([sum(demand) for demand in supply_system.system_energy_demand.values()])
        annual_ghg_emissions = sum([sum(emission) for emission in supply_system.greenhouse_gas_emissions.values()])
        annualised_cost = sum([cost for cost in supply_system.annual_cost.values()])

        # Save system fitness values in common dictionary
        supply_system_fitness_summary['Supply_System'] += [supply_system_id]
        supply_system_fitness_summary['Heat_Emissions_kWh'] += [annual_heat_rejection]
        supply_system_fitness_summary['System_Energy_Demand_kWh'] += [annual_energy_demand]
        supply_system_fitness_summary['GHG_Emissions_kgCO2'] += [annual_ghg_emissions]
        supply_system_fitness_summary['Cost_USD'] += [annualised_cost]

        return supply_system_fitness_summary

    def _write_detailed_results_to_csv(self, district_energy_system):
        """
        Writes csv-files with full time series of the key objective functions for each supply system.
        """
        # Set general variables
        des_id = district_energy_system.identifier
        year = self.weather['year'][0]
        date_range = get_date_range_hours_from_year(year)

        # FOR STAND-ALONE BUILDINGS
        stand_alone_buildings = Domain._get_building_from_consumers(district_energy_system.consumers,
                                                                    district_energy_system.stand_alone_buildings)
        for building in stand_alone_buildings:
            supply_system_id = building.identifier
            supply_system = building.stand_alone_supply_system

            # Summarise the objective function profiles (i.e. full time series) of the supply system & print to file
            building_file = self.locator.get_new_optimization_supply_systems_detailed_operation_file(des_id,
                                                                                                     supply_system_id)
            Domain._write_combined_objective_function_profiles(date_range, supply_system, building_file)

        # FOR NETWORKS
        for network_id, supply_system in district_energy_system.supply_systems.items():
            # Summarise the objective function profiles (i.e. full time series) of the supply system & print to file
            network_file = self.locator.get_new_optimization_supply_systems_detailed_operation_file(des_id, network_id)
            Domain._write_combined_objective_function_profiles(date_range, supply_system, network_file)
            # Create a breakdown of annual energy demand, cost, GHG- and heat-emissions and print to file
            breakdown_file = self.locator.get_new_optimization_supply_systems_annual_breakdown_file(des_id, network_id)
            Domain._write_annual_breakdown(supply_system, breakdown_file)

        # FOR DES AS A WHOLE
        # Summarise performance metrics of the networks and print to file
        if district_energy_system.networks:
            network_perf_file = self.locator.get_new_optimization_detailed_network_performance_file(des_id)
            Domain._write_detailed_network_performance(district_energy_system, network_perf_file)

        return

    @staticmethod
    def _get_building_from_consumers(consumers, building_codes):
        """ Get full building object based of list of consumers in domain and building code """
        buildings = []
        for consumer in consumers:
            if consumer.identifier in building_codes:
                buildings += [consumer]
        return buildings

    @staticmethod
    def _write_combined_objective_function_profiles(date_time, supply_system, results_file):
        """Write the central objective function profiles of a supply system to the indicated csv file."""
        if supply_system.heat_rejection.values():
            combined_heat_rejection_profile = pd.concat([heat_rejection_profile
                                                         for heat_rejection_profile
                                                         in supply_system.heat_rejection.values()],
                                                        axis=1).sum(1)
        else:
            combined_heat_rejection_profile = pd.Series(0, index=date_time)

        if supply_system.greenhouse_gas_emissions.values():
            combined_ghg_emission_profile = pd.concat([ghg_emission_profile
                                                       for ghg_emission_profile
                                                       in supply_system.greenhouse_gas_emissions.values()],
                                                      axis=1).sum(1)
        else:
            combined_ghg_emission_profile = pd.Series(0, index=date_time)

        if supply_system.system_energy_demand.values():
            combined_system_energy_demand_profile = pd.concat([system_demand_profile
                                                               for system_demand_profile
                                                               in supply_system.system_energy_demand.values()],
                                                              axis=1).sum(1)
        else:
            combined_system_energy_demand_profile = pd.Series(0, index=date_time)

        # combine the profiles into one data frame and write to file
        combined_objective_function_timelines = pd.concat([date_time.to_series(index=date_time),
                                                           combined_system_energy_demand_profile,
                                                           combined_heat_rejection_profile,
                                                           combined_ghg_emission_profile],
                                                          axis=1)
        combined_objective_function_timelines.to_csv(results_file, index=False,
                                                     header=['Date', 'System_energy_demand_kWh', 'Heat_rejection_kWh',
                                                             'GHG_emissions_kgCO2'])

        return

    @staticmethod
    def _write_annual_breakdown(supply_system, results_file):
        """Write the annual breakdown of the objective functions of a supply system to the indicated csv file."""
        # break down annual cost, energy demand, GHG and heat-emissions by energy carrier
        annual_energy_demand_by_ec = {energy_carrier: sum(demand_profile)
                                      for energy_carrier, demand_profile in supply_system.system_energy_demand.items()}
        annual_cost_by_ec =  {energy_carrier: supply_system.annual_cost[energy_carrier]
                              for energy_carrier in annual_energy_demand_by_ec.keys()}
        annual_ghg_emissions_by_ec = {energy_carrier: sum(emissions_profile)
                                      for energy_carrier, emissions_profile
                                      in supply_system.greenhouse_gas_emissions.items()}
        annual_heat_rejection_by_ec = {energy_carrier: sum(heat_profile)
                                       for energy_carrier, heat_profile in supply_system.heat_rejection.items()}

        # break down cost by component
        possible_components = [ci.code for ci in supply_system.structure.capacity_indicators.capacity_indicators]
        annual_cost_by_component = {component: cost
                                    for component, cost in supply_system.annual_cost.items()
                                    if component in possible_components}

        # write to DataFrame
        annual_breakdown = pd.DataFrame.from_records([annual_energy_demand_by_ec,
                                                      annual_cost_by_ec,
                                                      annual_ghg_emissions_by_ec,
                                                      annual_heat_rejection_by_ec,
                                                      annual_cost_by_component]).T
        annual_breakdown.columns = ['Annual_energy_demand_kWh', 'Annual_energy_carrier_cost_USD',
                                    'Annual_GHG_emissions_kgCO2', 'Annual_heat_rejection_kWh',
                                    'Annual_cost_by_component_USD']

        # write to file
        annual_breakdown.to_csv(results_file)

        return

    @staticmethod
    def _write_detailed_network_performance(district_energy_system, results_file):
        """
        Write network performance parameters, i.e. length of network, cost & average hourly and annual heat losses,
        to a file.
        """
        # Summarise performance metrics of the networks
        average_hourly_network_losses = {network.identifier: network.network_losses.mean()
                                         for network in district_energy_system.networks}
        std_dev_hourly_network_losses = {network.identifier: network.network_losses.std()
                                         for network in district_energy_system.networks}
        yearly_network_losses = {network.identifier: network.network_losses.sum()
                                 for network in district_energy_system.networks}
        network_lengths = {network.identifier: sum(network.network_piping['length_m'])
                           for network in district_energy_system.networks}
        network_costs = {network.identifier: network.annual_piping_cost *
                                             network.configuration_defaults['network_lifetime_yrs']
                         for network in district_energy_system.networks}

        # write to DataFrame
        network_performance = pd.DataFrame.from_records([average_hourly_network_losses,
                                                         std_dev_hourly_network_losses,
                                                         yearly_network_losses,
                                                         network_lengths,
                                                         network_costs]).T
        network_performance.columns = ['Average hourly network losses [kWh]',
                                       'Std. deviation of hourly network losses [kWh]',
                                       'Yearly network losses [kWh]',
                                       'Network length [m]',
                                       'Network cost [USD]']

        # write to file
        network_performance.to_csv(results_file)

        return

    def _setup_save_directory(self):
        """Setup the directory for saving the results."""
        if self.config.optimization_new.retain_run_results:
            self.locator.register_centralized_optimization_run_id()
        else:
            self.locator.clear_centralized_optimization_results_folder()

    def _initialize_domain_descriptor_classes(self):
        EnergyCarrier.initialize_class_variables(self)
        Algorithm.initialize_class_variables(self)
        Fitness.initialize_class_variables(self)

    def _initialize_energy_system_descriptor_classes(self):
        print("1. Creating available supply system components...")
        Component.initialize_class_variables(self)
        print("2. Finding possible network paths (this may take a while)...")
        Network.initialize_class_variables(self)
        print("3. Establishing district energy system structure...")
        DistrictEnergySystem.initialize_class_variables(self)
        SupplySystemStructure.initialize_class_variables(self)
        SupplySystem.initialize_class_variables(self)
        print("4. Defining possible connectivity vectors...")
        Connection.initialize_class_variables(self)

    def _initialize_algorithm_helper_classes(self):
        """
        initialise network specific helpers for overlap correction and clustering
        """
        ConnectivityVector.initialize_class_variables(self)
        Clustering.initialize_class_variables(self)

def main(config):
    """
    run the whole optimization routine
    """
    # initialise variables and define cooling demand
    locator = InputLocator(scenario=config.scenario)
    current_domain = Domain(config, locator)
    seed(100)

    start_time = time.time()
    current_domain.load_buildings()
    end_time = time.time()
    print(f"Time elapsed for loading buildings in domain: {end_time - start_time} s")

    start_time = time.time()
    current_domain.load_potentials()
    end_time = time.time()
    print(f"Time elapsed for loading energy potentials: {end_time - start_time} s")

    start_time = time.time()
    current_domain.optimize_domain()
    end_time = time.time()
    print(f"Time elapsed to optimise domain, including networks and supply systems: {end_time - start_time} s")

    start_time = time.time()
    current_domain.generate_result_files()
    end_time = time.time()
    print(f"Time elapsed create results-files: {end_time - start_time} s")


if __name__ == '__main__':
    main(cea.config.Configuration())<|MERGE_RESOLUTION|>--- conflicted
+++ resolved
@@ -176,13 +176,9 @@
             pool = multiprocessing.get_context('spawn').Pool(algorithm.parallel_cores)
             toolbox.register("map", pool.map)
 
-<<<<<<< HEAD
-        building_coordinates = [building.location for building in self.buildings]
-=======
         # Generate fully connected network as basis for the clustering algorithm
         full_network = Network(self.buildings, 'Nfull')
         full_network_graph = full_network.generate_condensed_graph()
->>>>>>> 6d42711b
 
         # Register genetic operators
         toolbox.register("generate", ConnectivityVector.generate)
@@ -192,15 +188,9 @@
         toolbox.register("evaluate", DistrictEnergySystem.evaluate_energy_system, district_buildings=self.buildings,
                          energy_potentials=self.energy_potentials, optimization_tracker=tracker,
                          process_memory=main_process_memory)
-<<<<<<< HEAD
-        toolbox.register("mate", ConnectivityVector.mate, algorithm=algorithm, connection_points=building_coordinates)
-        toolbox.register("mutate", ConnectivityVector.mutate, algorithm=algorithm,
-                         connection_points=building_coordinates)
-=======
         toolbox.register("mate", ConnectivityVector.mate, algorithm=algorithm, domain_network_graph=full_network_graph)
         toolbox.register("mutate", ConnectivityVector.mutate, algorithm=algorithm,
                          domain_network_graph=full_network_graph)
->>>>>>> 6d42711b
         toolbox.register("select", ConnectivityVector.select, population_size=algorithm.population,
                          optimization_tracker=tracker)
 
