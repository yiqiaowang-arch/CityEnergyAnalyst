--- conflicted
+++ resolved
@@ -24,11 +24,9 @@
 import sys
 import inspect
 from random import seed
-<<<<<<< HEAD
 from geojson import Feature, FeatureCollection
-=======
 import os
->>>>>>> e42ccbf4
+
 
 from deap import base, tools, algorithms
 
@@ -467,20 +465,6 @@
         return sampling_time_steps
 
     @staticmethod
-<<<<<<< HEAD
-    def _write_system_structure(results_file, supply_system):
-        """Summarise supply system structure and write it to the indicated results file"""
-        supply_system_info = [{'Component': component.technology,
-                               'Component_type': component.type,
-                               'Component_code': component_code,
-                               'Category': component_category,
-                               'Capacity_kW': round(component.capacity, 3),
-                               'Main_side': component.main_side,
-                               'Main_energy_carrier': component.main_energy_carrier.describe(),
-                               'Main_energy_carrier_code': component.main_energy_carrier.code,
-                               'Other_inputs': ', '.join([ip.code for ip in component.input_energy_carriers]),
-                               'Other_outputs': ', '.join([op.code for op in component.output_energy_carriers])}
-=======
     def _write_system_structure(results_file, supply_system, cost_file):
         """Summarise supply system structure and cost and write it to the indicated results file.
         Passive components are also included"""
@@ -511,7 +495,6 @@
                                'Investment_cost_$': component.inv_cost,
                                'Annualized_investment_$': component.inv_cost_annual,
                                'O&M_cost_$': component.om_fix_cost_annual}
->>>>>>> e42ccbf4
                               for component_category, components in supply_system.installed_components.items()
                               for component_code, component in components.items()]
 
