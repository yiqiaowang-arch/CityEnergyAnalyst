"""
This Component Class defines all properties of individual supply system components in the DCS.

 Properties include:
- the placement of components in the supply system (primary, secondary, tertiary or storage)
- the component's accepted input and output energy carriers
- the conversion efficiencies (inputs- and outputs related to main energy carriers)
- the sizing of the component
"""

__author__ = "Mathias Niffeler"
__copyright__ = "Copyright 2022, Cooling Singapore"
__credits__ = ["Mathias Niffeler"]
__license__ = "MIT"
__version__ = "0.1"
__maintainer__ = "NA"
__email__ = "mathias.niffeler@sec.ethz.ch"
__status__ = "Production"

# imports
# standard libraries
import pandas as pd
from math import log
<<<<<<< HEAD
import geopandas as gpd
=======

>>>>>>> a6598914
# third party libraries
# other files (modules) of this project
from cea.optimization_new.containerclasses.energyCarrier import EnergyCarrier
from cea.optimization_new.containerclasses.energyFlow import EnergyFlow
from cea.analysis.costs.equations import calc_capex_annualized
from cea.technologies.chiller_vapor_compression import calc_VCC_const
from cea.technologies.chiller_absorption import calc_ACH_const
from cea.technologies.direct_expansion_units import calc_AC_const
from cea.technologies.boiler import calc_boiler_const
from cea.technologies.cogeneration import calc_cogen_const
from cea.technologies.heatpumps import calc_HP_const
from cea.technologies.cooling_tower import calc_CT_const
from cea.optimization_new.containerclasses.energyPotential import EnergyPotential
from cea.inputlocator import InputLocator
from cea.config import Configuration


class Component(object):
    """
    This is a class that represents supply system components of district cooling systems

    :param data_base_tab: name of the database tab in the conversions-database that corresponds to selected component
    :type data_base_tab: str
    :param model_code: code of the selected component model
    :type model_code: str
    :param capacity: thermal capacity of the component
    :type capacity: float
    """
    _components_database = None
    _model_complexity = None
    _database_tab = None
    code_to_class_mapping = None
    possible_main_ecs = {}

    def __init__(self, data_base_tab,  model_code, capacity):
        self._model_data = self._extract_model_data(data_base_tab, model_code, capacity)
        self._cost_params = self._extract_model_cost_parameters(self._model_data)

        self.code = model_code
        self.technology = ' '.join([part.capitalize() for part in data_base_tab.split('_')])
        self.type = self._model_data['type'].values[0]  # given by working principle (only 1 code is installed for each type per component)
        self.capacity = capacity
        self.main_energy_carrier = EnergyCarrier()
        self.input_energy_carriers = {}
        self.output_energy_carriers = {}
        self.inv_cost, self.inv_cost_annual, self.om_fix_cost_annual = self.calculate_cost()

    @staticmethod
    def initialize_class_variables(domain):
        """ Fetch components database from file and save it as a class variable (dict of pd.DataFrames)"""
        Component._components_database = pd.read_excel(domain.locator.get_database_conversion_systems(), None)
        Component._model_complexity = domain.config.optimization_new.component_efficiency_model_complexity
        Component.code_to_class_mapping = Component.create_code_mapping(Component._components_database)
        AbsorptionChiller.initialize_subclass_variables(Component._components_database)
        VapourCompressionChiller.initialize_subclass_variables(Component._components_database)
        AirConditioner.initialize_subclass_variables(Component._components_database)
        Boiler.initialize_subclass_variables(Component._components_database)
        CogenPlant.initialize_subclass_variables(Component._components_database)
        HeatPump.initialize_subclass_variables(Component._components_database)
        CoolingTower.initialize_subclass_variables(Component._components_database)
        PowerTransformer.initialize_subclass_variables(Component._components_database)
        Inverter.initialize_subclass_variables(Component._components_database)
        HeatExchanger.initialize_subclass_variables(Component._components_database)
<<<<<<< HEAD
        HeatSink.initialize_subclass_variables(Component._components_database)
        Solar_PV.initialize_subclass_variables(Component._components_database)
        Solar_collector.initialize_subclass_variables(Component._components_database)
=======
        ThermalStorage.initialize_subclass_variables(Component._components_database)

>>>>>>> a6598914

    @staticmethod
    def create_code_mapping(database):
        """ Map component codes in the database to their corresponding database tab names. """
        component_code_to_tab_mapping = {}
        for database_tab in database.keys():
            component_codes_in_tab = set(database[database_tab].code.values)
            code_to_tab_dict = {code: Component.get_component_class(database_tab) for code in component_codes_in_tab}
            component_code_to_tab_mapping.update(code_to_tab_dict)
        return component_code_to_tab_mapping

    @staticmethod
    def get_component_class(component_tab):
        """ Return the class object corresponding to a given component-database-tab. """
        for subclass in Component.__subclasses__():
            for component_class in subclass.__subclasses__():
                if component_class._database_tab == component_tab:
                    return component_class
        return None

    @staticmethod
    def _extract_model_data(data_base_tab, model_code, capacity_kW):
        """ Extract component code from database that matches the type and capacity requirements. """
        component_database = Component._components_database[data_base_tab]
        component_model_data = component_database[component_database['code'] == model_code]
        capacity_W = capacity_kW * 1000
        adequate_component_models = component_model_data[component_model_data['cap_min'] <= capacity_W]
        selected_component_model = adequate_component_models[adequate_component_models['cap_max'] > capacity_W]
        if not len(selected_component_model.index) > 0:
            raise ValueError(f'The selected component specs: \n'
                             f' - code: {model_code} \n'
                             f' - capacity: {capacity_W}W \n'
                             f'could not be found in the {data_base_tab} tab of the conversion systems database.')
        return selected_component_model

    @staticmethod
    def get_smallest_capacity(component_class, model_code):
        """ Get the smallest possible capacity of a given component from the database. """
        component_database = Component._components_database[component_class._database_tab]
        model_data = component_database[component_database['code'] == model_code]
        smallest_model_capacity_W = min(model_data['cap_min'])
        smallest_model_capacity_kW = smallest_model_capacity_W / 1000
        return smallest_model_capacity_kW

    @staticmethod
    def _extract_model_cost_parameters(model_data):
        """ Extract investment cost code parameters from the code data and store them in a dict."""
        cost_parameters = {'a': model_data['a'].values[0],
                           'b': model_data['b'].values[0],
                           'c': model_data['c'].values[0],
                           'd': model_data['d'].values[0],
                           'e': model_data['e'].values[0],
                           'lifetime': model_data['LT_yr'].values[0],
                           'om_share': model_data['O&M_%'].values[0] / 100,
                           'int_rate': model_data['IR_%'].values[0]}
        return cost_parameters

    @staticmethod
    def _create_thermal_ecs_dict(component_database, main_temp_rating_column, thermal_energy_carrier_medium):
        """
        Create a dictionary, indicating which component models can provide each of the thermal energy carriers
        the component class can generate/reject.
        """
        main_temperatures = component_database[main_temp_rating_column].unique()
        main_therm_ecs = {temp: EnergyCarrier.temp_to_thermal_ec(thermal_energy_carrier_medium, temp)
                          for temp in main_temperatures}
        ec_code_series = pd.Series([main_therm_ecs[temp] for temp in component_database[main_temp_rating_column]],
                                   name='ec', index=component_database.index)
        model_and_ec_code_match = pd.merge(component_database['code'], ec_code_series, right_index=True,
                                           left_index=True)
        possible_main_ecs_dict = {ec: model_and_ec_code_match[model_and_ec_code_match['ec'] == ec]['code'].unique()
                                  for ec in model_and_ec_code_match['ec'].unique()}
        return possible_main_ecs_dict

    def _check_operational_requirements(self, main_energy_flow):
        """ check if the component can output the main energy flow as requested """
        if not main_energy_flow.energy_carrier.code == self.main_energy_carrier.code:
            raise TypeError(f'The {self.technology} ({self.code}) can only output {self.main_energy_carrier.code}. '
                            f'The requested output energy carrier is {main_energy_flow.energy_carrier.code}.')
        if (main_energy_flow.profile > self.capacity).any():
            raise ValueError(f'The {self.technology} ({self.code}) can only output a maximum of {self.capacity} W. '
                             f'Requested output: {max(main_energy_flow.profile)} W.')

    def operate(self, main_energy_flow):
        """ placeholder for subclass operational behaviour to output/reject the main energy flow """
        input_energy_flows = [EnergyFlow()]
        output_energy_flows = [EnergyFlow()]
        return input_energy_flows, output_energy_flows

    def calculate_cost(self):
        """ placeholder for subclass investment cost functions """
        capacity_W = self.capacity * 1000
        if capacity_W <= 0:
            capex_USD = 0
        else:
            capex_USD = self._cost_params['a'] + \
                        self._cost_params['b'] * capacity_W ** self._cost_params['c'] + \
                        (self._cost_params['d'] + self._cost_params['e'] * capacity_W) * log(capacity_W)

        capex_a_USD = calc_capex_annualized(capex_USD, self._cost_params['int_rate'], self._cost_params['lifetime'])
        opex_a_fix_USD = capex_USD * self._cost_params['om_share']

        return capex_USD, capex_a_USD, opex_a_fix_USD


class ActiveComponent(Component):

    main_side = 'output'

    def __init__(self, data_base_tab, model_code, capacity, placement_in_supply_system):
        super().__init__(data_base_tab, model_code, capacity)
        self.placement = placement_in_supply_system

    @staticmethod
    def get_types(component_tab):
        component_types = list(Component._components_database[component_tab]['code'].unique())
        return component_types

    @staticmethod
    def get_subclass(component_tab):
        for subclass in ActiveComponent.__subclasses__():
            if subclass._database_tab == component_tab:
                return subclass
        return None


class PassiveComponent(Component):

    conversion_matrix = pd.DataFrame()

    def __init__(self, data_base_tab, model_code, capacity, placed_after, placed_before):
        super().__init__(data_base_tab, model_code, capacity)
        self.placement = {'after': placed_after,
                          'before': placed_before}


class AbsorptionChiller(ActiveComponent):

    _database_tab = 'ABSORPTION_CHILLERS'

    def __init__(self, ach_model_code, placement, capacity):
        # initialise parent-class attributes
        super().__init__(AbsorptionChiller._database_tab, ach_model_code, capacity, placement)
        # initialise subclass attributes
        self.minimum_COP = self._model_data['min_eff_rating'].values[0]
        self.aux_power_share = self._model_data['aux_power'].values[0]
        # assign technology-specific energy carriers
        self.main_energy_carrier = \
            EnergyCarrier(EnergyCarrier.temp_to_thermal_ec('water', self._model_data['T_evap_design'].values[0]))
        self.input_energy_carriers = \
            [EnergyCarrier(EnergyCarrier.temp_to_thermal_ec('water', self._model_data['T_gen_design'].values[0])),
             EnergyCarrier(EnergyCarrier.volt_to_electrical_ec('AC', self._model_data['V_power_supply'].values[0]))]
        self.output_energy_carriers = \
            [EnergyCarrier(EnergyCarrier.temp_to_thermal_ec('water', self._model_data['T_cond_design'].values[0]))]

    def operate(self, cooling_out):
        """
        Operate the absorption chiller, so that it generates the targeted amount of cooling. The operation is modeled
        according to the overall component general efficiency code complexity.

        :param cooling_out: Targeted outgoing cooling energy flow (i.e. heat extracted from the chilled water loop)
        :type cooling_out: <cea.optimization_new.energyFlow>-EnergyFlow object

        :return input_energy_flows: Heat and auxiliary power required to output the targeted amount of cooling
        :rtype input_energy_flows: dict of <cea.optimization_new.energyFlow>-EnergyFlow objects, keys are EC codes
        :return output_energy_flows: Waste heat rejected to the cold water loop to output the targeted amount of cooling
        :rtype output_energy_flows: dict of <cea.optimization_new.energyFlow>-EnergyFlow objects, keys are EC codes
        """
        self._check_operational_requirements(cooling_out)

        # initialize energy flows
        heat_in = EnergyFlow('secondary', self.placement, self.input_energy_carriers[0].code)
        electricity_in = EnergyFlow('secondary', self.placement, self.input_energy_carriers[1].code)
        waste_heat_out = EnergyFlow(self.placement, 'tertiary', self.output_energy_carriers[0].code)

        # run operational/efficiency code
        if Component._model_complexity == 'constant':
            heat_in.profile, electricity_in.profile, waste_heat_out.profile = self._constant_efficiency_operation(cooling_out)
        else:
            raise ValueError(f"The chosen code complexity, i.e. '{Component._model_complexity}', has not yet been "
                             f"implemented for {self.technology}")

        # reformat outputs to dicts
        input_energy_flows = {self.input_energy_carriers[0].code: heat_in,
                              self.input_energy_carriers[1].code: electricity_in}
        output_energy_flows = {self.output_energy_carriers[0].code: waste_heat_out}

        return input_energy_flows, output_energy_flows

    def _constant_efficiency_operation(self, cooling_demand):
        """ Operate absorption chiller assuming a constant COP. """
        heat_flow, \
        electricity_flow, \
        waste_heat_flow = calc_ACH_const(cooling_demand.profile, self.minimum_COP, self.aux_power_share)
        return heat_flow, electricity_flow, waste_heat_flow

    @staticmethod
    def initialize_subclass_variables(components_database):
        """
        Fetch possible main energy carriers of absorption chillers from the database and save a dictionary, indicating
         which component models can provide each of the energy carriers, as a new class variable.
        """
        ach_database = components_database[AbsorptionChiller._database_tab]
        AbsorptionChiller.possible_main_ecs = Component._create_thermal_ecs_dict(ach_database,
                                                                                 'T_evap_design',
                                                                                 'water')


class VapourCompressionChiller(ActiveComponent):

    _database_tab = 'VAPOR_COMPRESSION_CHILLERS'

    def __init__(self, vcc_model_code, placement, capacity):
        # initialise parent-class attributes
        super().__init__(VapourCompressionChiller._database_tab, vcc_model_code, capacity, placement)
        # initialise subclass attributes
        self.minimum_COP = self._model_data['min_eff_rating'].values[0]
        # assign technology-specific energy carriers
        self.main_energy_carrier = \
            EnergyCarrier(EnergyCarrier.temp_to_thermal_ec('water', self._model_data['T_evap_design'].values[0]))
        self.input_energy_carriers = \
            [EnergyCarrier(EnergyCarrier.volt_to_electrical_ec('AC', self._model_data['V_power_supply'].values[0]))]
        self.output_energy_carriers = \
            [EnergyCarrier(EnergyCarrier.temp_to_thermal_ec('water', self._model_data['T_cond_design'].values[0]))]

    def operate(self, cooling_out):
        """
        Operate the vapor compression chiller, so that it generates the targeted amount of cooling. The operation is
        modeled according to the chosen general component efficiency code complexity.

        :param cooling_out: Targeted outgoing cooling energy flow (i.e. heat extracted from the chilled water loop)
        :type cooling_out: <cea.optimization_new.energyFlow>-EnergyFlow object

        :return input_energy_flows: Power supply required to output the targeted amount of cooling
        :rtype input_energy_flows: dict of <cea.optimization_new.energyFlow>-EnergyFlow objects, keys are EC codes
        :return output_energy_flows: Waste heat rejected to the cold water loop to output the targeted amount of cooling
        :rtype output_energy_flows: dict of <cea.optimization_new.energyFlow>-EnergyFlow objects, keys are EC codes
        """
        self._check_operational_requirements(cooling_out)

        # initialize energy flows
        electricity_in = EnergyFlow('secondary', self.placement, self.input_energy_carriers[0].code)
        waste_heat_out = EnergyFlow(self.placement, 'tertiary', self.output_energy_carriers[0].code)

        # run operational/efficiency code
        if Component._model_complexity == 'constant':
            electricity_in.profile, waste_heat_out.profile = self._constant_efficiency_operation(cooling_out)
        else:
            raise ValueError(f"The chosen code complexity, i.e. '{Component._model_complexity}', has not yet been "
                             f"implemented for {self.technology}")

        # reformat outputs to dicts
        input_energy_flows = {self.input_energy_carriers[0].code: electricity_in}
        output_energy_flows = {self.output_energy_carriers[0].code: waste_heat_out}

        return input_energy_flows, output_energy_flows

    def _constant_efficiency_operation(self, cooling_demand):
        """ Operate vapor compression chiller assuming a constant COP. """
        electricity_flow, waste_heat_flow = calc_VCC_const(cooling_demand.profile, self.minimum_COP)
        return electricity_flow, waste_heat_flow

    @staticmethod
    def initialize_subclass_variables(components_database):
        """
        Fetch possible main energy carriers of vapor compression chillers from the database and save a dictionary,
        indicating which component models can provide each of the energy carriers, as a new class variable.
        """
        vcc_database = components_database[VapourCompressionChiller._database_tab]
        VapourCompressionChiller.possible_main_ecs = Component._create_thermal_ecs_dict(vcc_database,
                                                                                         'T_evap_design',
                                                                                         'water')


class AirConditioner(ActiveComponent):

    _database_tab = 'UNITARY_AIR_CONDITIONERS'

    def __init__(self, ac_model_code, placement, capacity):
        # initialise parent-class attributes
        super().__init__(AirConditioner._database_tab, ac_model_code, capacity, placement)
        # initialise subclass attributes
        self.minimum_COP = self._model_data['rated_COP_seasonal'].values[0]
        # assign technology-specific energy carriers
        self.main_energy_carrier = \
            EnergyCarrier(EnergyCarrier.temp_to_thermal_ec('air', self._model_data['T_air_indoor_rating'].values[0]))
        self.input_energy_carriers = \
            [EnergyCarrier(EnergyCarrier.volt_to_electrical_ec('AC', self._model_data['V_power_supply'].values[0]))]
        self.output_energy_carriers = \
            [EnergyCarrier(EnergyCarrier.temp_to_thermal_ec('air', self._model_data['T_air_outdoor_rating'].values[0]))]

    def operate(self, cooling_out):
        """
        Operate the unitary air conditioner, so that it generates the targeted amount of cooling. The operation is
        modeled according to the chosen general component efficiency code complexity.

        :param cooling_out: Targeted outgoing cooling energy flow (i.e. heat extracted from air)
        :type cooling_out: <cea.optimization_new.energyFlow>-EnergyFlow object

        :return input_energy_flows: Power supply required to output the targeted amount of cooling
        :rtype input_energy_flows: dict of <cea.optimization_new.energyFlow>-EnergyFlow objects, keys are EC codes
        :return output_energy_flows: Waste heat rejected to the cold water loop to output the targeted amount of cooling
        :rtype output_energy_flows: dict of <cea.optimization_new.energyFlow>-EnergyFlow objects, keys are EC codes
        """
        self._check_operational_requirements(cooling_out)

        # initialize energy flows
        electricity_in = EnergyFlow('secondary', self.placement, self.input_energy_carriers[0].code)
        waste_heat_out = EnergyFlow(self.placement, 'tertiary', self.output_energy_carriers[0].code)

        # run operational/efficiency code
        if Component._model_complexity == 'constant':
            electricity_in.profile, waste_heat_out.profile = self._constant_efficiency_operation(cooling_out)
        else:
            raise ValueError(f"The chosen code complexity, i.e. '{Component._model_complexity}', has not yet been "
                             f"implemented for {self.technology}")

        # reformat outputs to dicts
        input_energy_flows = {self.input_energy_carriers[0].code: electricity_in}
        output_energy_flows = {self.output_energy_carriers[0].code: waste_heat_out}

        return input_energy_flows, output_energy_flows

    def _constant_efficiency_operation(self, cooling_demand):
        """ Operate unitary air conditioner assuming a constant COP. """
        electricity_flow, waste_heat_flow = calc_AC_const(cooling_demand.profile, self.minimum_COP)
        return electricity_flow, waste_heat_flow

    @staticmethod
    def initialize_subclass_variables(components_database):
        """
        Fetch possible main energy carriers of unitary air conditioners from the database and save a dictionary,
        indicating which component models can provide each of the energy carriers, as a new class variable.
        """
        ac_database = components_database[AirConditioner._database_tab]
        AirConditioner.possible_main_ecs = Component._create_thermal_ecs_dict(ac_database,
                                                                               'T_air_indoor_rating',
                                                                               'air')


class Boiler(ActiveComponent):

    _database_tab = 'BOILERS'

    def __init__(self, boiler_model_code, placement, capacity):
        # initialise parent-class attributes
        super().__init__(Boiler._database_tab, boiler_model_code, capacity, placement)
        # initialise subclass attributes
        self.min_thermal_eff = self._model_data['min_eff_rating'].values[0]
        # assign technology-specific energy carriers
        self.main_energy_carrier = \
            EnergyCarrier(EnergyCarrier.temp_to_thermal_ec('water', self._model_data['T_water_out_rating'].values[0]))
        self.input_energy_carriers = \
            [EnergyCarrier(self._model_data['fuel_code'].values[0])]
        self.output_energy_carriers = \
            [EnergyCarrier(EnergyCarrier.temp_to_thermal_ec('air', self._model_data['T_flue_gas_design'].values[0]))]

    def operate(self, heating_out):
        """
        Operate the boiler, so that it produces the targeted amount of heat. The operation is modeled according to
        the chosen general component efficiency code complexity.

        :param heating_out: Targeted heat produced by the boiler
        :type heating_out: <cea.optimization_new.energyFlow>-EnergyFlow object

        :return input_energy_flows: Total heat of combustion of the fuel used to produce the targeted heat output
        :rtype input_energy_flows: dict of <cea.optimization_new.energyFlow>-EnergyFlow objects, keys are EC codes
        :return output_energy_flows: Total amount of heat contained in the rejected flue gas
        :rtype output_energy_flows: dict of <cea.optimization_new.energyFlow>-EnergyFlow objects, keys are EC codes
        """
        self._check_operational_requirements(heating_out)

        # initialize energy flows
        fuel_in = EnergyFlow('source', self.placement, self.input_energy_carriers[0].code)
        waste_heat_out = EnergyFlow(self.placement, 'environment', self.output_energy_carriers[0].code)

        # run operational/efficiency code
        if Component._model_complexity == 'constant':
            fuel_in.profile, waste_heat_out.profile = self._constant_efficiency_operation(heating_out)
        else:
            raise ValueError(f"The chosen code complexity, i.e. '{Component._model_complexity}', has not yet been "
                             f"implemented for {self.technology}")

        # reformat outputs to dicts
        input_energy_flows = {self.input_energy_carriers[0].code: fuel_in}
        output_energy_flows = {self.output_energy_carriers[0].code: waste_heat_out}

        return input_energy_flows, output_energy_flows

    def _constant_efficiency_operation(self, heating_load):
        """ Operate boiler assuming a constant thermal efficiency rating. """
        fuel_flow, waste_heat_flow = calc_boiler_const(heating_load.profile, self.min_thermal_eff)
        return fuel_flow, waste_heat_flow

    @staticmethod
    def initialize_subclass_variables(components_database):
        """
        Fetch possible main energy carriers of boilers from the database and save a dictionary, indicating which
        component models can provide each of the energy carriers, as a new class variable.
        """
        blr_database = components_database[Boiler._database_tab]
        Boiler.possible_main_ecs = Component._create_thermal_ecs_dict(blr_database,
                                                                       'T_water_out_rating',
                                                                       'water')


class CogenPlant(ActiveComponent):

    _database_tab = 'COGENERATION_PLANTS'

    def __init__(self, cogen_model_code, placement, capacity):
        # initialise parent-class attributes
        super().__init__(CogenPlant._database_tab, cogen_model_code, capacity, placement)
        # initialise subclass attributes
        self.thermal_eff = self._model_data['therm_eff_design'].values[0]
        self.electrical_eff = self._model_data['elec_eff_design'].values[0]
        # assign technology-specific energy carriers
        self.main_energy_carrier = \
            EnergyCarrier(EnergyCarrier.temp_to_thermal_ec('water', self._model_data['T_water_out_design'].values[0]))
        self.input_energy_carriers = \
            [EnergyCarrier(self._model_data['fuel_code'].values[0])]
        self.output_energy_carriers = \
            [EnergyCarrier(EnergyCarrier.volt_to_electrical_ec('AC', self._model_data['V_power_out_design'].values[0])),
             EnergyCarrier(EnergyCarrier.temp_to_thermal_ec('air', self._model_data['T_flue_gas_design'].values[0]))]

    def operate(self, heating_out):
        """
        Operate the cogeneration plant, whereby the targeted heating output dictates the operating point of the plant.
        The electrical output is simply given by that operating point. The operation is modeled according to
        the chosen general component efficiency code complexity.

        :param heating_out: Targeted heat produced by the cogeneration plant
        :type heating_out: <cea.optimization_new.energyFlow>-EnergyFlow object

        :return input_energy_flows: Total electrical power produced by the combined heat and power plant,
        :rtype input_energy_flows: dict of <cea.optimization_new.energyFlow>-EnergyFlow objects, keys are EC codes
        :return output_energy_flows: Total amount of heat contained in the rejected flue gas
        :rtype output_energy_flows: dict of <cea.optimization_new.energyFlow>-EnergyFlow objects, keys are EC codes
        """
        self._check_operational_requirements(heating_out)

        # initialize energy flows
        fuel_in = EnergyFlow('source', self.placement, self.input_energy_carriers[0].code)
        electricity_out = EnergyFlow(self.placement, 'primary', self.output_energy_carriers[0].code)
        waste_heat_out = EnergyFlow(self.placement, 'environment', self.output_energy_carriers[1].code)

        # run operational/efficiency code
        if Component._model_complexity == 'constant':
            fuel_in.profile, \
            electricity_out.profile, \
            waste_heat_out.profile = self._constant_efficiency_operation(heating_out)
        else:
            raise ValueError(f"The chosen code complexity, i.e. '{Component._model_complexity}', has not yet been "
                             f"implemented for {self.technology}")

        # reformat outputs to dicts
        input_energy_flows = {self.input_energy_carriers[0].code: fuel_in}
        output_energy_flows = {self.output_energy_carriers[0].code: electricity_out,
                               self.output_energy_carriers[1].code: waste_heat_out}

        return input_energy_flows, output_energy_flows

    def _constant_efficiency_operation(self, heating_load):
        """ Operate cogeneration plant assuming constant thermal and electrical efficiency ratings. """
        fuel_flow, \
        electricity_flow, \
        waste_heat_flow = calc_cogen_const(heating_load.profile, self.thermal_eff, self.electrical_eff)
        return fuel_flow, electricity_flow, waste_heat_flow

    @staticmethod
    def initialize_subclass_variables(components_database):
        """
        Fetch possible main energy carriers of cogeneration plants from the database and save a dictionary, indicating
        which component models can provide each of the energy carriers, as a new class variable.
        """
        cp_database = components_database[CogenPlant._database_tab]
        CogenPlant.possible_main_ecs = Component._create_thermal_ecs_dict(cp_database,
                                                                           'T_water_out_design',
                                                                           'water')

class Solar_PV(ActiveComponent):

    _database_tab = 'PHOTOVOLTAIC_PANELS'

    def __init__(self, pv_model_code, placement, capacity):
        # initialise parent-class attributes
        super().__init__(Solar_PV._database_tab, pv_model_code, capacity, placement)
        # initialise subclass attributes
        self.electrical_eff = self._model_data['PV_n'].values[0]
        # assign technology-specific energy carriers
        self.main_energy_carrier = \
            EnergyCarrier(EnergyCarrier.volt_to_electrical_ec('AC', self._model_data['V_power_supply'].values[0]))
        self.input_energy_carriers = []  # [EnergyCarrier(self._model_data['fuel_code'].values[0])]
        self.output_energy_carriers = [(
            EnergyCarrier(EnergyCarrier.volt_to_electrical_ec('DC', self._model_data['V_power_supply'].values[0])))]
        self.locator = InputLocator(scenario=Configuration().scenario)

    def operate(self, heating_out):
        """
        Operate the solar PV. The electrical output is simply given by the solar production profile evaluated in the solar potential
        script, and scale down depending on the assigned capacity. The capacity is capped at the maximum area coverage for solar installations.

        :param heating_out: Targeted heat produced by the cogeneration plant
        :type heating_out: <cea.optimization_new.energyFlow>-EnergyFlow object

        :return input_energy_flows: Total electrical power produced by the combined heat and power plant,
        :rtype input_energy_flows: dict of <cea.optimization_new.energyFlow>-EnergyFlow objects, keys are EC codes
        :return output_energy_flows: Total amount of heat contained in the rejected flue gas
        :rtype output_energy_flows: dict of <cea.optimization_new.energyFlow>-EnergyFlow objects, keys are EC codes
        """
        self._check_operational_requirements(heating_out)

        # load potentials from solar resources and calculate the maximum area used, capacity and electricity flow
        chosen_cap = self.capacity
        solarPV_potential = self.load_potentials()
        electricity_flow = solarPV_potential.main_potential
        max_cap = max(electricity_flow.profile)

        # Resize the used area based on the chosen capacity
        ratio = chosen_cap / max_cap

        # initialize energy flows
        electricity_out = EnergyFlow(self.placement, 'primary', electricity_flow.energy_carrier.code)
        electricity_out.profile = electricity_flow.profile * ratio

        # reformat outputs to dicts
        input_energy_flows = {}
        output_energy_flows = {electricity_flow.energy_carrier.code: electricity_out}

        return input_energy_flows, output_energy_flows

    @staticmethod
    def initialize_subclass_variables(components_database):
        """
        Fetch possible main energy carriers of PV panels from the database and save a dictionary, indicating
        which component models can provide each of the energy carriers, as a new class variable.
        """
        ct_database = components_database[Solar_PV._database_tab]
        voltage_levels = ct_database['V_power_supply'].unique()
        electric_ecs = {volt: EnergyCarrier.volt_to_elec_ec('DC', volt) for volt in voltage_levels}
        ec_code_series = pd.Series([electric_ecs[volt] for volt in ct_database['V_power_supply']], name='ec')
        model_and_ec_code_match = pd.merge(ct_database['code'], ec_code_series, right_index=True, left_index=True)
        possible_main_ecs_dict = {ec: model_and_ec_code_match[model_and_ec_code_match['ec'] == ec]['code'].unique()
                                  for ec in model_and_ec_code_match['ec'].unique()}
        Solar_PV.possible_main_ecs = possible_main_ecs_dict

    def load_potentials(self):
        '''
        Load potentials based on availability of the selected area, directly from results of the potential scripts
        '''
        shp_file = gpd.read_file(self.locator.get_zone_geometry())
        building_list = shp_file['Name']
        PV_potential = EnergyPotential().load_PV_potential(self.locator, building_list)

        return PV_potential

class Solar_collector(ActiveComponent):

    _database_tab = 'SOLAR_THERMAL_PANELS'

    def __init__(self, sc_model_code, placement, capacity):
        # initialise parent-class attributes
        super().__init__(Solar_collector._database_tab, sc_model_code, capacity, placement)
        # initialise subclass attributes
        self.electrical_eff = self._model_data['n0'].values[0]
        # assign technology-specific energy carriers
        self.main_energy_carrier = \
            EnergyCarrier(EnergyCarrier.temp_to_thermal_ec('water', self._model_data['T_supply_sup'].values[0]))
        self.input_energy_carriers = []
        self.output_energy_carriers = [(
            EnergyCarrier(EnergyCarrier.temp_to_thermal_ec('water', self._model_data['T_supply_sup'].values[0])))]
        self.locator = InputLocator(scenario=Configuration().scenario)

    def operate(self, heating_out):
        """
        Operate the solar collector. The hot water output is simply given by the solar production profile evaluated in the solar 
        potential script, and scale down depending on the assigned capacity. 
        The capacity is capped at the maximum area coverage for solar installations.


        :param heating_out: Targeted heat produced by the cogeneration plant
        :type heating_out: <cea.optimization_new.energyFlow>-EnergyFlow object

        :return input_energy_flows: Total electrical power produced by the combined heat and power plant,
        :rtype input_energy_flows: dict of <cea.optimization_new.energyFlow>-EnergyFlow objects, keys are EC codes
        :return output_energy_flows: Total amount of heat contained in the rejected flue gas
        :rtype output_energy_flows: dict of <cea.optimization_new.energyFlow>-EnergyFlow objects, keys are EC codes
        """
        self._check_operational_requirements(heating_out)

        # load potentials from solar resources and calculate the maximum area used, capacity and profile
        chosen_cap = self.capacity
        solar_collector_potential = self.load_potentials()
        thermal_flow = solar_collector_potential.main_potential
        max_cap = max(thermal_flow.profile)

        # Resize the used area based on the chosen capacity
        ratio = chosen_cap / max_cap

        # initialize energy flows
        thermal_out = EnergyFlow(self.placement, 'primary', self.main_energy_carrier.code)
        thermal_out.profile = thermal_flow.profile * ratio

        # reformat outputs to dicts
        input_energy_flows = {}
        output_energy_flows = {self.main_energy_carrier.code: thermal_out}

        return input_energy_flows, output_energy_flows

    @staticmethod
    def initialize_subclass_variables(components_database):
        """
        Fetch possible main energy carriers of solar collectors from the database and save a dictionary, indicating
        which component models can provide each of the energy carriers, as a new class variable.
        """
        ct_database = components_database[Solar_collector._database_tab]
        temp_levels = ct_database['T_supply_sup'].unique()
        heating_ecs = {temp: EnergyCarrier.temp_to_thermal_ec('water', temp) for temp in temp_levels}
        ec_code_series = pd.Series([heating_ecs[temp] for temp in ct_database['T_supply_sup']], name='ec')
        model_and_ec_code_match = pd.merge(ct_database['code'], ec_code_series, right_index=True, left_index=True)
        possible_main_ecs_dict = {ec: model_and_ec_code_match[model_and_ec_code_match['ec'] == ec]['code'].unique()
                                  for ec in model_and_ec_code_match['ec'].unique()}
        Solar_collector.possible_main_ecs = possible_main_ecs_dict

    def load_potentials(self):
        '''
        Load potentials based on availability of the selected area, directly from results of the potential scripts
        '''

        shp_file = gpd.read_file(self.locator.get_zone_geometry())
        building_list = shp_file['Name']
        thermal_potential = EnergyPotential().load_SCET_potential(self.locator, building_list)

        return thermal_potential

class ThermalStorage(ActiveComponent):

    _database_tab = 'THERMAL_ENERGY_STORAGES'

    def __init__(self, storage_model_code, placement, capacity):
        # initialise parent-class attributes
        super().__init__(ThermalStorage._database_tab, storage_model_code, capacity, placement)
        # initialise subclass attributes
        self.round_trip = self._model_data['round-trip efficiency'].values[0]
        # assign technology-specific energy carriers
        self.main_energy_carrier = \
            EnergyCarrier(EnergyCarrier.temp_to_thermal_ec('water', self._model_data['water_temperature'].values[0]))
        self.input_energy_carriers = \
            [EnergyCarrier(EnergyCarrier.temp_to_thermal_ec('water', self._model_data['water_temperature'].values[0]))]
        self.output_energy_carriers = \
            [EnergyCarrier(EnergyCarrier.temp_to_thermal_ec('water', self._model_data['water_temperature'].values[0]))]

    def operate(self, heating_out, demand = None):
        """
        Operate the cogeneration plant, whereby the targeted heating output dictates the operating point of the plant.
        The electrical output is simply given by that operating point. The operation is modeled according to
        the chosen general component efficiency code complexity.

        :param heating_out: Targeted heat produced by the cogeneration plant
        :type heating_out: <cea.optimization_new.energyFlow>-EnergyFlow object

        :return input_energy_flows: Total electrical power produced by the combined heat and power plant,
        :rtype input_energy_flows: dict of <cea.optimization_new.energyFlow>-EnergyFlow objects, keys are EC codes
        :return output_energy_flows: Total amount of heat contained in the rejected flue gas
        :rtype output_energy_flows: dict of <cea.optimization_new.energyFlow>-EnergyFlow objects, keys are EC codes
        """
        # self._check_operational_requirements(heating_out)

        # initialize energy flows
        input_thermal_flow = EnergyFlow('secondary', self.placement, self.input_energy_carriers[0].code)
        input_thermal_flow.profile = heating_out.profile
        output_thermal_flow = EnergyFlow(self.placement, 'primary', self.output_energy_carriers[0].code)
        output_thermal_flow.profile = pd.Series(0, index=heating_out.profile.index)

        # Operate thermal energy storage
        for i in range(len(input_thermal_flow.profile) - 1):
            if output_thermal_flow.profile[i] + input_thermal_flow.profile[i] > self.capacity:
                output_thermal_flow.profile[i+1] = self.capacity - demand.profile[i]
                demand.profile[i] = 0
            else:
                output_thermal_flow.profile[i+1] = max(self.round_trip * (output_thermal_flow.profile[i] +
                                                        input_thermal_flow.profile[i]) - demand.profile[i], 0)
                if output_thermal_flow.profile[i+1] > 0:
                    demand.profile[i] = 0
                else:
                    demand.profile[i] = demand.profile[i] - self.round_trip * (output_thermal_flow.profile[i] +
                                                                               input_thermal_flow.profile[i])

        # reformat outputs to dicts
        input_energy_flows = {}
        output_energy_flows = {self.output_energy_carriers[0].code: output_thermal_flow}

        return input_energy_flows, output_energy_flows, demand

    @staticmethod
    def initialize_subclass_variables(components_database):
        """
        Fetch possible main energy carriers of thermal energy storage tech from the database and save a dictionary, indicating
        which component models can provide each of the energy carriers, as a new class variable.
        Only the heating energy carriers are considered for thermal storage.
        """
        cp_database = components_database[ThermalStorage._database_tab]
        cp_database = cp_database[cp_database['type'] == 'HEATING']
        ThermalStorage.possible_main_ecs = Component._create_thermal_ecs_dict(cp_database,
                                                                           'water_temperature',
                                                                           'water')

class HeatPump(ActiveComponent):

    _database_tab = 'HEAT_PUMPS'

    def __init__(self, hp_model_code, placement, capacity):
        # initialise parent-class attributes
        super().__init__(HeatPump._database_tab, hp_model_code, capacity, placement)
        # initialise subclass attributes
        self.minimum_COP = self._model_data['min_eff_rating_seasonal'].values[0]
        self.thermal_ec_subtype_condenser_side = self._model_data['medium_cond_side'].values[0]
        self.thermal_ec_subtype_evaporator_side = self._model_data['medium_evap_side'].values[0]
        # assign technology-specific energy carriers
        self.main_energy_carrier = \
            EnergyCarrier(EnergyCarrier.temp_to_thermal_ec(self.thermal_ec_subtype_condenser_side,
                                                           self._model_data['T_cond_design'].values[0]))
        self.input_energy_carriers = \
            [EnergyCarrier(EnergyCarrier.temp_to_thermal_ec(self.thermal_ec_subtype_evaporator_side,
                                                            self._model_data['T_evap_design'].values[0])),
             EnergyCarrier(EnergyCarrier.volt_to_electrical_ec('AC', self._model_data['V_power_supply'].values[0]))]

    def operate(self, heating_load):
        """
        Operate the heat pump, so that it meets the targeted heating load. The operation is modeled according to the
        chosen general component efficiency code complexity.

        :param heating_load: Targeted outgoing heating energy flow
        :type heating_load: <cea.optimization_new.energyFlow>-EnergyFlow object

        :return input_energy_flows: Heat flow taken from the environment (earth, water or air) and power supply required
                                    to operate the heat pump (i.e. accomplish heat transfer)
        :rtype input_energy_flows: dict of <cea.optimization_new.energyFlow>-EnergyFlow objects, keys are EC codes
        """
        self._check_operational_requirements(heating_load)

        # initialize energy flows
        ambient_heat_in = EnergyFlow('secondary', self.placement, self.input_energy_carriers[0].code)
        electricity_in = EnergyFlow('secondary', self.placement, self.input_energy_carriers[1].code)

        # run operational/efficiency code
        if Component._model_complexity == 'constant':
            ambient_heat_in.profile, electricity_in.profile = self._constant_efficiency_operation(heating_load)
        else:
            raise ValueError(f"The chosen code complexity, i.e. '{Component._model_complexity}', has not yet been "
                             f"implemented for {self.technology}")

        # reformat outputs to dicts
        input_energy_flows = {self.input_energy_carriers[0].code: ambient_heat_in,
                              self.input_energy_carriers[1].code: electricity_in}
        output_energy_flows = {}

        return input_energy_flows, output_energy_flows

    def _constant_efficiency_operation(self, heating_demand):
        """ Operate heat pump assuming a constant COP. """
        ambient_heat_flow, electricity_flow = calc_HP_const(heating_demand.profile, self.minimum_COP)
        return ambient_heat_flow, electricity_flow

    @staticmethod
    def initialize_subclass_variables(components_database):
        """
        Fetch possible main energy carriers of heat pumps from the database and save the list as a new class variable.
        """
        hp_database = components_database[HeatPump._database_tab]

        water_heating_heat_pumps = hp_database[hp_database['medium_cond_side'] == 'water']
        water_possible_main_ecs_dict = Component._create_thermal_ecs_dict(water_heating_heat_pumps,
                                                                          'T_cond_design',
                                                                          'water')

        air_heating_heat_pumps = hp_database[hp_database['medium_cond_side'] == 'air']
        air_possible_main_ecs_dict = Component._create_thermal_ecs_dict(air_heating_heat_pumps,
                                                                        'T_cond_design',
                                                                        'air')

        joined_main_ecs_dict = water_possible_main_ecs_dict.copy()
        joined_main_ecs_dict.update(air_possible_main_ecs_dict)

        HeatPump.possible_main_ecs = joined_main_ecs_dict


class CoolingTower(ActiveComponent):

    main_side = 'input'
    _database_tab = 'COOLING_TOWERS'

    def __init__(self, ct_model_code, placement, capacity):
        # initialise parent-class attributes
        super().__init__(CoolingTower._database_tab, ct_model_code, capacity, placement)
        # initialise subclass attributes
        self.aux_power_share = self._model_data['aux_power'].values[0]
        # assign technology-specific energy carriers
        self.main_energy_carrier = \
            EnergyCarrier(EnergyCarrier.temp_to_thermal_ec('water', self._model_data['T_water_in_design'].values[0]))
        self.input_energy_carriers = \
            [EnergyCarrier(EnergyCarrier.volt_to_electrical_ec('AC', self._model_data['V_power_supply'].values[0]))]
        self.output_energy_carriers = \
            [EnergyCarrier(EnergyCarrier.temp_to_thermal_ec('air', self._model_data['T_air_in_design'].values[0]))]

    def operate(self, heat_rejection):
        """
        Operate the cooling tower, so that it rejects the targeted amount of heat. The operation is modeled according to
        the chosen general component efficiency code complexity.

        :param heat_rejection: Targeted heat rejection from the cooling tower's water loop
        :type heat_rejection: <cea.optimization_new.energyFlow>-EnergyFlow object

        :return input_energy_flows: Power supply required to reject the targeted amount of heat
        :rtype input_energy_flows: dict of <cea.optimization_new.energyFlow>-EnergyFlow objects, keys are EC codes
        :return output_energy_flows: Total amount of anthropogenic heat rejected to the environment
        :rtype output_energy_flows: dict of <cea.optimization_new.energyFlow>-EnergyFlow objects, keys are EC codes
        """
        self._check_operational_requirements(heat_rejection)

        # initialize energy flows
        electricity_in = EnergyFlow('secondary', self.placement, self.input_energy_carriers[0].code)
        anthropogenic_heat_out = EnergyFlow(self.placement, 'environment', self.output_energy_carriers[0].code)

        # run operational/efficiency code
        if Component._model_complexity == 'constant':
            electricity_in.profile, anthropogenic_heat_out.profile = self._constant_efficiency_operation(heat_rejection)
        else:
            raise ValueError(f"The chosen code complexity, i.e. '{Component._model_complexity}', has not yet been "
                             f"implemented for {self.technology}")

        # reformat outputs to dicts
        input_energy_flows = {self.input_energy_carriers[0].code: electricity_in}
        output_energy_flows = {self.output_energy_carriers[0].code: anthropogenic_heat_out}

        return input_energy_flows, output_energy_flows

    def _constant_efficiency_operation(self, heat_rejection_load):
        """ Operate cooling tower assuming a constant electrical efficiency rating. """
        electricity_flow, anthropogenic_heat_out = calc_CT_const(heat_rejection_load.profile, self.aux_power_share)
        return electricity_flow, anthropogenic_heat_out

    @staticmethod
    def initialize_subclass_variables(components_database):
        """
        Fetch possible main energy carriers of cooling towers from the database and save the list as a new class
        variable.
        """
        ct_database = components_database[CoolingTower._database_tab]
        hot_water_temperatures = ct_database['T_water_in_design'].unique()
        heating_ecs = {temp: EnergyCarrier.temp_to_thermal_ec('water', temp) for temp in hot_water_temperatures}
        ec_code_series = pd.Series([heating_ecs[temp] for temp in ct_database['T_water_in_design']], name='ec')
        model_and_ec_code_match = pd.merge(ct_database['code'], ec_code_series, right_index=True, left_index=True)
        possible_main_ecs_dict = {ec: model_and_ec_code_match[model_and_ec_code_match['ec'] == ec]['code'].unique()
                                  for ec in model_and_ec_code_match['ec'].unique()}
        CoolingTower.possible_main_ecs = possible_main_ecs_dict

class HeatSink(ActiveComponent):
    """ This component refers to any condeser for the chillers that releases heat coming from primary and secondary
    components through water loops, if any of the potentials (water basin, sewage, geothermal) are available  """

    main_side = 'input'
    _database_tab = 'HEAT_SINK'

    def __init__(self, ct_model_code, placement, capacity):
        # initialise parent-class attributes
        super().__init__(HeatSink._database_tab, ct_model_code, capacity, placement)
        # initialise subclass attributes
        self.aux_power_share = self._model_data['aux_power'].values[0]
        # assign technology-specific energy carriers
        self.main_energy_carrier = \
            EnergyCarrier(EnergyCarrier.temp_to_thermal_ec('water', self._model_data['T_water_in_design'].values[0]))
        self.input_energy_carriers = \
            [EnergyCarrier(EnergyCarrier.volt_to_electrical_ec('AC', self._model_data['V_power_supply'].values[0]))]
        self.output_energy_carriers = \
            [EnergyCarrier(EnergyCarrier.temp_to_thermal_ec('water sink', self._model_data['T_water_out_design'].values[0]))]
        self.water_source = self._model_data['Water_source_code'].values[0]
        self.locator = InputLocator(scenario=Configuration().scenario)

    def operate(self, heat_rejection):
        """
        Operate the heat sink, so that it rejects the targeted amount of heat. The operation is modeled according to
        the chosen general component efficiency code complexity.

        :param heat_rejection: Targeted heat rejection from the heat sink's water loop
        :type heat_rejection: <cea.optimization_new.energyFlow>-EnergyFlow object

        :return input_energy_flows: Power supply required to reject the targeted amount of heat
        :rtype input_energy_flows: dict of <cea.optimization_new.energyFlow>-EnergyFlow objects, keys are EC codes
        :return output_energy_flows: Total amount of anthropogenic heat rejected to the environment
        :rtype output_energy_flows: dict of <cea.optimization_new.energyFlow>-EnergyFlow objects, keys are EC codes
        """
        # load potentials from heat sink resources
        anthropogenic_heat_out = self.load_potentials().main_potential

        self._check_operational_requirements(heat_rejection)

        # initialize energy flows
        electricity_in = EnergyFlow('secondary', self.placement, self.input_energy_carriers[0].code)

        # run operational/efficiency code
        if Component._model_complexity == 'constant':
            electricity_in.profile, anthropogenic_heat_out.profile = self._constant_efficiency_operation(heat_rejection)
        else:
            raise ValueError(f"The chosen code complexity, i.e. '{Component._model_complexity}', has not yet been "
                             f"implemented for {self.technology}")

        # reformat outputs to dicts
        input_energy_flows = {self.input_energy_carriers[0].code: electricity_in}
        output_energy_flows = {anthropogenic_heat_out.energy_carrier.code: anthropogenic_heat_out}

        return input_energy_flows, output_energy_flows

    def _constant_efficiency_operation(self, heat_rejection_load):
        """ Operate heat sink assuming a constant electrical efficiency rating, using the same approach of
        Cooling Towers. """
        electricity_flow, anthropogenic_heat_out = calc_CT_const(heat_rejection_load.profile, self.aux_power_share)
        return electricity_flow, anthropogenic_heat_out

    @staticmethod
    def initialize_subclass_variables(components_database):
        """
        Fetch possible main energy carriers of heat sinks from the database and save the list as a new class
        variable.
        """
        ct_database = components_database[HeatSink._database_tab]
        # Assumed hot water temperature value at same value of open circuit Cooling Towers
        hot_water_temperatures = ct_database['T_water_in_design'].unique()
        heating_ecs = {temp: EnergyCarrier.temp_to_thermal_ec('water', temp) for temp in hot_water_temperatures}
        ec_code_series = pd.Series([heating_ecs[temp] for temp in ct_database['T_water_in_design']], name='ec')
        model_and_ec_code_match = pd.merge(ct_database['code'], ec_code_series, right_index=True, left_index=True)
        possible_main_ecs_dict = {ec: model_and_ec_code_match[model_and_ec_code_match['ec'] == ec]['code'].unique()
                                  for ec in model_and_ec_code_match['ec'].unique()}
        HeatSink.possible_main_ecs = possible_main_ecs_dict

    def load_potentials(self):
        '''
        Load potentials based on availability of the selected area, directly from results of the potential scripts
        '''
        potential_path_dictionary = {'LW': self.locator.get_water_body_potential(),
                                     'SW': self.locator.get_sewage_heat_potential(),
                                     'GW': self.locator.get_geothermal_potential()}
        path_to_potential = potential_path_dictionary[self.water_source]

        if self.water_source == 'LW':
            ec_flow = EnergyPotential().load_water_body_potential(path_to_potential)
        elif self.water_source == 'SW':
            ec_flow = EnergyPotential().load_sewage_potential(path_to_potential)
        elif self.water_source == 'GW':
            ec_flow = EnergyPotential().load_geothermal_potential(path_to_potential)

        return ec_flow

class PowerTransformer(PassiveComponent):

    _database_tab = 'POWER_TRANSFORMERS'

    def __init__(self, pt_model_code, placed_before, placed_after, capacity, voltage_before, voltage_after):
        # initialise parent-class attributes
        super().__init__(PowerTransformer._database_tab, pt_model_code, capacity, placed_after, placed_before)
        # initialise subclass attributes
        self.min_low_voltage = self._model_data['V_min_lowV_side'].values[0]
        self.max_low_voltage = self._model_data['V_max_lowV_side'].values[0]
        self.min_high_voltage = self._model_data['V_min_highV_side'].values[0]
        self.max_high_voltage = self._model_data['V_max_highV_side'].values[0]
        self.current_form_low_voltage_side = self._model_data['current_form_lowV'].values[0]
        self.current_form_high_voltage_side = self._model_data['current_form_highV'].values[0]

        self._set_energy_carriers(voltage_before, voltage_after)

    def operate(self, power_transfer, new_voltage=None):
        """
        Operate the power transformer, so that it transfers the targeted amount of power. The operation is modeled
        assuming there are no losses in the transfer.

        :param power_transfer: Targeted power transfer through the power transformer (into or out of the transformer)
        :type power_transfer: <cea.optimization_new.energyFlow>-EnergyFlow object
        :param new_voltage: Voltage level to which the power should be transferred
        :type new_voltage: int, float

        :return input_energy_flows: Electrical energy flow into the power transformer
        :rtype input_energy_flows: dict of <cea.optimization_new.energyFlow>-EnergyFlow objects, keys are EC codes
        :return output_energy_flows: Thermal energy flow out of the power transformer
        :rtype output_energy_flows: dict of <cea.optimization_new.energyFlow>-EnergyFlow objects, keys are EC codes
        """
        self._check_operational_requirements(power_transfer)

        # initialize energy flows
        converted_energy_flow = EnergyFlow()
        if [self.placement['after'], self.placement['before']] \
                in [['source', 'secondary'], ['secondary', 'primary'], ['primary', 'consumer']]:
            converted_energy_flow = EnergyFlow(self.placement['after'], 'passive_conversion', self.input_energy_carriers[0].code)
        elif [self.placement['after'], self.placement['before']] \
                    in [['primary', 'tertiary'], ['secondary', 'tertiary'], ['tertiary', 'environment']]:
            converted_energy_flow = EnergyFlow('passive_conversion', self.placement['before'], self.output_energy_carriers[0].code)

        # run operational/efficiency code
        if Component._model_complexity == 'constant':
            if [self.placement['after'], self.placement['before']] \
                in [['source', 'secondary'], ['secondary', 'primary'], ['primary', 'consumer']]:
                converted_energy_flow.profile = self._constant_efficiency_operation(power_transfer)
            elif [self.placement['after'], self.placement['before']] \
                    in [['primary', 'tertiary'], ['secondary', 'tertiary'], ['tertiary', 'environment']]:
                converted_energy_flow.profile = self._constant_efficiency_operation(power_transfer)
        else:
            raise ValueError(f"The chosen code complexity, i.e. '{Component._model_complexity}', has not yet been "
                             f"implemented for {self.technology}")

        return converted_energy_flow

    @staticmethod
    def _constant_efficiency_operation(power_transfer):
        """
        Operate power transformer assuming constant operating conditions, i.e. power_in = power_out.
        (Since we assume that power transformers incur negligible losses)
        """

        return power_transfer.profile

    def _set_energy_carriers(self, voltage_before, voltage_after):
        """
        This method checks if the power transformer is used with appropriate voltage levels and allocates main,
        input and output energy carriers according to the power transformer's placement within the supply system.
        """
        # check if voltage levels are valid
        if voltage_before > voltage_after:  # step-down method
            if not (self.min_high_voltage <= voltage_before <= self.max_high_voltage) and \
                    (self.min_low_voltage <= voltage_after <= self.max_low_voltage):
                raise ValueError(f"The selected transformer model {self.code} cannot operate with a high voltage side "
                                 f"at {voltage_before}V and a low voltage side at {voltage_after}V.")
        elif voltage_before < voltage_after:  # step-up method
            if not (self.min_high_voltage <= voltage_before <= self.max_high_voltage) and \
                    (self.min_low_voltage <= voltage_after <= self.max_low_voltage):
                raise ValueError(f"The selected transformer model {self.code} cannot operate with a high voltage side "
                                 f"at {voltage_after}V and a low voltage side at {voltage_before}V.")
        else:
            raise ValueError('The voltage levels of the power transformer are either identical or invalid. If they '
                             'are identical it makes no sense to install a power transformer.')
        # assign energy carriers
        if not (self.placement['before'] == 'tertiary' or self.placement['after'] == 'tertiary'):
            self.main_energy_carrier = EnergyCarrier(EnergyCarrier.volt_to_electrical_ec('AC', voltage_after))
            self.input_energy_carriers = [EnergyCarrier(EnergyCarrier.volt_to_electrical_ec('AC', voltage_before))]
        else:
            self.main_energy_carrier = EnergyCarrier(EnergyCarrier.volt_to_electrical_ec('AC', voltage_before))
            self.output_energy_carriers = [EnergyCarrier(EnergyCarrier.volt_to_electrical_ec('AC', voltage_after))]

    @staticmethod
    def initialize_subclass_variables(components_database):
        """
        Fetch possible power transformer models that can convert a given electrical input energy carrier into a
        different electrical output energy carrier (either in step-up or step-down method) and save the result in a
        pd.DataFrame with the input and output energy carrier codes in the index and column name respectively.
        """
        power_transformers_db = components_database[PowerTransformer._database_tab]
        all_transformer_codes = list(power_transformers_db['code'])
        all_electrical_ecs = EnergyCarrier.get_all_electrical_ecs()
        PowerTransformer.conversion_matrix = pd.DataFrame(data=[], index=all_electrical_ecs, columns=all_electrical_ecs)

        pt_low_voltage_side_ecs = {transformer['code']:
                                       EnergyCarrier.all_elec_ecs_between_voltages(transformer['current_form_lowV'],
                                                                                   transformer['V_max_lowV_side'],
                                                                                   transformer['V_min_lowV_side'])
                                   for index, transformer in power_transformers_db.iterrows()}
        pt_high_voltage_side_ecs = {transformer['code']:
                                        EnergyCarrier.all_elec_ecs_between_voltages(transformer['current_form_highV'],
                                                                                    transformer['V_max_highV_side'],
                                                                                    transformer['V_min_highV_side'])
                                    for index, transformer in power_transformers_db.iterrows()}

        for ec_in in all_electrical_ecs:
            for ec_out in all_electrical_ecs:
                if not ec_in == ec_out:
                    viable_components = list(set([transformer for transformer in all_transformer_codes
                                                  if (ec_in in pt_low_voltage_side_ecs[transformer] and
                                                      ec_out in pt_high_voltage_side_ecs[transformer])
                                                  or (ec_in in pt_high_voltage_side_ecs[transformer] and
                                                      ec_out in pt_low_voltage_side_ecs[transformer])]))
                    PowerTransformer.conversion_matrix[ec_in][ec_out] = viable_components
                else:
                    PowerTransformer.conversion_matrix[ec_in][ec_out] = []

        PowerTransformer.possible_main_ecs = {ec_code: list(set(component_models.explode().dropna()))
                                              for ec_code, component_models
                                              in PowerTransformer.conversion_matrix.iterrows()}

class Inverter(PassiveComponent):

    _database_tab = 'INVERTERS'

    def __init__(self, in_model_code, placed_before, placed_after, capacity, voltage_before, voltage_after):
        # initialise parent-class attributes
        super().__init__(Inverter._database_tab, in_model_code, capacity, placed_after, placed_before)
        # initialise subclass attributes
        self.min_low_voltage = self._model_data['V_min_lowV_side'].values[0]
        self.max_low_voltage = self._model_data['V_max_lowV_side'].values[0]
        self.min_high_voltage = self._model_data['V_min_highV_side'].values[0]
        self.max_high_voltage = self._model_data['V_max_highV_side'].values[0]
        self.current_form_low_voltage_side = self._model_data['current_form_lowV'].values[0]
        self.current_form_high_voltage_side = self._model_data['current_form_highV'].values[0]

        self._set_energy_carriers(voltage_before, voltage_after)

    def operate(self, power_transfer):
        """
        Operate the inverter, so that it converts the targeted amount of power. The operation is modeled
        assuming there are no losses in the conversion.

        :param power_transfer: Targeted power transfer through the inverter (into or out of the inverter)
        :type power_transfer: <cea.optimization_new.energyFlow>-EnergyFlow object

        :return input_energy_flows: Electrical energy flow into the power inverter
        :rtype input_energy_flows: dict of <cea.optimization_new.energyFlow>-EnergyFlow objects, keys are EC codes
        :return output_energy_flows: Thermal energy flow out of the power inverter
        :rtype output_energy_flows: dict of <cea.optimization_new.energyFlow>-EnergyFlow objects, keys are EC codes
        """
        self._check_operational_requirements(power_transfer)

        # initialize energy flows
        converted_energy_flow = EnergyFlow()
        if [self.placement['after'], self.placement['before']] \
                in [['source', 'secondary'], ['secondary', 'primary'], ['primary', 'consumer']]:
            converted_energy_flow = EnergyFlow(self.placement['after'], 'passive_conversion', self.input_energy_carriers[0].code)
        elif [self.placement['after'], self.placement['before']] \
                    in [['primary', 'tertiary'], ['secondary', 'tertiary'], ['tertiary', 'environment']]:
            converted_energy_flow = EnergyFlow('passive_conversion', self.placement['before'], self.output_energy_carriers[0].code)

        # run operational/efficiency code
        if Component._model_complexity == 'constant':
            if [self.placement['after'], self.placement['before']] \
                in [['source', 'secondary'], ['secondary', 'primary'], ['primary', 'consumer']]:
                converted_energy_flow.profile = self._constant_efficiency_operation(power_transfer)
            elif [self.placement['after'], self.placement['before']] \
                    in [['primary', 'tertiary'], ['secondary', 'tertiary'], ['tertiary', 'environment']]:
                converted_energy_flow.profile = self._constant_efficiency_operation(power_transfer)
        else:
            raise ValueError(f"The chosen code complexity, i.e. '{Component._model_complexity}', has not yet been "
                             f"implemented for {self.technology}")

        return converted_energy_flow

    @staticmethod
    def _constant_efficiency_operation(power_transfer):
        """
        Operate inverter assuming constant operating conditions, i.e. power_in = power_out.
        (Since we assume that inverters incur negligible losses)
        """

        return power_transfer.profile

    def _set_energy_carriers(self, voltage_before, voltage_after):
        """
        This method checks if the inverter is used with appropriate voltage levels and allocates main,
        input and output energy carriers according to the inverter's placement within the supply system.
        """
        # check if voltage levels are valid
        if voltage_before > voltage_after:  # step-down method
            if not (self.min_high_voltage <= voltage_before <= self.max_high_voltage) and \
                    (self.min_low_voltage <= voltage_after <= self.max_low_voltage):
                raise ValueError(f"The selected transformer model {self.code} cannot operate with a high voltage side "
                                 f"at {voltage_before}V and a low voltage side at {voltage_after}V.")
        elif voltage_before < voltage_after:  # step-up method
            if not (self.min_high_voltage <= voltage_before <= self.max_high_voltage) and \
                    (self.min_low_voltage <= voltage_after <= self.max_low_voltage):
                raise ValueError(f"The selected transformer model {self.code} cannot operate with a high voltage side "
                                 f"at {voltage_after}V and a low voltage side at {voltage_before}V.")
        else:
            raise ValueError('The voltage levels of the power transformer are either identical or invalid. If they '
                             'are identical it makes no sense to install a power transformer.')
        # assign energy carriers
        if not (self.placement['before'] == 'tertiary' or self.placement['after'] == 'tertiary'):
            self.main_energy_carrier = EnergyCarrier(EnergyCarrier.volt_to_electrical_ec('DC', voltage_after))
            self.input_energy_carriers = [EnergyCarrier(EnergyCarrier.volt_to_electrical_ec('AC', voltage_before))]
        else:
            self.main_energy_carrier = EnergyCarrier(EnergyCarrier.volt_to_electrical_ec('DC', voltage_before))
            self.output_energy_carriers = [EnergyCarrier(EnergyCarrier.volt_to_electrical_ec('AC', voltage_after))]

    @staticmethod
    def initialize_subclass_variables(components_database):
        """
        Fetch possible inverter models that can convert a given electrical input energy carrier into a
        different electrical output energy carrier (either in step-up or step-down method) and save the result in a
        pd.DataFrame with the input and output energy carrier codes in the index and column name respectively.
        """
        inverter_db = components_database[Inverter._database_tab]
        all_inverters_codes = list(inverter_db['code'])
        all_electrical_ecs = EnergyCarrier.get_all_electrical_ecs()
        Inverter.conversion_matrix = pd.DataFrame(data=[], index=all_electrical_ecs, columns=all_electrical_ecs)

        pt_low_voltage_side_ecs = {inverter['code']:
                                       EnergyCarrier.all_elec_ecs_between_voltages(inverter['current_form_lowV'],
                                                                                   inverter['V_max_lowV_side'],
                                                                                   inverter['V_min_lowV_side'])
                                   for index, inverter in inverter_db.iterrows()}
        pt_high_voltage_side_ecs = {inverter['code']:
                                        EnergyCarrier.all_elec_ecs_between_voltages(inverter['current_form_highV'],
                                                                                    inverter['V_max_highV_side'],
                                                                                    inverter['V_min_highV_side'])
                                    for index, inverter in inverter_db.iterrows()}

        for ec_in in all_electrical_ecs:
            for ec_out in all_electrical_ecs:
                if not ec_in == ec_out:
                    viable_components = list(set([inverter for inverter in all_inverters_codes
                                                  if (ec_in in pt_low_voltage_side_ecs[inverter] and
                                                      ec_out in pt_high_voltage_side_ecs[inverter])
                                                  or (ec_in in pt_high_voltage_side_ecs[inverter] and
                                                      ec_out in pt_low_voltage_side_ecs[inverter])]))
                    Inverter.conversion_matrix[ec_in][ec_out] = viable_components
                else:
                    Inverter.conversion_matrix[ec_in][ec_out] = []

        Inverter.possible_main_ecs = {ec_code: list(set(component_models.explode().dropna()))
                                              for ec_code, component_models
                                              in Inverter.conversion_matrix.iterrows()}


class HeatExchanger(PassiveComponent):

    _database_tab = 'HEAT_EXCHANGERS'

    def __init__(self, he_model_code, placed_before, placed_after, capacity, temperature_before, temperature_after):
        # initialise parent-class attributes
        super().__init__(HeatExchanger._database_tab, he_model_code, capacity, placed_after, placed_before)
        # initialise subclass attributes
        self.max_operating_temp = self._model_data['T_max_operating'].values[0]
        self.min_operating_temp = self._model_data['T_min_operating'].values[0]
        self.medium_in = self._model_data['medium_in'].values[0]
        self.medium_out = self._model_data['medium_out'].values[0]

        self._set_energy_carriers(temperature_before, temperature_after)

    def operate(self, heat_transfer, heat_source_temp=None, heat_sink_temp=None):
        """
        Operate the heat exchanger, so that it transfers the targeted amount of heat. The operation is modeled according
        to the chosen general component efficiency code complexity.

        :param heat_transfer: Targeted heat transfer through the heat exchanger
        :type heat_transfer: <cea.optimization_new.energyFlow>-EnergyFlow object
        :param heat_source_temp: Temperature level of the heat source, assumed to be constant throughout operation
        :type heat_source_temp: int, float
        :param heat_sink_temp: Temperature level of the heat sink, assumed to be constant throughout operation
        :type heat_sink_temp: int, float

        :return input_energy_flows: Thermal energy flow required to absorb the targeted amount of heat from a heat
                                    source (only when heat exchanger is used as a primary or secondary component)
        :rtype input_energy_flows: dict of <cea.optimization_new.energyFlow>-EnergyFlow objects, keys are EC codes
        :return output_energy_flows: Thermal energy flow required to reject the targeted amount of heat (only when the
                                     heat exchanger is operated as a tertiary component)
        :rtype output_energy_flows: dict of <cea.optimization_new.energyFlow>-EnergyFlow objects, keys are EC codes
        """
        if not self.main_energy_carrier.code:
            self._reset_energy_carriers(heat_transfer, heat_source_temp, heat_sink_temp)
        self._check_operational_requirements(heat_transfer)

        # initialize energy flows
        converted_energy_flow = EnergyFlow()
        if [self.placement['after'], self.placement['before']] \
                in [['source', 'secondary'], ['secondary', 'primary'], ['primary', 'consumer']]:
            converted_energy_flow = EnergyFlow(self.placement['after'], 'passive_conversion', self.input_energy_carriers[0].code)
        elif [self.placement['after'], self.placement['before']] \
                    in [['primary', 'tertiary'], ['secondary', 'tertiary'], ['tertiary', 'environment']]:
            converted_energy_flow = EnergyFlow('passive_conversion', self.placement['before'], self.output_energy_carriers[0].code)

        # run operational/efficiency code
        if Component._model_complexity == 'constant':
            if [self.placement['after'], self.placement['before']] \
                in [['source', 'secondary'], ['secondary', 'primary'], ['primary', 'consumer']]:
                converted_energy_flow.profile = self._constant_efficiency_operation(heat_transfer)
            elif [self.placement['after'], self.placement['before']] \
                    in [['primary', 'tertiary'], ['secondary', 'tertiary'], ['tertiary', 'environment']]:
                converted_energy_flow.profile = self._constant_efficiency_operation(heat_transfer)
        else:
            raise ValueError(f"The chosen code complexity, i.e. '{Component._model_complexity}', has not yet been "
                             f"implemented for {self.technology}")

        return converted_energy_flow

    @staticmethod
    def _constant_efficiency_operation(heat_transfer):
        """
        Operate heat exchanger assuming constant operating conditions, i.e. heat_in = heat_out.
        (Since we assume that heat exchangers incur negligible losses)
        """

        return heat_transfer.profile

    def _set_energy_carriers(self, temperature_before, temperature_after):
        """
        This method checks if the heat exchanger is used with appropriate temperature levels and allocates main,
        input and output energy carriers according to the heat exchanger's placement within the supply system.
        """
        # check if voltage levels are valid
        if temperature_before > temperature_after:  # cooling method
            if not (self.min_operating_temp <= temperature_after < temperature_before <= self.max_operating_temp):
                raise ValueError(f"The selected heat exchanger model {self.code} cannot operate between temperatures "
                                 f"of {temperature_after}°C and {temperature_before}°C.")
        elif temperature_before < temperature_after:  # heating method
            if not (self.min_operating_temp <= temperature_before < temperature_after <= self.max_operating_temp):
                raise ValueError(f"The selected heat exchanger model {self.code} cannot operate between temperatures "
                                 f"of {temperature_before}°C and {temperature_after}°C.")
        else:
            if self.medium_in == self.medium_out:
                raise ValueError('The energy carrier medium and temperature levels on either side of the heat '
                                 'exchanger are either identical or invalid. If they are identical it makes no sense '
                                 'to install a heat exchanger.')
        # assign energy carriers
        if not (self.placement['before'] == 'tertiary' or self.placement['after'] == 'tertiary'):
            self.main_energy_carrier = \
                EnergyCarrier(EnergyCarrier.temp_to_thermal_ec(self.medium_out, temperature_after))
            self.input_energy_carriers = \
                [EnergyCarrier(EnergyCarrier.temp_to_thermal_ec(self.medium_in, temperature_before))]
        else:
            self.main_energy_carrier = \
                EnergyCarrier(EnergyCarrier.temp_to_thermal_ec(self.medium_in, temperature_before))
            self.output_energy_carriers = \
                [EnergyCarrier(EnergyCarrier.temp_to_thermal_ec(self.medium_out, temperature_after))]

    def _reset_energy_carriers(self, heat_transfer, heat_source_temp=None, heat_sink_temp=None):
        """
        This method checks if the heat exchanger is used in an appropriate position in the supply system and
        allocates main, input and output energy flows according to the heat exchangers method of operation,
        i.e. heat absorption or heat rejection.
        """
        if (heat_source_temp is not None) and (heat_sink_temp is None):  # heat absorption method
            if [self.placement['after'], self.placement['before']] not in [['source', 'secondary'], ['secondary', 'primary'], ['primary', 'consumer']]:
                raise ValueError('Providing a heat source for the heat exchanger would indicate that it is meant to '
                                 'draw the indicated heat transfer flow from that heat source. The heat exchanger '
                                 f"cannot sensibly be placed between the '{self.placement['before']}' and "
                                 f"the '{self.placement['after']}' component placement categories under "
                                 'this mode of operation.')
            thermal_ec_hot_side = EnergyCarrier(EnergyCarrier.temp_to_thermal_ec(self.medium_in, heat_source_temp))
            thermal_ec_cold_side = heat_transfer.energy_carrier
            self._check_he_model_requirements(thermal_ec_hot_side, thermal_ec_cold_side)
            self.main_energy_carrier = thermal_ec_cold_side
            self.input_energy_carriers = [thermal_ec_hot_side]
            self.output_energy_carriers = []
        elif (heat_source_temp is None) and (heat_sink_temp is not None):  # heat rejection method
            if [self.placement['after'], self.placement['before']] not in [['primary', 'tertiary'], ['secondary', 'tertiary'], ['tertiary', 'environment']]:
                raise ValueError('Providing a heat sink for the heat exchanger would indicate that it is meant to '
                                 'reject the indicated heat transfer flow. The heat exchanger cannot sensibly be '
                                 f"placed between the '{self.placement['before']}' and the '{self.placement['after']}' "
                                 'component placement categories under this mode of operation.')
            thermal_ec_hot_side = heat_transfer.energy_carrier
            thermal_ec_cold_side = EnergyCarrier(EnergyCarrier.temp_to_thermal_ec(self.medium_out, heat_sink_temp))
            self.main_energy_carrier = thermal_ec_hot_side
            self.input_energy_carriers = []
            self.output_energy_carriers = [thermal_ec_cold_side]
        else:
            raise ValueError('Please provide either a heat sink or heat source temperature for the heat exchanger.')

    def _check_he_model_requirements(self, thermal_ec_hot_side, thermal_ec_cold_side):
        """
        Check if the hot and cold side energy carriers correspond to what the chosen heat exchanger code can provide.
        """
        if not all([thermal_ec_hot_side.type == 'thermal',
                    thermal_ec_cold_side.type == 'thermal',
                    thermal_ec_hot_side.mean_qual > thermal_ec_cold_side.mean_qual,
                    thermal_ec_hot_side.mean_qual < self.max_operating_temp,
                    thermal_ec_cold_side.mean_qual > self.min_operating_temp]):
            raise ValueError(f'The energy carriers handed to the heat exchanger {self.code} do not correspond to '
                             f'the requirements of the heat exchanger code:'
                             f'\nEnergy carrier hot side: type - {thermal_ec_cold_side.type}, '
                             f'mean_qual - {thermal_ec_hot_side.mean_qual}'
                             f'\nEnergy carrier cold side: type - {thermal_ec_cold_side.type}, '
                             f'mean_qual - {thermal_ec_hot_side.mean_qual}')

    @staticmethod
    def initialize_subclass_variables(components_database):
        """
        Fetch possible heat exchanger models that can convert a given thermal input energy carrier into a different
        thermal output energy carrier (either for heat absorption or heat rejection) and save the result in a
        pd.DataFrame with the input and output energy carrier codes in the index and column name respectively.
        """
        heat_exchangers_db = components_database[HeatExchanger._database_tab]
        all_heat_exchanger_codes = list(heat_exchangers_db['code'])
        all_thermal_ecs = EnergyCarrier.get_all_thermal_ecs()
        HeatExchanger.conversion_matrix = pd.DataFrame(data=[], index=all_thermal_ecs, columns=all_thermal_ecs)

        he_primary_side_ecs = {heat_exchanger['code']:
                                   EnergyCarrier.all_thermal_ecs_between_temps(heat_exchanger['medium_in'],
                                                                               heat_exchanger['T_max_operating'],
                                                                               heat_exchanger['T_min_operating'])
                                   for index, heat_exchanger in heat_exchangers_db.iterrows()}
        he_secondary_side_ecs = {heat_exchanger['code']:
                                     EnergyCarrier.all_thermal_ecs_between_temps(heat_exchanger['medium_out'],
                                                                                 heat_exchanger['T_max_operating'],
                                                                                 heat_exchanger['T_min_operating'])
                                    for index, heat_exchanger in heat_exchangers_db.iterrows()}

        for ec_in in all_thermal_ecs:
            for ec_out in all_thermal_ecs:
                if not ec_in == ec_out:
                    viable_components = list(set([heat_exchanger for heat_exchanger in all_heat_exchanger_codes
                                                  if (ec_in in he_primary_side_ecs[heat_exchanger] and
                                                      ec_out in he_secondary_side_ecs[heat_exchanger])
                                                  or (ec_in in he_secondary_side_ecs[heat_exchanger] and
                                                      ec_out in he_primary_side_ecs[heat_exchanger])]))
                    HeatExchanger.conversion_matrix[ec_in][ec_out] = viable_components
                else:
                    HeatExchanger.conversion_matrix[ec_in][ec_out] = []

        HeatExchanger.possible_main_ecs = {ec_code: list(set(component_models.explode().dropna()))
                                           for ec_code, component_models in HeatExchanger.conversion_matrix.iterrows()}<|MERGE_RESOLUTION|>--- conflicted
+++ resolved
@@ -21,11 +21,7 @@
 # standard libraries
 import pandas as pd
 from math import log
-<<<<<<< HEAD
 import geopandas as gpd
-=======
-
->>>>>>> a6598914
 # third party libraries
 # other files (modules) of this project
 from cea.optimization_new.containerclasses.energyCarrier import EnergyCarrier
@@ -89,14 +85,10 @@
         PowerTransformer.initialize_subclass_variables(Component._components_database)
         Inverter.initialize_subclass_variables(Component._components_database)
         HeatExchanger.initialize_subclass_variables(Component._components_database)
-<<<<<<< HEAD
         HeatSink.initialize_subclass_variables(Component._components_database)
         Solar_PV.initialize_subclass_variables(Component._components_database)
         Solar_collector.initialize_subclass_variables(Component._components_database)
-=======
         ThermalStorage.initialize_subclass_variables(Component._components_database)
-
->>>>>>> a6598914
 
     @staticmethod
     def create_code_mapping(database):
