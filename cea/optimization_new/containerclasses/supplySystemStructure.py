"""
SupplySystemStructure Class:
defines what type of components can be installed in each of the supply system's component categories,
specifications of the system structure including:
- types of installed components
- maximum capacities of components
- activation order of the components
- passive components required for base energy carrier conversion

THE SUPPLY SYSTEM STRUCTURE WILL ALWAYS FOLLOW THIS GENERALISED SYSTEM LAYOUT:
 _________       ___________________       _______________       __________       ___________
| source | ---> | secondary/supply | ---> | primary/main | ---> | storage | ---> | consumer |
‾‾‾‾‾‾‾‾‾       ‾‾‾‾‾‾‾‾‾‾‾‾‾‾‾‾‾‾‾       ‾‾‾‾‾‾‾‾‾‾‾‾‾‾‾       ‾‾‾‾‾‾‾‾‾‾       ‾‾‾‾‾‾‾‾‾‾‾
                                                 ↓
                  ______________       _____________________
                 | environment | <--- | tertiary/rejection |
                 ‾‾‾‾‾‾‾‾‾‾‾‾‾‾       ‾‾‾‾‾‾‾‾‾‾‾‾‾‾‾‾‾‾‾‾‾
"""

__author__ = "Mathias Niffeler"
__copyright__ = "Copyright 2023, Cooling Singapore"
__credits__ = ["Mathias Niffeler"]
__license__ = "MIT"
__version__ = "0.1"
__maintainer__ = "NA"
__email__ = "mathias.niffeler@sec.ethz.ch"
__status__ = "Production"


import warnings
import pandas as pd
from cea.optimization_new.containerclasses.energyCarrier import EnergyCarrier
from cea.optimization_new.containerclasses.energyFlow import EnergyFlow
from cea.optimization_new.component import ActiveComponent, PassiveComponent
from cea.optimization_new.helpercalsses.optimization.capacityIndicator import CapacityIndicator, CapacityIndicatorVector

class SupplySystemStructure(object):
    _system_type = ''
    _main_final_energy_carrier = EnergyCarrier()
    _infinite_energy_carriers = []
    _releasable_environmental_energy_carriers = []
    _releasable_grid_based_energy_carriers = []
    _active_component_classes = []
    _full_component_activation_order = ()

    def __init__(self, max_supply_flow=EnergyFlow(), available_potentials=None, user_component_selection=None):
        self.maximum_supply = max_supply_flow

        # set energy potential parameters
        if available_potentials:
            self.available_potentials = available_potentials
        else:
            self._available_potentials = {}
        self._used_potentials = {}

        # structure defining parameters
        if user_component_selection:
            self.user_component_selection = user_component_selection
        else:
            self.user_component_selection = {}
        self._activation_order = {'primary': (), 'secondary': (), 'tertiary': ()}
        self._component_selection_by_ec = {'primary': {}, 'secondary': {}, 'tertiary': {}}
        self._passive_component_selection = {}
        self._max_cap_active_components = {'primary': {}, 'secondary': {}, 'tertiary': {}}
        self._max_cap_passive_components = {'primary': {}, 'secondary': {}, 'tertiary': {}}
        self._dependencies = {'primary': {}, 'secondary': {}, 'tertiary': {}}

        # capacity indicator structure
        self.capacity_indicators = CapacityIndicatorVector()

    @property
    def system_type(self):
        return self._system_type

    @system_type.setter
    def system_type(self, new_system_type):
        if new_system_type not in ['cooling', 'heating']:
            raise TypeError("The indicated system type is invalid. The only two types currently allowed are 'heating'"
                            "and 'cooling'.")
        else:
            self._system_type = new_system_type

    @property
    def main_final_energy_carrier(self):
        return self._main_final_energy_carrier

    @main_final_energy_carrier.setter
    def main_final_energy_carrier(self, new_main_fec):
        if not isinstance(new_main_fec, EnergyCarrier):
            raise TypeError("The main final energy carrier of the supply system needs to be of type EnergyCarrier.")
        else:
            self._main_final_energy_carrier = new_main_fec

    @property
    def infinite_energy_carriers(self):
        return self._infinite_energy_carriers

    @property
    def releasable_environmental_energy_carriers(self):
        return self._releasable_environmental_energy_carriers

    @property
    def releasable_grid_based_energy_carriers(self):
        return self._releasable_grid_based_energy_carriers

    @property
    def releasable_energy_carriers(self):
        return self._releasable_environmental_energy_carriers + self._releasable_grid_based_energy_carriers

    @property
    def active_component_classes(self):
        return self._active_component_classes

    @property
    def maximum_supply(self):
        return self._maximum_supply

    @maximum_supply.setter
    def maximum_supply(self, new_maximum_supply):
        if isinstance(new_maximum_supply, (int, float)):
            self._maximum_supply = EnergyFlow(input_category='primary', output_category='consumer',
                                              energy_carrier_code=self.main_final_energy_carrier.code,
                                              energy_flow_profile=pd.Series([new_maximum_supply]))
        elif isinstance(new_maximum_supply, EnergyFlow):
            if not new_maximum_supply.energy_carrier:
                self._maximum_supply = EnergyFlow(input_category=None, output_category=None,
                                                  energy_carrier_code=None,
                                                  energy_flow_profile=pd.Series([0.0]))
            elif not (new_maximum_supply.energy_carrier.code == self.main_final_energy_carrier.code):
                raise TypeError("There seems to be a mismatch between the energy carrier required from the supply "
                                "system and the energy carrier that can be provided.")
            elif not (new_maximum_supply.profile.size == 1 and
                      new_maximum_supply.input_category == 'primary' and
                      new_maximum_supply.output_category == 'consumer'):
                warnings.warn("The format of the required maximum supply flow was corrected slightly.")
                self._maximum_supply = EnergyFlow(input_category='primary', output_category='consumer',
                                                  energy_carrier_code=self.main_final_energy_carrier.code,
                                                  energy_flow_profile=pd.Series([new_maximum_supply.profile.max()]))
        else:
            self._maximum_supply = new_maximum_supply

    @property
    def available_potentials(self):
        return self._available_potentials

    @available_potentials.setter
    def available_potentials(self, new_available_potentials):
        if not isinstance(new_available_potentials, dict):
            raise TypeError("The available potentials need to be indicated as a dictionary with energy carrier "
                            "codes as keys.")
        elif not all([isinstance(potential, EnergyFlow) for potential in new_available_potentials.values()]):
            raise TypeError("The indicated energy potentials need to be of type EnergyFlow.")
        else:
            self._available_potentials = new_available_potentials

    @property
    def used_potentials(self):
        return self._used_potentials

    @property
    def user_component_selection(self):
        return self._user_component_selection

    @user_component_selection.setter
    def user_component_selection(self, new_user_component_selection):
        if not isinstance(new_user_component_selection, dict):
            raise TypeError("The user component selection needs be of type 'dict'.")
        elif not all([str(key) in ['primary', 'secondary', 'tertiary'] for key in new_user_component_selection.keys()]):
            raise TypeError("The user component selection needs to be classified in the three component categories:"
                            "'primary', 'secondary' and 'tertiary'")
        elif not all([isinstance(selection, list) for selection in new_user_component_selection.values()]):
            raise TypeError("The user component selection for each component category needs to be of type 'list'.")
        elif not all([component in ActiveComponent.code_to_class_mapping.keys()
                      for component_selection in new_user_component_selection.values()
                      for component in component_selection]):
            raise TypeError("Some of the user selected components (i.e. codes) cannot be found in the components "
                            "database. ")
        else:
            self._user_component_selection = new_user_component_selection

    @property
    def activation_order(self):
        return self._activation_order

    @property
    def component_selection_by_ec(self):
        return self._component_selection_by_ec

    @property
    def passive_component_selection(self):
        return self._passive_component_selection

    @property
    def max_cap_active_components(self):
        return self._max_cap_active_components

    @property
    def max_cap_passive_components(self):
        return self._max_cap_passive_components

    @staticmethod
    def _get_infinite_ecs(energy_sources_config):
        """
        Get the codes of all energy carriers which are quasi-infinitely available.
        """
        infinite_energy_carriers = []
        if 'power_grid' in energy_sources_config:
            infinite_energy_carriers.extend(EnergyCarrier.get_all_electrical_ecs())
        if 'fossil_fuels' in energy_sources_config:
            infinite_energy_carriers.extend(EnergyCarrier.get_combustible_ecs_of_subtype('fossil'))
        if 'bio_fuels' in energy_sources_config:
            infinite_energy_carriers.extend(EnergyCarrier.get_combustible_ecs_of_subtype('biofuel'))
        return infinite_energy_carriers

    @staticmethod  # TODO: Adapt this method when typical days are introduced
    def _get_releasable_environmental_ecs(domain):
        """
        Get the codes of all energy carriers that can be freely released to the environment.
        """
        avrg_yearly_temp = domain.weather['drybulb_C'].mean()
        typical_air_ec = EnergyCarrier.temp_to_thermal_ec('air', avrg_yearly_temp)

        if SupplySystemStructure.system_type == 'heating':
            releasable_environmental_ecs = EnergyCarrier.get_thermal_ecs_of_subtype('air')
        elif SupplySystemStructure.system_type == 'cooling':
            releasable_environmental_ecs = EnergyCarrier.get_hotter_thermal_ecs(typical_air_ec, 'air',
                                                                                include_thermal_ec=True)
            releasable_environmental_ecs_water = EnergyCarrier.get_thermal_ecs_of_subtype('water sink')
            releasable_environmental_ecs.extend(releasable_environmental_ecs_water)
        else:
            raise ValueError('Make sure the energy system type is set before allocating environmental energy carriers.')

        return releasable_environmental_ecs

    @staticmethod
    def _get_releasable_grid_based_ecs():
        """
        Get the codes of all energy carriers that can be freely released to a grid.
        """
        releasable_grid_based_ecs = EnergyCarrier.get_all_electrical_ecs()

        return releasable_grid_based_ecs

    @staticmethod
    def _get_component_priorities(optimisation_config):
        """
        Get the chosen component priorities from the optimisation configurations.
        """
        active_components_list = []
        component_types_list = []

        for technology in optimisation_config.cooling_components:
            active_components_list.append(ActiveComponent.get_subclass(technology))
            component_types_list.append(ActiveComponent.get_types(technology))

        for technology in optimisation_config.solar_technologies:
            active_components_list.append(ActiveComponent.get_subclass(technology))
            component_types_list.append(ActiveComponent.get_types(technology))

        for technology in optimisation_config.heating_components:
            active_components_list.append(ActiveComponent.get_subclass(technology))
            component_types_list.append(ActiveComponent.get_types(technology))

        # Prioritise the environment heat sinks over the cooling towers

        if ('heat_sink' in optimisation_config.heat_rejection_components and
                optimisation_config.heat_rejection_components.index('heat_sink') != 0):

            technology_list = optimisation_config.heat_rejection_components.copy()
            # Remove 'heat_sink' from its current position
            technology_list.remove('heat_sink')
            # Insert 'heat_sink' at the beginning of the list
            technology_list.insert(0, 'heat_sink')

            for technology in technology_list:
                active_components_list.append(ActiveComponent.get_subclass(technology))
                component_types_list.append(ActiveComponent.get_types(technology))

        else:
            for technology in optimisation_config.heat_rejection_components:
                active_components_list.append(ActiveComponent.get_subclass(technology))
                component_types_list.append(ActiveComponent.get_types(technology))

        component_types_tuple = tuple([type_code
                                       for component_types in component_types_list
                                       for type_code in component_types])

        return active_components_list, component_types_tuple

    def build(self):
        """
        Select components from the list of available supply system components for each of the placement categories of
        the supply system (i.e. 'primary', 'secondary', 'tertiary') that can meet the maximum demand required of the
        system.
        The selection of all useful components at their maximum useful capacity prescribe the solution space of
        sensible supply systems. This information is therefore saved to define the supply system structure.
        """
        # BUILD PRIMARY COMPONENTS
        # get components that can produce the given system demand
        if self.user_component_selection:
            viable_primary_and_passive_components = {self.maximum_supply.energy_carrier.code:
                                                        self._instantiate_components(
                                                            self.user_component_selection['primary'],
                                                            self.maximum_supply.energy_carrier.code,
                                                            self.maximum_supply.profile.max(),
                                                            'primary', 'consumer')}
        else:
            viable_primary_and_passive_components = {self.maximum_supply.energy_carrier.code:
                                                        self._fetch_viable_components(
                                                            self.maximum_supply.energy_carrier.code,
                                                            self.maximum_supply.profile.max(),
                                                            'primary', 'consumer')}

        # identify dependencies of primary components
        self._determine_dependencies('primary', viable_primary_and_passive_components,
                                     upstream_components=None)

        # operate said components and get the required input energy flows and corresponding output energy flows
        max_primary_demand = {self.maximum_supply.energy_carrier.code: self.maximum_supply}
        max_primary_energy_flows_in, \
        max_primary_energy_flows_out, \
        split_by_primary_component = \
            SupplySystemStructure._extract_max_required_energy_flows(max_primary_demand,
                                                                     viable_primary_and_passive_components)

        # Check if any of the input energy flows can be covered by the energy potential flows
        #   (if so, subtract them from demand)
        max_secondary_components_demand = self._draw_from_potentials(max_primary_energy_flows_in)
        if self.user_component_selection:
            max_secondary_components_demand = self._draw_from_infinite_sources(max_secondary_components_demand)
        max_secondary_components_demand_flow = {ec_code:
                                                    EnergyFlow('secondary', 'primary', ec_code, pd.Series(max_demand))
                                                for ec_code, max_demand in max_secondary_components_demand.items()}

        # BUILD SECONDARY COMPONENTS
        # get the components that can supply the input energy flows to the primary components
        if self.user_component_selection:
            viable_secondary_and_passive_components = {ec_code: self._instantiate_components(
                                                                    self.user_component_selection['secondary'],
                                                                    ec_code, max_flow, 'secondary', 'primary')
                                                       for ec_code, max_flow
                                                       in max_secondary_components_demand.items()}
        else:
            viable_secondary_and_passive_components = {ec_code:
                                                           SupplySystemStructure._fetch_viable_components(ec_code,
                                                                                                          max_flow,
                                                                                                          'secondary',
                                                                                                          'primary')
                                                       for ec_code, max_flow in max_secondary_components_demand.items()}

        if 'E230AC' in viable_secondary_and_passive_components.keys():
            min = 1000000
            for i in range(0, len(viable_secondary_and_passive_components['E230AC']['active'])):
                cap = viable_secondary_and_passive_components['E230AC']['active'][i].capacity
                remaining_demand = max_secondary_components_demand['E230AC'] - cap

                if remaining_demand > 0 and min > cap:
                    min = cap
                    max_secondary_components_demand['E230AC'] = cap
                    max_secondary_components_demand_flow['E230AC'].profile = pd.Series([cap])

        # determine dependencies between secondary and primary components
        self._determine_dependencies('secondary', viable_secondary_and_passive_components,
                                     split_by_primary_component['input'])

        # operate all secondary components and get the required input energy flows and corresponding output energy flows
        max_secondary_energy_flows_in, \
        max_secondary_energy_flows_out, \
        split_by_secondary_component = \
            SupplySystemStructure._extract_max_required_energy_flows(max_secondary_components_demand_flow,
                                                                     viable_secondary_and_passive_components)
        hot_water_supply = None
        if 'T100W' in max_secondary_energy_flows_out.keys():
            hot_water_supply = max_secondary_energy_flows_out['T100W']
            del max_secondary_energy_flows_out['T100W']

        # check if any of the outgoing energy-flows can be absorbed by the environment directly
        max_tertiary_demand_from_primary = self._release_to_grids_or_env(max_primary_energy_flows_out)
        max_tertiary_demand_from_secondary = self._release_to_grids_or_env(max_secondary_energy_flows_out)
        all_main_tertiary_ecs = list(set(list(max_tertiary_demand_from_primary.keys()) +
                                         list(max_tertiary_demand_from_secondary.keys())))
        max_tertiary_components_demand = {}
        max_tertiary_demand_flow = {}
        for ec_code in all_main_tertiary_ecs:
            if ec_code not in max_tertiary_demand_from_primary.keys():
                max_tertiary_components_demand[ec_code] = max_tertiary_demand_from_secondary[ec_code]
                max_tertiary_demand_flow[ec_code] = EnergyFlow('secondary', 'tertiary', ec_code,
                                                               pd.Series(max_tertiary_demand_from_secondary[ec_code]))
            elif ec_code not in max_tertiary_demand_from_secondary.keys():
                max_tertiary_components_demand[ec_code] = max_tertiary_demand_from_primary[ec_code]
                max_tertiary_demand_flow[ec_code] = EnergyFlow('primary', 'tertiary', ec_code,
                                                               pd.Series(max_tertiary_demand_from_primary[ec_code]))
            else:
                max_tertiary_components_demand[ec_code] = max_tertiary_demand_from_primary[ec_code] + \
                                                          max_tertiary_demand_from_secondary[ec_code]
                max_tertiary_demand_flow[ec_code] = EnergyFlow('primary or secondary', 'tertiary', ec_code,
                                                               pd.Series(max_tertiary_demand_from_primary[ec_code] +
                                                                         max_tertiary_demand_from_secondary[ec_code]))

        # BUILD TERTIARY COMPONENTS
        # sum up output energy flows of primary and secondary components and find components that can reject them
        #   (i.e. tertiary components)
        if self.user_component_selection:
            viable_tertiary_and_passive_cmpts = {ec_code: self._instantiate_components(
                                                            self.user_component_selection['tertiary'],
                                                            ec_code, max_flow, 'tertiary', 'primary')
                                                 for ec_code, max_flow
                                                 in max_tertiary_components_demand.items()}
        else:
            viable_tertiary_and_passive_cmpts = {ec_code:
                                                     SupplySystemStructure._fetch_viable_components(ec_code,
                                                                                                    max_flow,
                                                                                                    'tertiary',
                                                                                                    'primary or secondary')
                                                 for ec_code, max_flow in max_tertiary_components_demand.items()}
        # determine dependencies between secondary and primary components
        if hot_water_supply:
            max_secondary_energy_flows_out['T100W'] = hot_water_supply

        maximum_outputs = (max_primary_energy_flows_out, max_secondary_energy_flows_out)
        shares_of_outputs = (split_by_primary_component, split_by_secondary_component)
        split_by_component = SupplySystemStructure._combine_energy_flow_shares('output', maximum_outputs,
                                                                               shares_of_outputs)
        self._determine_dependencies('tertiary', viable_tertiary_and_passive_cmpts,
                                     split_by_component['output'])

        # operate said components and get the required input energy flows and corresponding output energy flows
        max_tertiary_energy_flows_in, \
        max_tertiary_energy_flows_out, \
        split_by_tertiary_component = \
            SupplySystemStructure._extract_max_required_energy_flows(max_tertiary_demand_flow,
                                                                     viable_tertiary_and_passive_cmpts)

        # check if the necessary *infinite* energy sources and sinks are available (e.g. gas & electricity grids, air, water bodies)
        required_external_secondary_inputs = self._draw_from_potentials(max_secondary_energy_flows_in)
        required_external_tertiary_inputs = self._draw_from_potentials(max_tertiary_energy_flows_in)
        unmet_inputs = {**self._draw_from_infinite_sources(required_external_secondary_inputs),
                        **self._draw_from_infinite_sources(required_external_tertiary_inputs)}

        if 'T100W' in max_secondary_energy_flows_out.keys():
            hot_water_supply = max_secondary_energy_flows_out['T100W']
            del max_secondary_energy_flows_out['T100W']

        unreleasable_outputs = {**self._release_to_grids_or_env(max_secondary_energy_flows_out),
                                **self._release_to_grids_or_env(max_tertiary_energy_flows_out)}

        if unmet_inputs:
            raise ValueError(f'The following energy carriers could potentially not be supplied to the supply system, '
                             f'the selected system structure is therefore infeasible: '
                             f'{list(unmet_inputs.keys())}')
        elif unreleasable_outputs:
            raise ValueError(f'The following energy carriers could potentially not be released to a grid or the '
                             f'environment, the selected system structure is therefore infeasible: '
                             f'{list(unreleasable_outputs.keys())}')

        # save supply system structure in object variables
        self._set_system_structure('primary', viable_primary_and_passive_components)
        self._set_system_structure('secondary', viable_secondary_and_passive_components)
        self._set_system_structure('tertiary', viable_tertiary_and_passive_cmpts)

        # create capacity indicator vector structure
        component_categories = [category for category, components in self.max_cap_active_components.items()
                                for _ in components]
        component_codes = [code for category, components in self.max_cap_active_components.items()
                           for code in components.keys()]
        component_main_ecs = [component.main_energy_carrier.code
                              for category, components in self.max_cap_active_components.items()
                              for code, component in components.items()]
        capacity_indicators_list = [CapacityIndicator(category, code, energy_carrier) for category, code, energy_carrier
                                    in zip(component_categories, component_codes, component_main_ecs)]
        self.capacity_indicators = CapacityIndicatorVector(capacity_indicators_list, self._dependencies)

        return self.capacity_indicators

    @staticmethod
    def _instantiate_components(component_codes, demand_energy_carrier, component_capacity, component_placement,
                                demand_origin):
        """
        Instantiate components taken from list of component codes, that meet a given set of positional requirements,
        i.e. the components:
            a. need to be able to produce a given demand energy carrier
            b. neet to fit in the given supply system placement
            c. need to match a given maximum capacity
        """
        fitting_components = []
        components_fitting_after_passive_conversion = []
        passive_components_dict = {}
        for component_code in component_codes:
            component = ActiveComponent.code_to_class_mapping[component_code](component_code,
                                                                              component_placement,
                                                                              component_capacity)
            if component_code in ['HEXLW', 'HEXSW', 'HEXGW']:
                potential = component.load_potentials()
                if potential is None:
                    continue
            if component.main_energy_carrier.code == demand_energy_carrier:
                fitting_components += [component]
            else:
                viable_ecs = SupplySystemStructure._find_convertible_energy_carriers(demand_energy_carrier,
                                                                                     component_placement)
                if component.main_energy_carrier.code in viable_ecs:
                    components_fitting_after_passive_conversion += [component]

        if fitting_components:
            return {'active': fitting_components, 'passive': passive_components_dict}
        elif components_fitting_after_passive_conversion:
            passive_components_dict = \
                SupplySystemStructure._fetch_viable_passive_components(components_fitting_after_passive_conversion,
                                                                       component_placement,
                                                                       component_capacity,
                                                                       demand_energy_carrier,
                                                                       demand_origin)
            return {'active': components_fitting_after_passive_conversion, 'passive': passive_components_dict}
        else:
            raise ValueError(f"None of the components chosen for the {component_placement} category of the supply "
                             f"system, can generate/absorb the required energy carrier {demand_energy_carrier}. "
                             f"Please change the component selection for your supply system.")

    @staticmethod
    def _fetch_viable_components(main_energy_carrier, maximum_demand_energy_flow, component_placement, demand_origin):
        """
        Get a list of all 'active' components that can generate or absorb a given maximum demand of a given
        energy carrier.
        The components are initialised with a capacity matching the maximum demand and placed in the indicated
        location of the subsystem.
        """
        maximum_demand = maximum_demand_energy_flow

        # fetch active components that can cover the maximum energy demand flow
        viable_active_components_list = \
            SupplySystemStructure._fetch_viable_active_components(main_energy_carrier, maximum_demand,
                                                                  component_placement)

        # if not component models could be initialised successfully, try to find alternative energy sources
        necessary_passive_components = {}
        if not viable_active_components_list:
            viable_active_components_list, \
            necessary_passive_components = \
                SupplySystemStructure._find_alternatives(main_energy_carrier, maximum_demand, component_placement,
                                                         demand_origin)
            if not viable_active_components_list:
                raise Exception(f'The available {component_placement} components cannot provide the energy carrier '
                                f'{main_energy_carrier}, nor any of the viable alternative energy carriers. '
                                f'No adequate supply system can therefore be built. \n'
                                f'Please change your component selection!')

        return {'active': viable_active_components_list, 'passive': necessary_passive_components}

    @staticmethod
    def _fetch_viable_active_components(main_energy_carrier, maximum_demand, component_placement,):
        """
        Get a list of all 'active' components that can generate or absorb a given maximum demand of a given
        energy carrier.
        The components are initialised with a capacity matching the maximum demand and placed in the indicated
        location of the subsystem.
        """
        if component_placement == 'primary' or component_placement == 'secondary':
            main_side = 'output'  # i.e. component is used for generating a given energy carrier
        elif component_placement == 'tertiary':
            main_side = 'input'  # i.e. component is used for absorbing a given energy carrier
        else:
            raise ValueError(f'Active components can not viably be placed in the following location: '
                             f'{component_placement}')
        # find component models (codes) that can generate/absorb the requested energy carrier
        all_active_component_classes = [component_class for component_class in
                                        SupplySystemStructure._active_component_classes
                                        if component_class.main_side == main_side]
        viable_component_models = [[component_class, component_class.possible_main_ecs[main_energy_carrier]]
                                   for component_class in all_active_component_classes
                                   if main_energy_carrier in component_class.possible_main_ecs.keys()]

        # try initialising component models with a capacity equal to the peak demand
        viable_components_list = []
        for component, component_models in viable_component_models:
            for model_code in component_models:
                if model_code in ['HEXLW', 'HEXSW', 'HEXGW']:
                    potential = component(model_code, component_placement, maximum_demand).load_potentials()
                    if potential is None:
                        continue
                try:
                    if 'PV' in model_code:
                        PV_potential = component(model_code, component_placement, maximum_demand).load_potentials()
                        max_cap = PV_potential.main_potential.profile.max()
                        viable_components_list.append(component(model_code, component_placement, max_cap))
                    elif 'SC' in model_code:
                        SC_potential = component(model_code, component_placement, maximum_demand).load_potentials()
                        max_cap = SC_potential.main_potential.profile.max()
                        viable_components_list.append(component(model_code, component_placement, max_cap))
                    else:
                        viable_components_list.append(component(model_code, component_placement, maximum_demand))
                except ValueError:
                    pass

        return viable_components_list

    @staticmethod
    def _find_alternatives(required_energy_carrier_code, maximum_demand, component_placement, demand_origin):
        """
        Check if there are components that can provide the requested energy carrier after passive transformation,
        i.e. temperature change using a heat exchanger or change in voltage using an electrical transformer.
        """
        alternative_ecs = SupplySystemStructure._find_convertible_energy_carriers(required_energy_carrier_code,
                                                                                  component_placement)

        # find out if there are active components that can provide any of the alternative energy carriers
        ecs_with_possible_active_components = list(set([ec_code
                                                        for ec_code in alternative_ecs
                                                        for component_class in
                                                        SupplySystemStructure._active_component_classes
                                                        if ec_code in component_class.possible_main_ecs.keys()]))
        if not ecs_with_possible_active_components:
            return [], {}

        # find out if any of the identified active components can provide the required demand
        pot_alternative_active_components = [component
                                             for ec_code in ecs_with_possible_active_components
                                             for component
                                             in SupplySystemStructure._fetch_viable_active_components(ec_code,
                                                                                                      maximum_demand,
                                                                                                      component_placement)]

        # find and dimension passive components that can supply the active components
        required_passive_components = SupplySystemStructure._fetch_viable_passive_components(
            pot_alternative_active_components,
            component_placement,
            maximum_demand,
            required_energy_carrier_code,
            demand_origin,
            ecs_with_possible_active_components)
        alternative_active_components = [active_component
                                         for active_component in pot_alternative_active_components
                                         if active_component.code in required_passive_components.keys()]

        return alternative_active_components, required_passive_components

    @staticmethod
    def _find_convertible_energy_carriers(required_energy_carrier_code, component_placement):
        """
        Find out which alternative energy carriers could potentially be converted into the required energy carrier
        using passive components.
        """
        required_ec_type = EnergyCarrier(required_energy_carrier_code).type
        if required_ec_type == 'thermal':
            if component_placement == 'tertiary' \
                    or (SupplySystemStructure._system_type == 'cooling' and component_placement == 'primary'):
                convertible_ecs = EnergyCarrier.get_colder_thermal_ecs(required_energy_carrier_code)
            else:
                convertible_ecs = EnergyCarrier.get_hotter_thermal_ecs(required_energy_carrier_code)
        elif required_ec_type == 'electrical':
            convertible_ecs = EnergyCarrier.get_all_other_electrical_ecs(required_energy_carrier_code)
        else:
            raise ValueError(f'There are no ways to convert {required_ec_type} energy carriers using passive '
                             f'components.')
        return convertible_ecs

    @staticmethod
    def _fetch_viable_passive_components(active_components_to_feed, active_component_placement, maximum_demand,
                                         required_energy_carrier_code, demand_origin, ecs_with_possible_active_components):
        """
        Get the passive components for a list of active components. The premise of this function is that the
        main energy carriers generated/absorbed by the active components can only satisfy the original demand if
        passive components are used for conversion into the desired energy carrier.
        """
        active_component_ecs = list(set([component.main_energy_carrier.code
                                         for component in active_components_to_feed]))

        # find passive components that can provide the energy carriers generated/absorbed by the active components
        passive_components_for_ec = {required_energy_carrier_code:
                                         {component_class:
                                              component_class.conversion_matrix[alternative_ec][
                                                  required_energy_carrier_code]}
                                     for component_class in PassiveComponent.__subclasses__()
                                     for alternative_ec in ecs_with_possible_active_components
                                     if alternative_ec in component_class.conversion_matrix.columns}

        # try to instantiate appropriate passive components for each the active components
        required_passive_components = {}

        if active_component_placement == 'tertiary':  # i.e. active components are used for absorption/rejection
            placed_before = active_component_placement
            placed_after = demand_origin
            mean_qual_before = EnergyCarrier(required_energy_carrier_code).mean_qual

            for active_component in active_components_to_feed:
                passive_component_list = []
                for passive_component_class, component_models \
                        in passive_components_for_ec[active_component.main_energy_carrier.code].items():
                    for component_model in component_models:
                        try:
                            passive_component_list.append(
                                passive_component_class(component_model, placed_before, placed_after, maximum_demand,
                                                        mean_qual_before,
                                                        active_component.main_energy_carrier.mean_qual))
                        except ValueError:
                            pass
                required_passive_components[active_component.code] = passive_component_list

        else:  # i.e. active components are used for generation
            placed_before = demand_origin
            placed_after = active_component_placement
            mean_qual_after = EnergyCarrier(required_energy_carrier_code).mean_qual

            for active_component in active_components_to_feed:
                passive_component_list = []
                for passive_component_class, component_models \
                        in passive_components_for_ec[active_component.main_energy_carrier.code].items():
                    for component_model in component_models:
                        try:
                            if 'PV' in active_component.code:
                                max_cap = active_component.capacity
                                passive_component_list.append(
                                    passive_component_class(component_model, placed_before, placed_after,
                                                            max_cap,
                                                            EnergyCarrier(
                                                                ecs_with_possible_active_components[0]).mean_qual,
                                                            mean_qual_after))
                            elif 'SC' in active_component.code:
                                max_cap = active_component.capacity
                                passive_component_list.append(
                                    passive_component_class(component_model, placed_before, placed_after,
                                                            max_cap,
                                                            EnergyCarrier(
                                                                ecs_with_possible_active_components[0]).mean_qual,
                                                            mean_qual_after))
                            else:
                                passive_component_list.append(
                                passive_component_class(component_model, placed_before, placed_after, maximum_demand,
                                                        EnergyCarrier(ecs_with_possible_active_components[0]).mean_qual,
                                                        mean_qual_after))
                        except ValueError:
                            continue
                required_passive_components[active_component.code] = passive_component_list

        return required_passive_components

    @staticmethod
    def _extract_max_required_energy_flows(maximum_energy_flows, viable_active_and_passive_components):
        """
        Operate each component in the list of viable component-objects to output (or absorb) the given main energy flow
        and return the maximum necessary input energy flows and maximum resulting output energy flows.
        (example of component-object - <cea.optimization_new.component.AbsorptionChiller>)
        """
        input_and_output_energy_flows = SupplySystemStructure._operate_components(maximum_energy_flows,
                                                                                  viable_active_and_passive_components)

        # separate input and output energy flows
        input_energy_flow_dicts = {component_code: {ef_code: ef.profile if isinstance(ef, EnergyFlow) else ef
                                                    for ef_code, ef in energy_flows[0].items()}
                                   for component_code, energy_flows in input_and_output_energy_flows.items()}
        output_energy_flow_dicts = {component_code: {ef_code: ef.profile if isinstance(ef, EnergyFlow) else ef
                                                     for ef_code, ef in energy_flows[1].items()}
                                    for component_code, energy_flows in input_and_output_energy_flows.items()}

        # get maximum input and output energy flows of all components combined
        input_energy_flow_requirements = SupplySystemStructure._get_maximum_per_energy_carrier(input_energy_flow_dicts)
        output_energy_flow_requirements = SupplySystemStructure._get_maximum_per_energy_carrier(
            output_energy_flow_dicts)

        # calculate the share each component has in the total input/output energy flow
        split_by_component = {
            'input': {ec_code: {component_code: input_energy_flow_dicts[component_code][ec_code].max() /
                                                input_energy_flow_requirements[ec_code]
                                                if isinstance(input_energy_flow_dicts[component_code][ec_code],
                                                              pd.Series)
                                                else input_energy_flow_dicts[component_code][ec_code] /
                                                     input_energy_flow_requirements[ec_code]
                                for component_code in input_energy_flow_dicts.keys()
                                if ec_code in input_energy_flow_dicts[component_code].keys()}
                      for ec_code in input_energy_flow_requirements.keys()},
            'output': {ec_code: {component_code: output_energy_flow_dicts[component_code][ec_code].max() /
                                                 output_energy_flow_requirements[ec_code]
                                                 if isinstance(output_energy_flow_dicts[component_code][ec_code],
                                                               pd.Series)
                                                 else output_energy_flow_dicts[component_code][ec_code] /
                                                      output_energy_flow_requirements[ec_code]
                                 for component_code in output_energy_flow_dicts.keys()
                                 if ec_code in output_energy_flow_dicts[component_code].keys()}
                       for ec_code in output_energy_flow_requirements.keys()}}

        return input_energy_flow_requirements, output_energy_flow_requirements, split_by_component

    @staticmethod
    def _operate_components(maximum_energy_flows, viable_active_and_passive_components):

        input_and_output_energy_flows = {}

        for main_energy_carrier in maximum_energy_flows.keys():
            main_flow = maximum_energy_flows[main_energy_carrier]
            viable_active_components = viable_active_and_passive_components[main_energy_carrier]['active']
            necessary_passive_components = viable_active_and_passive_components[main_energy_carrier]['passive']

            if necessary_passive_components:
                active_component_demand_flow = {component.code: component.operate(main_flow)
                                                 for component in viable_active_components}

                for active_component_code, passive_component in necessary_passive_components.items():
                    flow = list(active_component_demand_flow[active_component_code][1].items())
                    object_flow = flow[0][1]
                    adjusted_flow = passive_component[0].operate(object_flow)
                    input = active_component_demand_flow[active_component_code][0]
                    active_component_demand_flow[active_component_code] = (input, {
                        adjusted_flow.energy_carrier.code: adjusted_flow})

                input_and_output_energy_flows.update(active_component_demand_flow)
            else:
                energy_flows = {component.code: component.operate(main_flow)
                                                 for component in viable_active_components}
<<<<<<< HEAD
=======
                input_and_output_energy_flows.update(energy_flows)

>>>>>>> 6c24e241
        return input_and_output_energy_flows

    @staticmethod
    def _get_maximum_per_energy_carrier(component_flow_dicts):
        """
        Extract maximum flow requirement for each energy carrier from a dictionary of component energy flow requirements
        :param component_flow_dicts: dict of dicts, i.e. {component_code: {energy_carrier_code: energy_flow_profile}}.
        """
        energy_flow_requirements_df = pd.DataFrame([[ec_code, energy_flow.max()]
                                                    if isinstance(energy_flow, pd.Series) else [ec_code, energy_flow]
                                                    for component, energy_flow_dict in component_flow_dicts.items()
                                                    for ec_code, energy_flow in energy_flow_dict.items()],
                                                   columns=['EnergyCarrier', 'PeakDemand'])
        energy_carrier_codes = energy_flow_requirements_df['EnergyCarrier'].unique()
        energy_flow_requirements = {ec_code: energy_flow_requirements_df[
            energy_flow_requirements_df['EnergyCarrier'] == ec_code]['PeakDemand'].max()
                                    for ec_code in energy_carrier_codes}
        return energy_flow_requirements

    def _determine_dependencies(self, category, viable_components_by_ec, upstream_components):
        """
        Match the main energy carriers transferred to a given category with their upstream components that dictate how
        large installed capacity of the viable components in the category needs to be. Also match the upstream
        components' share in the total energy flow provided/absorbed by viable component under peak operating
        conditions. This is used to determine interdependencies between upstream and viable components of the respective
        category and set boundaries for capacity indicator values of the viable components.

                e.g. if a boiler is a viable component of the secondary/supply category of a DC plant, find and match
                all primary cooling components that require the heat the boiler provides (e.g. absorption chillers ACH).
                If ACH1 requires 40% of the heat provided by the boiler and ACH2 requires 60% of the heat provided
                by the boiler, then also match the boiler's heat output with ACH1's and ACH2's respective shares in that
                demand. (all of these relations should already be given by 'upstream_components')

        WARNING: This method only works with 'upstream components' that have linear efficiency functions. If new,
                 non-linear efficiency functions were to be introduced, the dependency factor (share) would need to be
                 updated to:
                        dependency_factor = share * peak_load_efficiency / min_efficiency
        """
        if not upstream_components:
            self._dependencies[category].update({ec: {'components': (),
                                                      'factors': ()}
                                                 for ec in viable_components_by_ec.keys()})
        else:
            self._dependencies[category].update({ec: {'components': tuple([upstream_component
                                                                           for upstream_component
                                                                           in upstream_components[ec].keys()]),
                                                      'factors': tuple([share
                                                                        for share
                                                                        in upstream_components[ec].values()])}
                                                 for ec in viable_components_by_ec.keys()})

    @staticmethod
    def _combine_energy_flow_shares(side = 'output', maximum_flows = (), shares = ()):
        """
        Combine the maximum energy flows of a component with the shares of upstream components that dictate how large
        the component's installed capacity needs to be.
        """
        combined_energy_flow_shares = {'input': {}, 'output': {}}
        all_ec_codes = set([code for max_flows_of_cat in maximum_flows for code in max_flows_of_cat.keys()])
        combined_maximum_flows = {energy_carrier:
                                      sum([max_flows_of_cat[energy_carrier]
                                           if energy_carrier in max_flows_of_cat.keys() else 0
                                           for max_flows_of_cat in maximum_flows])
                                  for energy_carrier in all_ec_codes}

        if side in ['input', 'output']:
            for max_flows_in_cat, shares_in_cat in zip(maximum_flows, shares):
                for ec_code, components_share in shares_in_cat[side].items():
                    if ec_code not in combined_energy_flow_shares[side].keys():
                        combined_energy_flow_shares[side][ec_code] = {component:
                                                                          share * max_flows_in_cat[ec_code] /
                                                                          combined_maximum_flows[ec_code]
                                                                      for component, share in components_share.items()}
                    else:
                        combined_energy_flow_shares[side][ec_code].update({component:
                                                                               share * max_flows_in_cat[ec_code] /
                                                                               combined_maximum_flows[ec_code]
                                                                           for component, share
                                                                           in components_share.items()})
        else:
            raise ValueError('Invalid side argument. Must be either "input" or "output".')

        return combined_energy_flow_shares


    def _draw_from_potentials(self, required_energy_flows, reset=False):
        """
        Check if there are available local energy potentials that can provide the required energy flow.
        """
        if reset:
            self._used_potentials = {}

        if isinstance(required_energy_flows, EnergyFlow):
            required_energy_flows = {required_energy_flows.energy_carrier.code: required_energy_flows}

        remaining_potentials = {ec_code: self.available_potentials[ec_code] - self._used_potentials[ec_code]
                                if ec_code in self._used_potentials.keys() else self.available_potentials[ec_code]
                                for ec_code in self.available_potentials.keys()}

        new_absorption_feed = None
        if 'T100W' in required_energy_flows.keys():
            for ec_code in remaining_potentials.keys():
                temp = remaining_potentials[ec_code].energy_carrier.mean_qual
                type = remaining_potentials[ec_code].energy_carrier.qualifier
                if temp >= 70 and type == 'temperature':
                    new_absorption_feed = ec_code
                    required_energy_flows[ec_code] = required_energy_flows['T100W']
                    del required_energy_flows['T100W']

        min_potentials = {ec_code: remaining_potentials[ec_code].profile.min()
                          if ec_code in remaining_potentials.keys() else 0.0
                          for ec_code in required_energy_flows.keys()}
        insufficient_potential = {ec_code: min_potentials[ec_code] < required_energy_flows[ec_code]
                                  for ec_code in min_potentials.keys()}
        new_required_energy_flow = {ec_code: required_energy_flows[ec_code] - min_potentials[ec_code]
                                    for ec_code in required_energy_flows.keys()
                                    if insufficient_potential[ec_code]}

        if new_absorption_feed in new_required_energy_flow.keys():
            new_required_energy_flow['T100W'] = new_required_energy_flow[new_absorption_feed]
            del new_required_energy_flow[new_absorption_feed]

        for ec_code in min_potentials.keys():
            if ec_code in self._used_potentials.keys():
                self._used_potentials[ec_code] += min_potentials[ec_code]
            elif ec_code in self.available_potentials.keys():
                self._used_potentials[ec_code] = \
                    EnergyFlow('source', 'secondary', ec_code,
                               pd.Series([min_potentials[ec_code]] * EnergyFlow.time_frame))

        return new_required_energy_flow

    @staticmethod
    def _draw_from_infinite_sources(required_energy_flows):
        """
        Check if there are available external energy sources (e.g. power or gas grid) that can provide the required
        energy flow. If so, remove the respective flows from the dataframe of required energy flows.
        """
        if isinstance(required_energy_flows, EnergyFlow):
            required_energy_flows = {required_energy_flows.energy_carrier.code: required_energy_flows}

        new_required_energy_flow = {ec_code: flow for ec_code, flow in required_energy_flows.items()
                                    if ec_code not in SupplySystemStructure().infinite_energy_carriers}

        return new_required_energy_flow

    @staticmethod
    def _release_to_grids_or_env(energy_flows_to_release):
        """
        Check if the energy flow that needs to be released to the environment or the relevant grids can sensibly be
        released.
        """
        if isinstance(energy_flows_to_release, EnergyFlow):
            energy_flows_to_release = {energy_flows_to_release.energy_carrier.code: energy_flows_to_release}

        remaining_energy_flows_to_release = {ec_code: flow for ec_code, flow in energy_flows_to_release.items()
                                             if ec_code not in SupplySystemStructure().releasable_energy_carriers}

        return remaining_energy_flows_to_release

    def _set_system_structure(self, component_category, viable_active_and_passive_components_dict):
        """
        Set all object variables defining the supply system structure of the chosen component category, based a
        dictionary that list all active components providing each of the required energy carriers and their
        corresponding necessary passive components, i.e.:
            {'EnergyCarrier.code': ([<ActiveComponent_1>, <ActiveComponent_2>],
                                    {'ActiveComponent_1.code': [<PassiveComponent_1>, <PassiveComponent_2>]})
            ...}
        """
        for ec_code, act_and_psv_cmpts in viable_active_and_passive_components_dict.items():
            self._component_selection_by_ec[component_category][ec_code] = [component.code for component in
                                                                            act_and_psv_cmpts['active']]
            self._max_cap_active_components[component_category].update({active_component.code: active_component
                                                                        for active_component
                                                                        in act_and_psv_cmpts['active']})
            self._passive_component_selection.update(act_and_psv_cmpts['passive'])
            self._max_cap_passive_components[component_category].update({active_component:
                                                                             {passive_component.code: passive_component
                                                                              for passive_component
                                                                              in passive_components}
                                                                         for active_component, passive_components
                                                                         in act_and_psv_cmpts['passive'].items()})
        self._activation_order[component_category] = [code
                                                      for component_type in
                                                      SupplySystemStructure._full_component_activation_order
                                                      for code in
                                                      self._max_cap_active_components[component_category].keys()
                                                      if code == component_type]
        return

    @staticmethod
    def initialize_class_variables(domain):
        """
        Depending on the type of network (district cooling or district heating), determine the energy carriers and
        types of components that can be used/installed in different spots of the supply system.
        More specifically, determine which energy carriers and components can be used to:
            A. meet the network's demand (main)
            B. supply necessary inputs to the components of category A
            C. reject 'waste energy' generated by other components in the supply system.

        :param domain: domain for which these potential components and energy carriers need to be defined
        :type domain: <cea.optimization_new.domain>-Domain object
        """
        # Set main energy carrier based on type of network-optimisation
        config = domain.config
        network_type = config.optimization_new.network_type
        if network_type == 'DH':
            SupplySystemStructure.main_final_energy_carrier = EnergyCarrier('T60W')
            SupplySystemStructure.system_type = 'heating'
        elif network_type == 'DC':
            SupplySystemStructure.main_final_energy_carrier = EnergyCarrier('T10W')
            SupplySystemStructure.system_type = 'cooling'
        else:
            raise ValueError("The only accepted values for the network type are 'DH' and 'DC'.")

        SupplySystemStructure._infinite_energy_carriers \
            = SupplySystemStructure._get_infinite_ecs(config.optimization_new.available_energy_sources)
        SupplySystemStructure._releasable_environmental_energy_carriers \
            = SupplySystemStructure._get_releasable_environmental_ecs(domain)
        SupplySystemStructure._releasable_grid_based_energy_carriers \
            = SupplySystemStructure._get_releasable_grid_based_ecs()
        SupplySystemStructure._active_component_classes, \
        SupplySystemStructure._full_component_activation_order \
            = SupplySystemStructure._get_component_priorities(config.optimization_new)<|MERGE_RESOLUTION|>--- conflicted
+++ resolved
@@ -805,11 +805,8 @@
             else:
                 energy_flows = {component.code: component.operate(main_flow)
                                                  for component in viable_active_components}
-<<<<<<< HEAD
-=======
                 input_and_output_energy_flows.update(energy_flows)
 
->>>>>>> 6c24e241
         return input_and_output_energy_flows
 
     @staticmethod
