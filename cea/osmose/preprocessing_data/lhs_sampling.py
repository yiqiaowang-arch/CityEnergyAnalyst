import pandas as pd
import numpy as np
import os
from pyDOE import *
from SALib.util import scale_samples

problem_dict = {
    'Network': {
        'num_vars': 9,
        'names':['capex_weight', 'dT1', 'dT2', 'dT3', 'dT4', 'dT_sc', 'dTn', 'dTn_r', 'T5'],
        'bounds':[[0,1],[10,15],[8,10],[2,4],[2,4],[0,1],[3,4],[7,9],[4,7]]
        },
    "Networks" : {
        'num_vars': 9,
        'names':['capex_weight', 'dT1', 'dT2', 'dT3', 'dT4', 'dTn_1', 'dTn_2', 'dTn_3', 'T5'],
        'bounds':[[0,1],[10,15],[8,10],[2,4],[2,4],[5,15],[5,15],[5,15],[4,7]]
    },
    'Building': {
        'num_vars': 7,
        'names':['capex_weight', 'dT1', 'dT2', 'dT3', 'dT4', 'dT_sc', 'T5'],
        'bounds':[[0,1],[10,20],[8,10],[2,4],[2,4],[0.01,5],[4,7]]
        },
    'Buildings': {
        'num_vars': 8,
        'names': ['capex_weight', 'dT1', 'dT2', 'dT3', 'dT4', 'dT5', 'dT_sc', 'T6'],
        'bounds': [[0, 1], [20,30], [10, 20], [8, 10], [2, 4], [2, 4], [0.01, 15], [4, 7]]
    },
}

<<<<<<< HEAD
problem_name = 'Building'
number_of_samples = 200
iterations = 100000
=======
problem_name = 'Networks'
number_of_samples = 300
iterations = 100000   #10000 from Steffen
>>>>>>> 9a44b86b

def main():
    # get problem
    problem = problem_dict[problem_name]
    # lhs sampling
    lhs_samples = lhs(problem['num_vars'], samples=number_of_samples, criterion='maximin', iterations=iterations)
    scale_samples(lhs_samples, problem['bounds'])  # scale samples in-place
    # output_flat
    df = pd.DataFrame(lhs_samples)
    # path_to_osmose_projects = 'E:\\OSMOSE_projects\\HCS_mk\\Projects\\'
    path_to_osmose_projects = 'C:\\Users\\Zhongming\\Documents\\HCS_mk\\Projects'
    df.to_csv(os.path.join(path_to_osmose_projects, problem_name + '_flat.dat'), index=False, header=False,
              line_terminator=',\n', )
    print('file saved to ', path_to_osmose_projects)
    return

if __name__ == '__main__':
    main()<|MERGE_RESOLUTION|>--- conflicted
+++ resolved
@@ -27,15 +27,9 @@
     },
 }
 
-<<<<<<< HEAD
-problem_name = 'Building'
-number_of_samples = 200
-iterations = 100000
-=======
 problem_name = 'Networks'
 number_of_samples = 300
 iterations = 100000   #10000 from Steffen
->>>>>>> 9a44b86b
 
 def main():
     # get problem
