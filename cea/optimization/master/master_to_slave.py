--- conflicted
+++ resolved
@@ -31,10 +31,6 @@
                                          weather_features,
                                          config
                                          ):
-<<<<<<< HEAD
-    # Calculate local variables
-=======
-
     """
     This function ...
 
@@ -77,8 +73,6 @@
     :rtype: cea.optimization.slave_data.SlaveData class object
     """
     # get thermal network for this individual
->>>>>>> 7afea18f
-
     # RECALCULATE THE NOMINAL LOADS FOR HEATING AND COOLING, INCL SOME NAMES OF FILES
     DH_network_summary_individual, \
     DC_network_summary_individual = thermal_networks_in_individual(locator,
@@ -282,11 +276,7 @@
         building_names_cooling,
         DCN_barcode)
 
-<<<<<<< HEAD
-    # these are dataframes describing the opeartion of the thermal networks in the individual
-=======
     # these are dataframes describing the operation of the thermal networks in the individual
->>>>>>> 7afea18f
     master_to_slave_vars.DH_network_summary_individual = DH_network_summary_individual
     master_to_slave_vars.DC_network_summary_individual = DC_network_summary_individual
 
