# -*- coding: utf-8 -*-
"""
This file contains the constants used in objective function calculation in optimization
"""
from __future__ import absolute_import
__author__ = "Sreepathi Bhargava Krishna"
__copyright__ = "Copyright 2017, Architecture and Building Systems - ETH Zurich"
__credits__ = ["Sreepathi Bhargava Krishna"]
__license__ = "MIT"
__version__ = "0.1"
__maintainer__ = "Daren Thomas"
__email__ = "cea@arch.ethz.ch"
__status__ = "Production"

# Losses and margins
DC_NETWORK_LOSS = 0.05  # Cooling ntw losses (10% --> 0.1)
DH_NETWORK_LOSS = 0.12  # Heating ntw losses
Q_MARGIN_FOR_NETWORK = 0.01  # Reliability margin for the system nominal capacity in the hub
Q_LOSS_DISCONNECTED = 0.05  # Heat losses within a disconnected building
Q_MARGIN_DISCONNECTED = 0.20  # Reliability margin for the system nominal capacity for decentralized systems
Q_MIN_SHARE = 0.10  # Minimum percentage for the installed capacity
K_DH = 0.25  # linear heat loss coefficient district heting network twin pipes groundfoss
# Svendsen (2012) "Energy and exergy analysis of low temperature district heating network")

# pipes location properties
Z0 = 1.5  # location of pipe underground in m
PSL = 1600  # heat capacity of ground in kg/m3 => should be density?
CSL = 1300  # heat capacity of ground in J/kg K
BSL = 1.5  # thermal conductivity of ground in W/m.K

# Heat Exchangers
U_COOL = 2500.0  # W/m2K
U_HEAT = 2500.0  # W/m2K
DT_HEAT = 5.0    # K - pinch delta at design conditions
DT_COOL = 2.0    # K - pinch delta at design conditions

# Heat pump
HP_MAX_SIZE = 20.0E6  # max thermal design size [Wth]
HP_MIN_SIZE = 1.0E6  # min thermal design size [Wth]
HP_ETA_EX = 0.6  # exergetic efficiency of WSHP [L. Girardin et al., 2010]_
HP_DELTA_T_COND = 2.0  # pinch for condenser [K]
HP_DELTA_T_EVAP = 2.0  # pinch for evaporator [K]
HP_MAX_T_COND = 140 + 273.0  # max temperature at condenser [K]
HP_AUXRATIO = 0.83  # Wdot_comp / Wdot_total (circulating pumps)


######### LOCAL PLANT : factor with regard to USEFUL ENERGY

NG_BACKUPBOILER_TO_CO2_STD = 0.0691 * 0.87  # kg_CO2 / MJ_useful
BG_BACKUPBOILER_TO_CO2_STD = 0.04 * 0.87  # kg_CO2 / MJ_useful
SMALL_GHP_TO_CO2_STD = 0.0153 * 3.9  # kg_CO2 / MJ_useful
# SMALL_LAKEHP_TO_CO2_STD    = 0.0211 * 2.8    # kg_CO2 / MJ_useful
SOLARCOLLECTORS_TO_CO2 = 0.00911  # kg_CO2 / MJ_useful

NG_BACKUPBOILER_TO_OIL_STD = 1.16 * 0.87  # MJ_oil / MJ_useful
BG_BACKUPBOILER_TO_OIL_STD = 0.339 * 0.87  # MJ_oil / MJ_useful
SMALL_GHP_TO_OIL_STD = 0.709 * 3.9  # MJ_oil / MJ_useful
# SMALL_LAKEHP_TO_OIL_STD    = 0.969 * 2.8     # MJ_oil / MJ_useful
SOLARCOLLECTORS_TO_OIL = 0.201  # MJ_oil / MJ_useful



EL_PV_TO_OIL_EQ = 0.345  # MJ_oil / MJ_final
EL_PV_TO_CO2 = 0.02640  # kg_CO2 / MJ_final

# Solar area to Wpeak
ETA_AREA_TO_PEAK = 0.16  # Peak Capacity - Efficiency, how much kW per area there are, valid for PV and PVT (after Jimeno's J+)

# Pressure losses
# DeltaP_DCN = 1.0 #Pa - change
# DeltaP_DHN = 84.8E3 / 10.0 #Pa  - change

PUMP_ENERGY_SHARE = 0.01  # assume 1% of energy required for pumping, after 4DH
PUMP_RELIABILITY_MARGIN = 0.05  # assume 5% reliability margin

# Circulating Pump
PUMP_ETA = 0.8

# Sewage resource

SEW_MIN_T = 10 + 273.0  # minimum temperature at the sewage exit [K]

# Lake resources
DELTA_U = (12500.0E6)  # [Wh], maximum change in the lake energy content at the end of the year (positive or negative)
T_LAKE = 5 + 273.0  # K

# Geothermal heat pump

T_GROUND = 6.5 + 273.0

COP_SCALING_FACTOR_GROUND_WATER = 3.4 / 3.9  # Scaling factor according to EcoBau, take GroundWater Heat pump into account

GHP_CMAX_SIZE = 2E3  # max cooling design size [Wc] FOR ONE PROBE
GHP_CMAX_SIZE_TH = 2E3  # Wh/m per probe
GHP_CMAX_LENGTH = 40  # depth of exploration taken into account

GHP_HMAX_SIZE = 2E3  # max heating design size [Wth] FOR ONE PROBE
GHP_WMAX_SIZE = 1E3  # max electrical design size [Wel] FOR ONE PROBE

GHP_ETA_EX = 0.677  # exergetic efficiency [O. Ozgener et al., 2005]_
GHP_AUXRATIO = 0.83  # Wdot_comp / Wdot_total (circulating pumps)

GHP_A = 25  # [m^2] area occupancy of one borehole Gultekin et al. 5 m separation at a penalty of 10% less efficeincy

# Combined cycle

GT_MAX_SIZE = 50.00000001E6  # max electrical design size in W = 50MW (NOT THERMAL capacity)
GT_MIN_SIZE = 0.2E6  # min electrical design size in W = 0.2 MW (NOT THERMAL capacity)
GT_MIN_LOAD = 0.1 * 0.999  # min load (part load regime)

CC_EXIT_T_NG = 986.0  # exit temperature of the gas turbine if NG
CC_EXIT_T_BG = 1053.0  # exit temperature of the gas turbine if BG
CC_AIRRATIO = 2.0  # air to fuel mass ratio

ST_DELTA_T = 4.0  # pinch for HRSG
ST_DELTA_P = 5.0E5  # pressure loss between steam turbine and DHN
CC_DELTA_T_DH = 5.0  # pinch for condenser

ST_GEN_ETA = 0.9  # generator efficiency after steam turbine

# Boiler
# Operating figures, quality parameters and investment costs for district heating systems (AFO)

# ELCO-Loesungsbeispiel-Huber.pdf

BOILER_C_FUEL = 20.0  # € / MWh_therm_bought(for LHV), AFO
BOILER_P_AUX = 0.026  # 0.026 Wh/Wh_th_sold = 26 kWh_el / MWh_th_sold, bioenergy 2020
BOILER_MIN = 0.05  # minimum Part Load of Boiler
BOILER_EQU_RATIO = 0.2  # 20% own capital required (equity ratio)
BOILER_ETA_HP = 0.9

# Furnace
FURNACE_FUEL_COST_WET = 0.057 * 1E-3  # CHF / Wh = 5.7 Rp / kWh for wet (50wt%) Wood Chips, after
FURNACE_FUEL_COST_DRY = 0.07 * 1E-3  # CHF / Wh = 7 Rp / kWh for dry (30wt%) Wood Chips,
FURNACE_MIN_LOAD = 0.2  # Minimum load possible (does not affect Model itself!)
FURNACE_MIN_ELECTRIC = 0.3  # Minimum load for electricity generation in furnace plant

ZERNEZ_FLAG = False
BIOGAS_FROM_AGRICULTURE_FLAG = False  # True = Biogas from Agriculture, False = Biogas normal
HP_SEW_ALLOWED = True
HP_LAKE_ALLOWED = True
GHP_ALLOWED = True
CC_ALLOWED = True
FURNACE_ALLOWED = False
DISC_GHP_FLAG = True  # Is geothermal allowed in disconnected buildings? False = NO ; True = YES
DISC_BIOGAS_FLAG = False  # True = use Biogas only in Disconnected Buildings, no Natural Gas; False = both possible

# Emission and Primary energy factors

######### Biogas to Agric. Bio Gas emissions
NORMAL_BG_TO_AGRICULTURE_CO2 = 0.127 / 0.754  # Values from Electricity used for comparison
NORMAL_BG_TO_AGRICULTURE_EPRIM = 0.0431 / 0.101  # Values from Electricity used for comparison

######### CENTRAL HUB PLANT : factor with regard to FINAL ENERGY

# normalized on their efficiency, including all CO2 emissions (Primary, grey, electricity etc. until exit of Hub)
# usage : divide by system efficiency and Hub to building-efficiency
ETA_FINAL_TO_USEFUL = 0.9  # assume 90% system efficiency in terms of CO2 emissions and overhead emissions (\

######### ELECTRICITY
CC_EL_TO_TOTAL = 4 / 9

EL_TO_OIL_EQ = 2.69  # MJ_oil / MJ_final
EL_TO_CO2 = 0.0385  # kg_CO2 / MJ_final - CH Verbrauchermix nach EcoBau

EL_TO_OIL_EQ_GREEN = 0.0339  # MJ_oil / MJ_final
EL_TO_CO2_GREEN = 0.00398  # kg_CO2 / MJ_final

EL_NGCC_TO_OIL_EQ_STD = 2.94 * 0.78 * CC_EL_TO_TOTAL  # MJ_oil / MJ_final
EL_NGCC_TO_CO2_STD = 0.186 * 0.78 * CC_EL_TO_TOTAL  # kg_CO2 / MJ_final

if BIOGAS_FROM_AGRICULTURE_FLAG == 1:  # Use Biogas from Agriculture
    EL_BGCC_TO_OIL_EQ_STD = 0.156 * 0.78 * CC_EL_TO_TOTAL  # kg_CO2 / MJ_final
    EL_BGCC_TO_CO2_STD = 0.0495 * 0.78 * CC_EL_TO_TOTAL  # kg_CO2 / MJ_final
else:
    EL_BGCC_TO_OIL_EQ_STD = 0.851 * 0.78 * CC_EL_TO_TOTAL  # kg_CO2 / MJ_final
    EL_BGCC_TO_CO2_STD = 0.114 * 0.78 * CC_EL_TO_TOTAL  # kg_CO2 / MJ_final

EL_FURNACE_TO_OIL_EQ_STD = 0.141 * 0.78 * CC_EL_TO_TOTAL  # MJ_oil / MJ_final
EL_FURNACE_TO_CO2_STD = 0.0285 * 0.78 * CC_EL_TO_TOTAL  # kg_CO2 / MJ_final

# Combined Cycle
CC_SIGMA = 4 / 5

NG_CC_TO_CO2_STD = (0.0353 + 0.186) * 0.78 / ETA_FINAL_TO_USEFUL * (
        1 + CC_SIGMA)  # kg_CO2 / MJ_useful
NG_CC_TO_OIL_STD = (0.6 + 2.94) * 0.78 / ETA_FINAL_TO_USEFUL * (
        1 + CC_SIGMA)  # MJ_oil / MJ_useful

if BIOGAS_FROM_AGRICULTURE_FLAG == 1:
    BG_CC_TO_CO2_STD = (0.00592 + 0.0495) * 0.78 / ETA_FINAL_TO_USEFUL * (
            1 + CC_SIGMA)  # kg_CO2 / MJ_useful
    BG_CC_TO_OIL_STD = (0.0703 + 0.156) * 0.78 / ETA_FINAL_TO_USEFUL * (
            1 + CC_SIGMA)  # MJ_oil / MJ_useful

else:
    BG_CC_TO_CO2_STD = (0.0223 + 0.114) * 0.78 / ETA_FINAL_TO_USEFUL * (
            1 + CC_SIGMA)  # kg_CO2 / MJ_useful
    BG_CC_TO_OIL_STD = (0.214 + 0.851) * 0.78 / ETA_FINAL_TO_USEFUL * (
            1 + CC_SIGMA)  # kg_CO2 / MJ_useful

# Furnace
FURNACE_TO_CO2_STD = (0.0104 + 0.0285) * 0.78 / ETA_FINAL_TO_USEFUL * (
        1 + CC_SIGMA)  # kg_CO2 / MJ_useful
FURNACE_TO_OIL_STD = (0.0956 + 0.141) * 0.78 / ETA_FINAL_TO_USEFUL * (
        1 + CC_SIGMA)  # MJ_oil / MJ_useful

# Boiler
NG_BOILER_TO_CO2_STD = 0.0874 * 0.87 / ETA_FINAL_TO_USEFUL  # kg_CO2 / MJ_useful
NG_BOILER_TO_OIL_STD = 1.51 * 0.87 / ETA_FINAL_TO_USEFUL  # MJ_oil / MJ_useful

if BIOGAS_FROM_AGRICULTURE_FLAG == 1:
    BG_BOILER_TO_CO2_STD = 0.339 * 0.87 * NORMAL_BG_TO_AGRICULTURE_CO2 / (
            1 + DH_NETWORK_LOSS) / ETA_FINAL_TO_USEFUL  # MJ_oil / MJ_useful
    BG_BOILER_TO_OIL_STD = 0.04 * 0.87 * NORMAL_BG_TO_AGRICULTURE_EPRIM / (
            1 + DH_NETWORK_LOSS) / ETA_FINAL_TO_USEFUL  # MJ_oil / MJ_useful

else:
    BG_BOILER_TO_CO2_STD = NG_BOILER_TO_CO2_STD * 0.04 / 0.0691  # kg_CO2 / MJ_useful
    BG_BOILER_TO_OIL_STD = NG_BOILER_TO_OIL_STD * 0.339 / 1.16  # MJ_oil / MJ_useful

# HP Lake
LAKEHP_TO_CO2_STD = 0.0262 * 2.8 / ETA_FINAL_TO_USEFUL  # kg_CO2 / MJ_useful
LAKEHP_TO_OIL_STD = 1.22 * 2.8 / ETA_FINAL_TO_USEFUL  # MJ_oil / MJ_useful

# HP Sewage
SEWAGEHP_TO_CO2_STD = 0.0192 * 3.4 / ETA_FINAL_TO_USEFUL  # kg_CO2 / MJ_useful
SEWAGEHP_TO_OIL_STD = 0.904 * 3.4 / ETA_FINAL_TO_USEFUL  # MJ_oil / MJ_useful

# GHP
GHP_TO_CO2_STD = 0.0210 * 3.9 / ETA_FINAL_TO_USEFUL  # kg_CO2 / MJ_useful
GHP_TO_OIL_STD = 1.03 * 3.9 / ETA_FINAL_TO_USEFUL  # MJ_oil / MJ_useful

# Substation Heat Exchangers


# Vapor compressor chiller
VCC_T_COOL_IN = 30 + 273.0  # entering condenser water temperature [K]
VCC_MIN_LOAD = 0.1  # min load for cooling power

# Storage
T_STORAGE_MIN = 10 + 273.0  # K  - Minimum Storage Temperature
STORAGE_MAX_UPTAKE_LIMIT_FLAG = 1  # set a maximum for the HP Power for storage charging / decharging
Q_TO_STORAGE_MAX = 1e6  # 100kW maximum peak

# Activation Order of Power Plants
# solar sources are treated first
ACT_FIRST = 'HP'  # accounts for all kind of HP's as only one will be in the system.
ACT_SECOND = 'CHP'  # accounts for ORC and NG-RC (produce electricity!)
ACT_THIRD = 'BoilerBase'  # all conventional boilers are considered to be backups.
ACT_FOURTH = 'BoilerPeak'  # additional Peak Boiler

# Data for Evolutionary algorithm
<<<<<<< HEAD
nHeat = 6  # number of heating technologies
nCool = 4  # number of cooling technologies
nHR = 2  # number of heat recovery options
nSolar = 3  # number of solar technologies
=======
N_HEAT = 6  # number of heating
N_HR = 2  # number of heat recovery options
N_SOLAR = 3  # number of solar technologies
>>>>>>> e6a0bd6a

INDICES_CORRESPONDING_TO_DHN = 2 # one index for temperature and one for the number of AHU/ARU/SHU the DHN is supplying
DHN_temperature_lower_bound = 30 # Lower bound of the temperature that can be supplied by DHN
DHN_temperature_upper_bound = 120 # Upper bound of the temperature that can be supplied by DHN
INDICES_CORRESPONDING_TO_DCN = 2 # one index for temperature and one for the number of AHU/ARU/SCU the DCN is supplying
DCN_temperature_lower_bound = 6 # Lower bound of the temperature that can be supplied by DCN
DCN_temperature_upper_bound = 18 # Upper bound of the temperature that can be supplied by DCN

#  variable corresponding to the consideration of DHN temperature in the optimization,
# if this is True, the temperature of the DHN is generated between the lower and upper bounds and considered as the
# operation temperature of the DHN. In this case, the excess temperature requirement is provided by installing
# decentralised units. If it is False, it calculates the DHN supply temperature based on the demand of the buildings
# connected in the network. The same goes for DCN temperature
DHN_temperature_considered = False
DCN_temperature_considered = False

IS_HEATING = True  # if heating is required in the neighborhood
IS_COOLING = True  # if cooling is required in the neighborhood. These flags help in fixing the individual

PROBA = 0.5
SIGMAP = 0.2
EPS_MARGIN = 0.001

# Heat Recovery

# compressed Air recovery
ETA_EL_TO_HEAT = 0.75  # [-]
T_EL_TO_HEAT_SUP = 80 + 273.0  # K
T_EL_TO_HEAT_RE = 70 + 273.0  # K

# Server Waste Heat recovery
ETA_SERVER_TO_HEAT = 0.8  # [-]
T_FROM_SERVER = 60 + 273.0  # K
T_TO_SERVER = 55 + 273.0  # K

# Solar Thermal: information of return temperature
T_SUP_PVT_35 = 35 + 273.0  # K
T_SUP_SC_75 = 75 + 273.0  # K
T_SUP_SC_ET50 = 50 + 273.0  # K
T_SUP_SC_ET80 = 80 + 273.0  # K

# solar PV and PVT
N_PV = 0.16
N_PVT = 0.16
# ==============================================================================================================
# solar thermal collector
# ==============================================================================================================

T_IN = 75  # average temeperature
MODULE_LENGTH_SC = 2  # m # 1 for PV and 2 for solar collectors
MIN_PRODUCTION = 0.75  # points are selected with at least a minimum production of this % from the maximum in the area.
GRID_SIDE = 2  # in a rectangular grid of points, one side of the square. this cannot be changed if the solra potential was made with this.
ANGLE_NORTH = 122.5
TYPE_SC_PANEL = 1  # Flatplate collector

# ==============================================================================================================
# sewage potential
# ==============================================================================================================

SW_RATIO = 0.95  # ratio of waste water to fresh water production.
WIDTH_HEX = 0.40  # in m
VEL_FLOW = 3  # in m/s
MIN_FLOW = 9  # in lps
T_MIN = 8  # tmin of extraction
H0 = 1.5  # kW/m2K # heat trasnfer coefficient/
AT_HEX = 5
AT_MIN = 2

# Low heating values
LHV_NG = 45.4E6  # [J/kg]
LHV_BG = 21.4E6  # [J/kg]

# DCN
T_SUP_COOL = 6 + 273
T_RE_COOL_MAX = 12 + 273.0

# Values for the calculation of Delta P (from F. Muller network optimization code)
# WARNING : current = values for Inducity SQ
DELTA_P_COEFF = 104.81
DELTA_P_ORIGIN = 59016

SUBSTATION_N = 20  # Lifetime after A+W default 20

ZERO_DEGREES_CELSIUS_IN_KELVIN = 273.15  # Use this value, where the default temperature is assigned as 0 degree C<|MERGE_RESOLUTION|>--- conflicted
+++ resolved
@@ -251,16 +251,10 @@
 ACT_FOURTH = 'BoilerPeak'  # additional Peak Boiler
 
 # Data for Evolutionary algorithm
-<<<<<<< HEAD
-nHeat = 6  # number of heating technologies
-nCool = 4  # number of cooling technologies
-nHR = 2  # number of heat recovery options
-nSolar = 3  # number of solar technologies
-=======
+N_COOL = 4  # number of cooling technologies
 N_HEAT = 6  # number of heating
 N_HR = 2  # number of heat recovery options
 N_SOLAR = 3  # number of solar technologies
->>>>>>> e6a0bd6a
 
 INDICES_CORRESPONDING_TO_DHN = 2 # one index for temperature and one for the number of AHU/ARU/SHU the DHN is supplying
 DHN_temperature_lower_bound = 30 # Lower bound of the temperature that can be supplied by DHN
