--- conflicted
+++ resolved
@@ -573,12 +573,8 @@
         cooling_network[index] = 1
 
     individual = heating_block + cooling_block + heating_network + cooling_network
-<<<<<<< HEAD
     #individual = [0,0,0,0,0,0,0,0,0,0,0,0,0,0,0,0,0,0,0,0,0,0,0,0,1,0.01,1,0.535812211,0,0,0,0,10,7,1,0,1,1,0,1,0,0,0,0,1,1,1,1,0,1,1,0,1,1]
-=======
-    individual = [0,0,0,0,0,0,0,0,0,0,0,0,0,0,0,0,0,0,0,0,0,0,0,0,1,0.01,1,0.535812205,2,0.01,0,0,10,7,1,0,1,0,0,1,1,0,0,1,1,1,1,1,1,1,1,1,1,1]
-    # individual = [0,0,0,0,0,0,0,0,0,0,0,0,0,0,0,0,0,0,0,0,0,0,0,0,1,0.01,1,0.535812211,0,0,0,0,10,7,1,0,1,1,0,1,0,0,0,0,1,1,1,1,1,1,1,1,1,1]
->>>>>>> 0c417677
+
     individual_evaluation(individual, building_names, total_demand, locator, extra_costs, extra_CO2, extra_primary_energy,
                           solarFeat, network_features, gv, config, prices, lca)
 
