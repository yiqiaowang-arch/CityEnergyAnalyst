--- conflicted
+++ resolved
@@ -1,10 +1,6 @@
 """
 Support functions
-<<<<<<< HEAD
 
-=======
-=================
->>>>>>> faefe24c
 """
 from __future__ import division
 import numpy as np
