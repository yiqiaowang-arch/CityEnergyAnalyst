"""
Operation for decentralized buildings
"""




import time
from math import ceil
import random

import numpy as np
import pandas as pd
from itertools import repeat

import cea.config
import cea.inputlocator
from cea.optimization.master.emissions_model import calc_emissions_Whyr_to_tonCO2yr
import cea.technologies.boiler as boiler
import cea.technologies.burner as burner
import cea.technologies.chiller_absorption as chiller_absorption
import cea.technologies.chiller_vapor_compression as chiller_vapor_compression
import cea.technologies.cooling_tower as cooling_tower
import cea.technologies.direct_expansion_units as dx
import cea.technologies.solar.solar_collector as solar_collector
import cea.technologies.substation as substation
<<<<<<< HEAD
from cea.constants import (T_GENERATOR_FROM_FP_C, T_GENERATOR_FROM_ET_C,
                                        Q_LOSS_DISCONNECTED, ACH_TYPE_SINGLE, HEAT_CAPACITY_OF_WATER_JPERKGK)
=======
from cea.constants import HEAT_CAPACITY_OF_WATER_JPERKGK
from cea.optimization.constants import (T_GENERATOR_FROM_FP_C, T_GENERATOR_FROM_ET_C,
                                        Q_LOSS_DISCONNECTED, ACH_TYPE_SINGLE)
>>>>>>> de3b717a
from cea.optimization.lca_calculations import LcaCalculations
from cea.optimization.preprocessing.decentralized_buildings_heating import get_unique_keys_from_dicts
from cea.technologies.thermal_network.thermal_network import calculate_ground_temperature
from cea.technologies.supply_systems_database import SupplySystemsDatabase
import cea.utilities.parallel


def disconnected_buildings_cooling_main(locator, building_names, total_demand, config, prices, lca):
    """
    Computes the parameters for the operation of disconnected buildings output results in csv files.
    There is no optimization at this point. The different cooling energy supply system configurations are calculated
    and compared 1 to 1 to each other. it is a classical combinatorial problem.
    The six supply system configurations include:
    (VCC: Vapor Compression Chiller, ACH: Absorption Chiller, CT: Cooling Tower, Boiler)
    (AHU: Air Handling Units, ARU: Air Recirculation Units, SCU: Sensible Cooling Units)
    - config 0: Direct Expansion / Mini-split units (NOTE: this configuration is not fully built yet)
    - config 1: VCC_to_AAS (AHU + ARU + SCU) + CT
    - config 2: FP + single-effect ACH_to_AAS (AHU + ARU + SCU) + Boiler + CT
    - config 3: ET + single-effect ACH_to_AAS (AHU + ARU + SCU) + Boiler + CT
    - config 4: VCC_to_AA (AHU + ARU) + VCC_to_S (SCU) + CT
    - config 5: VCC_to_AA (AHU + ARU) + single effect ACH_S (SCU) + CT + Boiler

    Note:
    1. Only cooling supply configurations are compared here. The demand for electricity is supplied from the grid,
    and the demand for domestic hot water is supplied from electric boilers.
    2. Single-effect chillers are coupled with flat-plate solar collectors, and the double-effect chillers are coupled
    with evacuated tube solar collectors.
    :param locator: locator class with paths to input/output files
    :param building_names: list with names of buildings
    :param config: cea.config
    :param prices: prices class
    :return: one .csv file with results of operations of disconnected buildings; one .csv file with operation of the
    best configuration (Cost, CO2, Primary Energy)
    """

    t0 = time.perf_counter()
    supply_systems = SupplySystemsDatabase(locator)

    n = len(building_names)

    cea.utilities.parallel.vectorize(disconnected_cooling_for_building, config.get_number_of_processes())(
        building_names,
        repeat(supply_systems, n),
        repeat(lca, n),
        repeat(locator, n),
        repeat(prices, n),
        repeat(total_demand, n))

    print(round(time.perf_counter() - t0), "seconds process time for the decentralized Building Routine \n")


def disconnected_cooling_for_building(building_name, supply_systems, lca, locator, prices, total_demand):
    chiller_prop = supply_systems.Absorption_chiller
    boiler_cost_data = supply_systems.Boiler

    scale = 'BUILDING'
    VCC_chiller = chiller_vapor_compression.VaporCompressionChiller(locator, scale)

    ## Calculate cooling loads for different combinations
    # SENSIBLE COOLING UNIT
    Qc_nom_SCU_W, \
    T_re_SCU_K, \
    T_sup_SCU_K, \
    mdot_SCU_kgpers = calc_combined_cooling_loads(building_name, locator, total_demand,
                                                  cooling_configuration=['scu'])
    # AIR HANDLING UNIT + AIR RECIRCULATION UNIT
    Qc_nom_AHU_ARU_W, \
    T_re_AHU_ARU_K, \
    T_sup_AHU_ARU_K, \
    mdot_AHU_ARU_kgpers = calc_combined_cooling_loads(building_name, locator, total_demand,
                                                      cooling_configuration=['ahu', 'aru'])
    # SENSIBLE COOLING UNIT + AIR HANDLING UNIT + AIR RECIRCULATION UNIT
    Qc_nom_AHU_ARU_SCU_W, \
    T_re_AHU_ARU_SCU_K, \
    T_sup_AHU_ARU_SCU_K, \
    mdot_AHU_ARU_SCU_kgpers = calc_combined_cooling_loads(building_name, locator, total_demand,
                                                          cooling_configuration=['ahu', 'aru', 'scu'])
    ## Get hourly hot water supply condition of Solar Collectors (SC)
    # Flat Plate Solar Collectors
    SC_FP_data, T_hw_in_FP_C, el_aux_SC_FP_Wh, q_sc_gen_FP_Wh = get_SC_data(building_name, locator, panel_type="FP")
    Capex_a_SC_FP_USD, Opex_SC_FP_USD, Capex_SC_FP_USD = solar_collector.calc_Cinv_SC(SC_FP_data['Area_SC_m2'][0],
                                                                                      locator,
                                                                                      panel_type="FP")
    # Evacuated Tube Solar Collectors
    SC_ET_data, T_hw_in_ET_C, el_aux_SC_ET_Wh, q_sc_gen_ET_Wh = get_SC_data(building_name, locator, panel_type="ET")
    Capex_a_SC_ET_USD, Opex_SC_ET_USD, Capex_SC_ET_USD = solar_collector.calc_Cinv_SC(SC_ET_data['Area_SC_m2'][0],
                                                                                      locator,
                                                                                      panel_type="ET")
    ## Calculate ground temperatures to estimate cold water supply temperatures for absorption chiller
    T_ground_K = calculate_ground_temperature(locator)  # FIXME: change to outlet temperature from the cooling towers
    ## Initialize table to save results
    # save costs of all supply configurations
    operation_results = initialize_result_tables_for_supply_configurations(Qc_nom_SCU_W)
    # save supply system activation of all supply configurations
    cooling_dispatch = {}
    number_of_configurations = len(operation_results)
    # save (anthropogenic) heat release and system energy demands
    Qh_sys_release_Wh = np.zeros((number_of_configurations, 1))
    NG_sys_req_Wh = np.zeros((number_of_configurations, 1))
    E_sys_req_Wh = np.zeros((number_of_configurations, 1))
    ## HOURLY OPERATION
    print('{building_name} decentralized cooling supply system simulations...'.format(building_name=building_name))
    T_re_AHU_ARU_SCU_K = np.where(T_re_AHU_ARU_SCU_K > 0.0, T_re_AHU_ARU_SCU_K, T_sup_AHU_ARU_SCU_K)
    ## 0. DX operation
    print('{building_name} Config 0: Direct Expansion Units -> AHU,ARU,SCU'.format(building_name=building_name))
    el_DX_hourly_Wh, \
    q_DX_chw_Wh = np.vectorize(dx.calc_DX)(mdot_AHU_ARU_SCU_kgpers, T_sup_AHU_ARU_SCU_K, T_re_AHU_ARU_SCU_K)
    DX_Status = np.where(q_DX_chw_Wh > 0.0, 1, 0)
    # add electricity costs, CO2, PE
    operation_results[0][7] += sum(prices.ELEC_PRICE * el_DX_hourly_Wh)
    operation_results[0][8] += sum(calc_emissions_Whyr_to_tonCO2yr(el_DX_hourly_Wh, lca.EL_TO_CO2_EQ))  # ton CO2
    # determine yearly (anthropogenic) heat release
    Qh_sys_release_Wh[0][0] = sum(q_DX_chw_Wh + el_DX_hourly_Wh)
    # determine yearly system energy demand
    E_sys_req_Wh[0][0] = sum(el_DX_hourly_Wh)
    # activation
    cooling_dispatch[0] = {'Q_DX_AS_gen_directload_W': q_DX_chw_Wh,
                           'E_DX_AS_req_W': el_DX_hourly_Wh,
                           'E_cs_cre_cdata_req_W': el_DX_hourly_Wh,
                           }
    # capacity of cooling technologies
    operation_results[0][0] = Qc_nom_AHU_ARU_SCU_W
    operation_results[0][1] = Qc_nom_AHU_ARU_SCU_W  # 1: DX_AS
    system_COP = np.nanmedian(np.divide(q_DX_chw_Wh[None, :], el_DX_hourly_Wh[None, :]).flatten())
    operation_results[0][9] += system_COP
    ## 1. VCC (AHU + ARU + SCU) + CT
    print('{building_name} Config 1: Vapor Compression Chillers -> AHU,ARU,SCU'.format(building_name=building_name))
    # VCC operation
    el_VCC_Wh, q_VCC_cw_Wh, q_VCC_chw_Wh = calc_VCC_operation(T_re_AHU_ARU_SCU_K, T_sup_AHU_ARU_SCU_K,
                                                              mdot_AHU_ARU_SCU_kgpers, VCC_chiller)
    VCC_Status = np.where(q_VCC_chw_Wh > 0.0, 1, 0)
    # CT operation
    q_CT_VCC_to_AHU_ARU_SCU_Wh = q_VCC_cw_Wh
    Q_nom_CT_VCC_to_AHU_ARU_SCU_W, el_CT_Wh = calc_CT_operation(q_CT_VCC_to_AHU_ARU_SCU_Wh)
    # add costs
    el_total_Wh = el_VCC_Wh + el_CT_Wh
    operation_results[1][7] += sum(prices.ELEC_PRICE * el_total_Wh)  # CHF
    operation_results[1][8] += sum(calc_emissions_Whyr_to_tonCO2yr(el_total_Wh, lca.EL_TO_CO2_EQ))  # ton CO2
    # calculate COP
    system_COP_list = np.divide(q_VCC_chw_Wh[None, :], el_total_Wh[None, :]).flatten()
    system_COP = np.nansum(q_VCC_chw_Wh[None, :] * system_COP_list) / np.nansum(
        q_VCC_chw_Wh[None, :])  # weighted average of the system efficiency
    operation_results[1][9] += system_COP
    # determine (anthropogenic) heat release
    Qh_sys_release_Wh[1][0] = sum(q_CT_VCC_to_AHU_ARU_SCU_Wh)
    # determine system energy demand
    E_sys_req_Wh[1][0] = sum(el_total_Wh)
    cooling_dispatch[1] = {'Q_BaseVCC_AS_gen_directload_W': q_VCC_chw_Wh,
                           'E_BaseVCC_AS_req_W': el_VCC_Wh,
                           'E_CT_req_W': el_CT_Wh,
                           'E_cs_cre_cdata_req_W': el_total_Wh,
                           }
    # capacity of cooling technologies
    operation_results[1][0] = Qc_nom_AHU_ARU_SCU_W
    operation_results[1][2] = Qc_nom_AHU_ARU_SCU_W  # 2: BaseVCC_AS
    ## 2: SC_FP + single-effect ACH (AHU + ARU + SCU) + CT + Boiler + SC_FP
    print(
        '{building_name} Config 2: Flat-plate Solar Collectors + Single-effect Absorption chillers -> AHU,ARU,SCU'.format(
            building_name=building_name))
    # ACH operation
    T_hw_out_single_ACH_K, \
    el_single_ACH_Wh, \
    q_cw_single_ACH_Wh, \
    q_hw_single_ACH_Wh, \
    q_chw_single_ACH_Wh = calc_ACH_operation(T_ground_K, T_hw_in_FP_C, T_re_AHU_ARU_SCU_K, T_sup_AHU_ARU_SCU_K,
                                             chiller_prop, mdot_AHU_ARU_SCU_kgpers, ACH_TYPE_SINGLE)
    ACH_Status = np.where(q_chw_single_ACH_Wh > 0.0, 1, 0)
    # CT operation
    q_CT_FP_to_single_ACH_to_AHU_ARU_SCU_Wh = q_cw_single_ACH_Wh
    Q_nom_CT_FP_to_single_ACH_to_AHU_ARU_SCU_W, el_CT_Wh = calc_CT_operation(
        q_CT_FP_to_single_ACH_to_AHU_ARU_SCU_Wh)
    # boiler operation
    q_gas_Boiler_FP_to_single_ACH_to_AHU_ARU_SCU_Wh, \
    Q_nom_Boiler_FP_to_single_ACH_to_AHU_ARU_SCU_W, \
    q_load_Boiler_FP_to_single_ACH_to_AHU_ARU_SCU_Wh = calc_boiler_operation(Qc_nom_AHU_ARU_SCU_W,
                                                                             T_hw_out_single_ACH_K,
                                                                             q_hw_single_ACH_Wh,
                                                                             q_sc_gen_FP_Wh)
    # add electricity costs
    el_total_Wh = el_single_ACH_Wh + el_aux_SC_FP_Wh + el_CT_Wh
    operation_results[2][7] += sum(prices.ELEC_PRICE * el_total_Wh)  # CHF
    operation_results[2][8] += sum(calc_emissions_Whyr_to_tonCO2yr(el_total_Wh, lca.EL_TO_CO2_EQ))  # ton CO2
    # add gas costs
    q_gas_total_Wh = q_gas_Boiler_FP_to_single_ACH_to_AHU_ARU_SCU_Wh
    operation_results[2][7] += sum(prices.NG_PRICE * q_gas_total_Wh)  # CHF
    operation_results[2][8] += sum(calc_emissions_Whyr_to_tonCO2yr(q_gas_total_Wh, lca.NG_TO_CO2_EQ))  # ton CO2
    # determine (anthropogenic) heat release
    Qh_sys_release_Wh[2][0] = sum(q_CT_FP_to_single_ACH_to_AHU_ARU_SCU_Wh +
                                   (q_gas_Boiler_FP_to_single_ACH_to_AHU_ARU_SCU_Wh -
                                    q_load_Boiler_FP_to_single_ACH_to_AHU_ARU_SCU_Wh))
    # determine system energy demand
    NG_sys_req_Wh[2][0] = sum(q_gas_total_Wh)
    E_sys_req_Wh[2][0] = sum(el_total_Wh)
    # add activation
    cooling_dispatch[2] = {'Q_ACH_gen_directload_W': q_chw_single_ACH_Wh,
                           'Q_Boiler_NG_ACH_W': q_load_Boiler_FP_to_single_ACH_to_AHU_ARU_SCU_Wh,
                           'Q_SC_FP_ACH_W': q_sc_gen_FP_Wh,
                           'E_ACH_req_W': el_single_ACH_Wh,
                           'E_CT_req_W': el_CT_Wh,
                           'E_SC_FP_req_W': el_aux_SC_FP_Wh,
                           'E_cs_cre_cdata_req_W': el_total_Wh,
                           'NG_Boiler_req': q_gas_Boiler_FP_to_single_ACH_to_AHU_ARU_SCU_Wh,
                           }
    # capacity of cooling technologies
    operation_results[2][0] = Qc_nom_AHU_ARU_SCU_W
    operation_results[2][4] = Qc_nom_AHU_ARU_SCU_W  # 4: ACH_SC_FP
    q_total_load = (q_chw_single_ACH_Wh[None, :] +
                    q_sc_gen_FP_Wh[None, :] +
                    q_load_Boiler_FP_to_single_ACH_to_AHU_ARU_SCU_Wh[None, :])
    system_COP_list = np.divide(q_total_load,
                                (el_total_Wh[None, :] + q_gas_Boiler_FP_to_single_ACH_to_AHU_ARU_SCU_Wh[None, :])
                                ).flatten()
    system_COP = (np.nansum(q_total_load * system_COP_list) /
                  np.nansum(q_total_load))  # weighted average of the system efficiency
    operation_results[2][9] += system_COP

    # 3: SC_ET + single-effect ACH (AHU + ARU + SCU) + CT + Boiler + SC_ET
    print(
        '{building_name} Config 3: Evacuated Tube Solar Collectors + Single-effect Absorption chillers -> AHU,ARU,SCU'.format(
            building_name=building_name))
    # ACH operation
    T_hw_out_single_ACH_K, \
    el_single_ACH_Wh, \
    q_cw_single_ACH_Wh, \
    q_hw_single_ACH_Wh, \
    q_chw_single_ACH_Wh = calc_ACH_operation(T_ground_K, T_hw_in_ET_C, T_re_AHU_ARU_SCU_K, T_sup_AHU_ARU_SCU_K,
                                             chiller_prop, mdot_AHU_ARU_SCU_kgpers, ACH_TYPE_SINGLE)
    # CT operation
    q_CT_ET_to_single_ACH_to_AHU_ARU_SCU_W = q_cw_single_ACH_Wh
    Q_nom_CT_ET_to_single_ACH_to_AHU_ARU_SCU_W, el_CT_Wh = calc_CT_operation(q_CT_ET_to_single_ACH_to_AHU_ARU_SCU_W)
    # burner operation
    q_gas_for_burner_Wh, \
    Q_nom_Burner_ET_to_single_ACH_to_AHU_ARU_SCU_W, \
    q_burner_load_Wh = calc_burner_operation(Qc_nom_AHU_ARU_SCU_W, q_hw_single_ACH_Wh, q_sc_gen_ET_Wh)
    # add electricity costs
    el_total_Wh = el_single_ACH_Wh + el_aux_SC_ET_Wh + el_CT_Wh
    operation_results[3][7] += sum(prices.ELEC_PRICE * el_total_Wh)  # CHF
    operation_results[3][8] += sum(calc_emissions_Whyr_to_tonCO2yr(el_total_Wh, lca.EL_TO_CO2_EQ))  # ton CO2
    # add gas costs
    operation_results[3][7] += sum(prices.NG_PRICE * q_gas_for_burner_Wh)  # CHF
    operation_results[3][8] += sum(calc_emissions_Whyr_to_tonCO2yr(q_gas_for_burner_Wh, lca.NG_TO_CO2_EQ))  # ton CO2
    # determine (anthropogenic) heat release
    Qh_sys_release_Wh[3][0] = sum(q_CT_ET_to_single_ACH_to_AHU_ARU_SCU_W + (q_gas_for_burner_Wh - q_burner_load_Wh))
    # determine system energy demand
    NG_sys_req_Wh[3][0] = sum(q_gas_for_burner_Wh)
    E_sys_req_Wh[3][0] = sum(el_total_Wh)
    # add activation
    cooling_dispatch[3] = {'Q_ACH_gen_directload_W': q_chw_single_ACH_Wh,
                           'Q_Burner_NG_ACH_W': q_burner_load_Wh,
                           'Q_SC_ET_ACH_W': q_sc_gen_ET_Wh,
                           'E_ACH_req_W': el_single_ACH_Wh,
                           'E_CT_req_W': el_CT_Wh,
                           'E_SC_ET_req_W': el_aux_SC_ET_Wh,
                           'E_cs_cre_cdata_req_W': el_total_Wh,
                           'NG_Burner_req': q_gas_for_burner_Wh,
                           }
    # capacity of cooling technologies
    operation_results[3][0] = Qc_nom_AHU_ARU_SCU_W
    operation_results[3][5] = Qc_nom_AHU_ARU_SCU_W
    q_total_load = (q_burner_load_Wh[None, :] + q_chw_single_ACH_Wh[None, :] + q_sc_gen_ET_Wh[None, :])
    system_COP_list = np.divide(q_total_load, (el_total_Wh[None, :] + q_gas_for_burner_Wh[None, :])).flatten()
    system_COP = (np.nansum(q_total_load * system_COP_list) /
                  np.nansum(q_total_load))  # weighted average of the system efficiency
    operation_results[3][9] += system_COP

    # these two configurations are only activated when SCU is in use
    if Qc_nom_SCU_W > 0.0:
        # 4: VCC (AHU + ARU) + VCC (SCU) + CT
        print(
            '{building_name} Config 4: Vapor Compression Chillers(HT) -> SCU & Vapor Compression Chillers(LT) -> AHU,ARU'.format(
                building_name=building_name))
        # VCC (AHU + ARU) operation
        el_VCC_to_AHU_ARU_Wh, \
        q_cw_VCC_to_AHU_ARU_Wh, \
        q_chw_VCC_to_AHU_ARU_Wh = calc_VCC_operation(T_re_AHU_ARU_K, T_sup_AHU_ARU_K, mdot_AHU_ARU_kgpers, VCC_chiller)
        VCC_LT_Status = np.where(q_chw_VCC_to_AHU_ARU_Wh > 0.0, 1, 0)
        # VCC(SCU) operation
        el_VCC_to_SCU_Wh, \
        q_cw_VCC_to_SCU_Wh, \
        q_chw_VCC_to_SCU_Wh = calc_VCC_operation(T_re_SCU_K, T_sup_SCU_K, mdot_SCU_kgpers, VCC_chiller)
        VCC_HT_Status = np.where(q_chw_VCC_to_AHU_ARU_Wh > 0.0, 1, 0)
        # CT operation
        q_CT_VCC_to_AHU_ARU_and_VCC_to_SCU_W = q_cw_VCC_to_AHU_ARU_Wh + q_cw_VCC_to_SCU_Wh
        Q_nom_CT_VCC_to_AHU_ARU_and_VCC_to_SCU_W, el_CT_Wh = calc_CT_operation(q_CT_VCC_to_AHU_ARU_and_VCC_to_SCU_W)
        # add el costs
        el_total_Wh = el_VCC_to_AHU_ARU_Wh + el_VCC_to_SCU_Wh + el_CT_Wh
        operation_results[4][7] += sum(prices.ELEC_PRICE * el_total_Wh)  # CHF
        operation_results[4][8] += sum(calc_emissions_Whyr_to_tonCO2yr(el_total_Wh, lca.EL_TO_CO2_EQ))  # ton CO2
        # determine (anthropogenic) heat release
        Qh_sys_release_Wh[4][0] = sum(q_CT_VCC_to_AHU_ARU_and_VCC_to_SCU_W)
        # determine system energy demand
        E_sys_req_Wh[4][0] = sum(el_total_Wh)
        # add activation
        cooling_dispatch[4] = {'Q_BaseVCC_AS_gen_directload_W': q_chw_VCC_to_AHU_ARU_Wh,
                               'Q_BaseVCCHT_AS_gen_directload_W': q_chw_VCC_to_SCU_Wh,
                               'E_BaseVCC_req_W': el_VCC_to_AHU_ARU_Wh,
                               'E_VCC_HT_req_W': el_VCC_to_SCU_Wh,
                               'E_CT_req_W': el_CT_Wh,
                               'E_cs_cre_cdata_req_W': el_total_Wh
                               }
        # capacity of cooling technologies
        operation_results[4][0] = Qc_nom_AHU_ARU_SCU_W
        operation_results[4][2] = Qc_nom_AHU_ARU_W  # 2: BaseVCC_AS
        operation_results[4][3] = Qc_nom_SCU_W  # 3: VCCHT_AS
        system_COP_list = np.divide(q_CT_VCC_to_AHU_ARU_and_VCC_to_SCU_W[None, :], el_total_Wh[None, :]).flatten()
        system_COP = np.nansum(q_CT_VCC_to_AHU_ARU_and_VCC_to_SCU_W[None, :] * system_COP_list) / np.nansum(
            q_CT_VCC_to_AHU_ARU_and_VCC_to_SCU_W[None, :])  # weighted average of the system efficiency
        operation_results[4][9] += system_COP

        # 5: VCC (AHU + ARU) + ACH (SCU) + CT + Boiler
        print(
            '{building_name} Config 5: Vapor Compression Chillers(LT) -> AHU,ARU & Flate-place SC + Absorption Chillers(HT) -> SCU'.format(
                building_name=building_name))
        # ACH (SCU) operation
        T_hw_FP_ACH_to_SCU_K, \
        el_FP_ACH_to_SCU_Wh, \
        q_cw_FP_ACH_to_SCU_Wh, \
        q_hw_FP_ACH_to_SCU_Wh, \
        q_chw_FP_ACH_to_SCU_Wh = calc_ACH_operation(T_ground_K, T_hw_in_FP_C, T_re_SCU_K, T_sup_SCU_K, chiller_prop,
                                                    mdot_SCU_kgpers, ACH_TYPE_SINGLE)
        ACH_HT_Status = np.where(q_chw_FP_ACH_to_SCU_Wh > 0.0, 1, 0)
        # boiler operation
        q_gas_for_boiler_Wh, \
        Q_nom_boiler_VCC_to_AHU_ARU_and_FP_to_single_ACH_to_SCU_W, \
        q_load_from_boiler_Wh = calc_boiler_operation(Qc_nom_SCU_W, T_hw_FP_ACH_to_SCU_K,
                                                      q_hw_FP_ACH_to_SCU_Wh, q_sc_gen_FP_Wh)
        # CT operation
        q_CT_VCC_to_AHU_ARU_and_single_ACH_to_SCU_Wh = q_cw_VCC_to_AHU_ARU_Wh + q_cw_FP_ACH_to_SCU_Wh
        Q_nom_CT_VCC_to_AHU_ARU_and_FP_to_single_ACH_to_SCU_W, \
        el_CT_Wh = calc_CT_operation(q_CT_VCC_to_AHU_ARU_and_single_ACH_to_SCU_Wh)

        # add electricity costs
        el_total_Wh = el_VCC_to_AHU_ARU_Wh + el_FP_ACH_to_SCU_Wh + el_aux_SC_FP_Wh + el_CT_Wh
        operation_results[5][7] += sum(prices.ELEC_PRICE * el_total_Wh)  # CHF
        operation_results[5][8] += sum(calc_emissions_Whyr_to_tonCO2yr(el_total_Wh, lca.EL_TO_CO2_EQ))  # ton CO2
        # add gas costs
        q_gas_total_Wh = q_gas_for_boiler_Wh
        operation_results[5][7] += sum(prices.NG_PRICE * q_gas_total_Wh)  # CHF
        operation_results[5][8] += sum(calc_emissions_Whyr_to_tonCO2yr(q_gas_total_Wh, lca.NG_TO_CO2_EQ))  # ton CO2
        # determine (anthropogenic) heat release
        Qh_sys_release_Wh[5][0] = sum(q_CT_VCC_to_AHU_ARU_and_single_ACH_to_SCU_Wh +
                                      (q_gas_for_boiler_Wh - q_load_from_boiler_Wh))
        # determine system energy demand
        NG_sys_req_Wh[5][0] = sum(q_gas_for_boiler_Wh)
        E_sys_req_Wh[5][0] = sum(el_total_Wh)
        # add activation
        cooling_dispatch[5] = {'Q_BaseVCC_AS_gen_directload_W': q_chw_VCC_to_AHU_ARU_Wh,
                               'Q_ACHHT_AS_gen_directload_W': q_chw_FP_ACH_to_SCU_Wh,
                               'E_BaseVCC_req_W': el_VCC_to_AHU_ARU_Wh,
                               'E_ACHHT_req_W': el_FP_ACH_to_SCU_Wh,
                               'E_SC_FP_ACH_req_W': el_aux_SC_FP_Wh,
                               'E_CT_req_W': el_CT_Wh,
                               'E_cs_cre_cdata_req_W': el_total_Wh,
                               'Q_BaseBoiler_NG_req': q_gas_for_boiler_Wh,
                               }
        # capacity of cooling technologies
        operation_results[5][0] = Qc_nom_AHU_ARU_SCU_W
        operation_results[5][2] = Qc_nom_AHU_ARU_W  # 2: BaseVCC_AS
        operation_results[5][6] = Qc_nom_SCU_W  # 6: ACHHT_SC_FP
        q_total_load = q_CT_VCC_to_AHU_ARU_and_single_ACH_to_SCU_Wh[None, :] + q_gas_for_boiler_Wh[None, :]
        system_COP_list = np.divide(q_total_load, el_total_Wh[None, :]).flatten()
        system_COP = np.nansum(q_total_load * system_COP_list) / np.nansum(
            q_total_load)  # weighted average of the system efficiency
        operation_results[5][9] += system_COP

    ## Calculate Capex/Opex
    # Initialize arrays
    number_of_configurations = len(operation_results)
    Capex_a_USD = np.zeros((number_of_configurations, 1))
    Capex_total_USD = np.zeros((number_of_configurations, 1))
    Opex_a_fixed_USD = np.zeros((number_of_configurations, 1))
    print('{building_name} Cost calculation...'.format(building_name=building_name))
    # 0: DX
    Capex_a_DX_USD, Opex_fixed_DX_USD, Capex_DX_USD = dx.calc_Cinv_DX(Qc_nom_AHU_ARU_SCU_W)
    # add costs
    Capex_a_USD[0][0] = Capex_a_DX_USD
    Capex_total_USD[0][0] = Capex_DX_USD
    Opex_a_fixed_USD[0][0] = Opex_fixed_DX_USD
    # 1: VCC + CT
    Capex_a_VCC_USD, Opex_fixed_VCC_USD, Capex_VCC_USD = chiller_vapor_compression.calc_Cinv_VCC(
        Qc_nom_AHU_ARU_SCU_W, locator, 'CH3')
    Capex_a_CT_USD, Opex_fixed_CT_USD, Capex_CT_USD = cooling_tower.calc_Cinv_CT(
        Q_nom_CT_VCC_to_AHU_ARU_SCU_W, locator, 'CT1')
    # add costs
    Capex_a_USD[1][0] = Capex_a_CT_USD + Capex_a_VCC_USD
    Capex_total_USD[1][0] = Capex_CT_USD + Capex_VCC_USD
    Opex_a_fixed_USD[1][0] = Opex_fixed_CT_USD + Opex_fixed_VCC_USD
    # 2: single effect ACH + CT + Boiler + SC_FP
    Capex_a_ACH_USD, Opex_fixed_ACH_USD, Capex_ACH_USD = chiller_absorption.calc_Cinv_ACH(
        Qc_nom_AHU_ARU_SCU_W, supply_systems.Absorption_chiller, ACH_TYPE_SINGLE)
    Capex_a_CT_USD, Opex_fixed_CT_USD, Capex_CT_USD = cooling_tower.calc_Cinv_CT(
        Q_nom_CT_FP_to_single_ACH_to_AHU_ARU_SCU_W, locator, 'CT1')
    Capex_a_boiler_USD, Opex_fixed_boiler_USD, Capex_boiler_USD = boiler.calc_Cinv_boiler(
        Q_nom_Boiler_FP_to_single_ACH_to_AHU_ARU_SCU_W, 'BO1', boiler_cost_data)
    Capex_a_USD[2][0] = Capex_a_CT_USD + Capex_a_ACH_USD + Capex_a_boiler_USD + Capex_a_SC_FP_USD
    Capex_total_USD[2][0] = Capex_CT_USD + Capex_ACH_USD + Capex_boiler_USD + Capex_SC_FP_USD
    Opex_a_fixed_USD[2][
        0] = Opex_fixed_CT_USD + Opex_fixed_ACH_USD + Opex_fixed_boiler_USD + Opex_SC_FP_USD
    # 3: double effect ACH + CT + Boiler + SC_ET
    Capex_a_ACH_USD, Opex_fixed_ACH_USD, Capex_ACH_USD = chiller_absorption.calc_Cinv_ACH(
        Qc_nom_AHU_ARU_SCU_W, supply_systems.Absorption_chiller, ACH_TYPE_SINGLE)
    Capex_a_CT_USD, Opex_fixed_CT_USD, Capex_CT_USD = cooling_tower.calc_Cinv_CT(
        Q_nom_CT_ET_to_single_ACH_to_AHU_ARU_SCU_W, locator, 'CT1')
    Capex_a_burner_USD, Opex_fixed_burner_USD, Capex_burner_USD = burner.calc_Cinv_burner(
        Q_nom_Burner_ET_to_single_ACH_to_AHU_ARU_SCU_W, boiler_cost_data, 'BO1')
    Capex_a_USD[3][0] = Capex_a_CT_USD + Capex_a_ACH_USD + Capex_a_burner_USD + Capex_a_SC_ET_USD
    Capex_total_USD[3][0] = Capex_CT_USD + Capex_ACH_USD + Capex_burner_USD + Capex_SC_ET_USD
    Opex_a_fixed_USD[3][
        0] = Opex_fixed_CT_USD + Opex_fixed_ACH_USD + Opex_fixed_burner_USD + Opex_SC_ET_USD
    # these two configurations are only activated when SCU is in use
    if Qc_nom_SCU_W > 0.0:
        # 4: VCC (AHU + ARU) + VCC (SCU) + CT
        Capex_a_VCC_AA_USD, Opex_VCC_AA_USD, Capex_VCC_AA_USD = chiller_vapor_compression.calc_Cinv_VCC(
            Qc_nom_AHU_ARU_W, locator, 'CH3')
        Capex_a_VCC_S_USD, Opex_VCC_S_USD, Capex_VCC_S_USD = chiller_vapor_compression.calc_Cinv_VCC(
            Qc_nom_SCU_W, locator, 'CH3')
        Capex_a_CT_USD, Opex_fixed_CT_USD, Capex_CT_USD = cooling_tower.calc_Cinv_CT(
            Q_nom_CT_VCC_to_AHU_ARU_and_VCC_to_SCU_W, locator, 'CT1')
        Capex_a_USD[4][0] = Capex_a_CT_USD + Capex_a_VCC_AA_USD + Capex_a_VCC_S_USD
        Capex_total_USD[4][0] = Capex_CT_USD + Capex_VCC_AA_USD + Capex_VCC_S_USD
        Opex_a_fixed_USD[4][0] = Opex_fixed_CT_USD + Opex_VCC_AA_USD + Opex_VCC_S_USD

        # 5: VCC (AHU + ARU) + ACH (SCU) + CT + Boiler + SC_FP
        Capex_a_ACH_S_USD, Opex_fixed_ACH_S_USD, Capex_ACH_S_USD = chiller_absorption.calc_Cinv_ACH(
            Qc_nom_SCU_W, supply_systems.Absorption_chiller, ACH_TYPE_SINGLE)
        Capex_a_CT_USD, Opex_fixed_CT_USD, Capex_CT_USD = cooling_tower.calc_Cinv_CT(
            Q_nom_CT_VCC_to_AHU_ARU_and_FP_to_single_ACH_to_SCU_W, locator, 'CT1')
        Capex_a_boiler_USD, Opex_fixed_boiler_USD, Capex_boiler_USD = boiler.calc_Cinv_boiler(
            Q_nom_boiler_VCC_to_AHU_ARU_and_FP_to_single_ACH_to_SCU_W, 'BO1', boiler_cost_data)
        Capex_a_USD[5][0] = Capex_a_CT_USD + Capex_a_VCC_AA_USD + Capex_a_ACH_S_USD + \
                            Capex_a_SC_FP_USD + Capex_a_boiler_USD
        Capex_total_USD[5][0] = Capex_CT_USD + Capex_VCC_AA_USD + Capex_ACH_S_USD + \
                                Capex_SC_FP_USD + Capex_boiler_USD
        Opex_a_fixed_USD[5][0] = Opex_fixed_CT_USD + Opex_VCC_AA_USD + Opex_fixed_ACH_S_USD + \
                                 Opex_SC_FP_USD + Opex_fixed_boiler_USD
    ## write all results from the configurations into TotalCosts, TotalCO2, TotalPrim
    Opex_a_USD, TAC_USD, TotalCO2, TotalPrim = compile_TAC_CO2_Prim(Capex_a_USD, Opex_a_fixed_USD,
                                                                    number_of_configurations, operation_results)
    ## Determine the best configuration
    Best, indexBest = rank_results(TAC_USD, TotalCO2, TotalPrim, number_of_configurations)
    # Save results in csv file
    performance_results = {
        "Nominal heating load": operation_results[:, 0],
        "Capacity_DX_AS_W": operation_results[:, 1],
        "Capacity_BaseVCC_AS_W": operation_results[:, 2],
        "Capacity_VCCHT_AS_W": operation_results[:, 3],
        "Capacity_ACH_SC_FP_W": operation_results[:, 4],
        "Capaticy_ACH_SC_ET_W": operation_results[:, 5],
        "Capacity_ACHHT_FP_W": operation_results[:, 6],
        "Capex_a_USD": Capex_a_USD[:, 0],
        "Capex_total_USD": Capex_total_USD[:, 0],
        "Opex_fixed_USD": Opex_a_fixed_USD[:, 0],
        "Opex_var_USD": operation_results[:, 7],
        "GHG_tonCO2": operation_results[:, 8],
        "TAC_USD": TAC_USD[:, 1],
        "Qh_sys_release_Wh": Qh_sys_release_Wh[:, 0],
        "NG_sys_req_Wh": NG_sys_req_Wh[:, 0],
        "E_sys_req_Wh": E_sys_req_Wh[:, 0],
        "Best configuration": Best[:, 0],
        "system_COP": operation_results[:, 9],
    }
    performance_results_df = pd.DataFrame(performance_results)
    performance_results_df.to_csv(
        locator.get_optimization_decentralized_folder_building_result_cooling(building_name), index=False)
    # save activation for the best supply system configuration
    best_activation_df = pd.DataFrame.from_dict(cooling_dispatch[indexBest])  #
    cooling_dispatch_columns = get_unique_keys_from_dicts(cooling_dispatch)
    cooling_dispatch_df = pd.DataFrame(columns=cooling_dispatch_columns, index=range(len(best_activation_df)))
    cooling_dispatch_df.update(best_activation_df)
    cooling_dispatch_df.to_csv(
        locator.get_optimization_decentralized_folder_building_result_cooling_activation(building_name),
        index=False, na_rep='nan')


def calc_VCC_operation(T_chw_re_K, T_chw_sup_K, mdot_kgpers, VCC_chiller):
    from cea.constants import VCC_T_COOL_IN
    q_chw_Wh = mdot_kgpers * HEAT_CAPACITY_OF_WATER_JPERKGK * (T_chw_re_K - T_chw_sup_K)
    VCC_operation = np.vectorize(chiller_vapor_compression.calc_VCC)(q_chw_Wh,
                                                                     T_chw_sup_K,
                                                                     T_chw_re_K,
                                                                     VCC_T_COOL_IN,
                                                                     VCC_chiller)
    q_cw_Wh = np.asarray([x['q_cw_W'] for x in VCC_operation])
    el_VCC_Wh = np.asarray([x['wdot_W'] for x in VCC_operation])
    return el_VCC_Wh, q_cw_Wh, q_chw_Wh


def calc_CT_operation(q_CT_load_Wh):
    Q_nom_CT_W = np.max(q_CT_load_Wh)
    el_CT_Wh = np.vectorize(cooling_tower.calc_CT)(q_CT_load_Wh, Q_nom_CT_W)
    return Q_nom_CT_W, el_CT_Wh


def calc_boiler_operation(Q_ACH_size_W, T_hw_out_from_ACH_K, q_hw_single_ACH_Wh, q_sc_gen_FP_Wh):
    if not np.isclose(Q_ACH_size_W, 0.0):
        q_boiler_load_Wh = q_hw_single_ACH_Wh - q_sc_gen_FP_Wh
        q_boiler_load_Wh = np.where(q_boiler_load_Wh < 0.0, 0.0, q_boiler_load_Wh)
        Q_nom_Boilers_W = np.max(q_boiler_load_Wh)
        T_re_boiler_K = T_hw_out_from_ACH_K
        boiler_eff = np.vectorize(boiler.calc_Cop_boiler)(q_boiler_load_Wh, Q_nom_Boilers_W, T_re_boiler_K)
        Q_gas_for_boiler_Wh = np.divide(q_boiler_load_Wh, boiler_eff,
                                        out=np.zeros_like(q_boiler_load_Wh), where=boiler_eff != 0.0)
    else:
        q_boiler_load_Wh = 0.0
        Q_nom_Boilers_W = 0.0
        Q_gas_for_boiler_Wh = np.zeros(len(q_hw_single_ACH_Wh))
    return Q_gas_for_boiler_Wh, Q_nom_Boilers_W, q_boiler_load_Wh


def calc_burner_operation(Q_ACH_size_W, q_hw_single_ACH_Wh, q_sc_gen_ET_Wh):
    if not np.isclose(Q_ACH_size_W, 0.0):
        q_burner_load_Wh = q_hw_single_ACH_Wh - q_sc_gen_ET_Wh
        q_burner_load_Wh = np.where(q_burner_load_Wh < 0.0, 0.0, q_burner_load_Wh)
        Q_nom_Burners_W = np.max(q_burner_load_Wh)
        burner_eff = np.vectorize(burner.calc_cop_burner)(q_burner_load_Wh, Q_nom_Burners_W)
        q_gas_for_burner_Wh = np.divide(q_burner_load_Wh, burner_eff,
                                        out=np.zeros_like(q_burner_load_Wh), where=burner_eff != 0)
    else:
        q_burner_load_Wh = 0.0
        Q_nom_Burners_W = 0.0
        q_gas_for_burner_Wh = np.zeros(len(q_hw_single_ACH_Wh))

    return q_gas_for_burner_Wh, Q_nom_Burners_W, q_burner_load_Wh


def compile_TAC_CO2_Prim(Capex_a_USD, Opex_a_fixed_USD, number_of_configurations, operation_results):
    TAC_USD = np.zeros((number_of_configurations, 2))
    TotalCO2 = np.zeros((number_of_configurations, 2))
    TotalPrim = np.zeros((number_of_configurations, 2))
    Opex_a_USD = np.zeros((number_of_configurations, 2))
    for i in range(number_of_configurations):
        TAC_USD[i][0] = TotalCO2[i][0] = TotalPrim[i][0] = Opex_a_USD[i][0] = i
        Opex_a_USD[i][1] = Opex_a_fixed_USD[i][0] + operation_results[i][7]
        TAC_USD[i][1] = Capex_a_USD[i][0] + Opex_a_USD[i][1]
        TotalCO2[i][1] = operation_results[i][8]
        TotalPrim[i][1] = operation_results[i][9]
    return Opex_a_USD, TAC_USD, TotalCO2, TotalPrim


def rank_results(TAC_USD, TotalCO2, TotalPrim, number_of_configurations):
    """
    This function chooses the best configuration according to the configurations' ranking in terms of cost and
    emissions.
    If different configurations have the same rank, just across different objective functions:
    e.g. config 1: 1st in emissions, 2nd in cost
         config 2: 2nd in emissions, 1st in cost
    the function chooses the config that has the lowest value in each of the objective functions, relative to
    the mean of the all configs:
    e.g. If config 1: 41000 kgCO2 per year and the mean across all configs is 50000 kgCO2 per year the relative
         emissions value of config 1 would be 82%.
         If config 2: 44000 kgCO2 per year its relative emissions value would be 88%.
         Let's assume the relative cost values of config 1 and 2 are 78% and 75% respectively.
         The compounded relative objective value (cROV) of config 1 would therefore be 160%,
         the compounded relative objective value of config 2 would be 163%.
         -> config 1 would be chosen as the best
    In the rare case where multiple configurations have the exact same compounded relative objective value
    one of them is selected at random.
    """

    # sort TAC_USD and TotalCO2
    CostsS = TAC_USD[np.argsort(TAC_USD[:, 1])]
    CO2S = TotalCO2[np.argsort(TotalCO2[:, 1])]
    # initialize optSearch array
    optSearch = np.empty(number_of_configurations)
    number_of_objectives = 2  # TAC_USD and TotalCO2
    optSearch.fill(number_of_objectives)
    # rank results
    rank = 0
    BestFound = False
    indexBest = None
    Best = np.zeros((number_of_configurations, 1))
    while not BestFound and rank < number_of_configurations:
        optSearch[int(CostsS[rank][0])] -= 1
        optSearch[int(CO2S[rank][0])] -= 1

        if np.count_nonzero(optSearch) != number_of_configurations:
            BestFound = True
            # in case only one best ranked configuration exists choose that one
            if np.count_nonzero(optSearch) == number_of_configurations - 1:
                indexBest = np.where(optSearch == 0)[0][0]
            # in case different configurations have the same rank, evaluate their compounded relative objective values
            else:
                indexesSharedBest = np.where(optSearch == 0)[0]
                relTAC_USD = TAC_USD[:, 1] / np.mean(TAC_USD[:, 1])
                relTotalCO2 = TotalCO2[:, 1] / np.mean(TotalCO2[:, 1])
                relTAC_USDSharedBest = relTAC_USD[indexesSharedBest]
                relTotalCO2SharedBest = relTotalCO2[indexesSharedBest]
                cROVsSharedBest = relTAC_USDSharedBest + relTotalCO2SharedBest
                locBestCROV = np.where(cROVsSharedBest == np.min(cROVsSharedBest))[0]
                if len(locBestCROV) == 1:
                    indexBest = indexesSharedBest[locBestCROV[0]]
                else:
                    freeChoice = random.randint(0, len(locBestCROV) - 1)
                    indexBest = indexesSharedBest[locBestCROV[freeChoice]]

        rank += 1
    # get the best option according to the ranking.
    if indexBest is not None:
        Best[indexBest][0] = 1
    else:
        raise ('indexBest not found, please check the ranking process or report this issue on GitHub.')
    return Best, indexBest


def initialize_result_tables_for_supply_configurations(Qc_nom_SCU_W):
    """
    The cooling technologies are listed as follow:
    0: DX -> AHU,ARU,SCU
    1: VCC -> AHU,ARU,SCU
    2: FP + ACH -> AHU,ARU,SCU
    3: ET + ACH -> AHU,ARU,SCU
    4: VCC -> AHU,ARU
    5: VCC -> SCU
    6: FP + ACH -> SCU
    :param result_AHU_ARU_SCU:
    :return:
    """

    if Qc_nom_SCU_W <= 0.0:
        operation_results = np.zeros((4, 10))
    else:
        operation_results = np.zeros((6, 10))

    return operation_results


def calc_ACH_operation(T_ground_K, T_SC_hw_in_C, T_chw_re_K, T_chw_sup_K, absorption_chiller, mdot_chw_kgpers,
                       ACH_type):
    absorption_chiller = chiller_absorption.AbsorptionChiller(absorption_chiller, ACH_type)
    SC_to_single_ACH_operation = np.vectorize(chiller_absorption.calc_chiller_main)(mdot_chw_kgpers,
                                                                                    T_chw_sup_K,
                                                                                    T_chw_re_K,
                                                                                    T_SC_hw_in_C,
                                                                                    T_ground_K,
                                                                                    absorption_chiller)

    el_ACH_Wh = np.asarray([x['wdot_W'] for x in SC_to_single_ACH_operation])
    q_chw_ACH_Wh = np.asarray([x['q_chw_W'] for x in SC_to_single_ACH_operation])
    q_cw_ACH_Wh = np.asarray([x['q_cw_W'] for x in SC_to_single_ACH_operation])
    q_hw_ACH_Wh = np.asarray([x['q_hw_W'] for x in SC_to_single_ACH_operation])
    T_hw_out_ACH_K = np.asarray([x['T_hw_out_C'] + 273.15 for x in SC_to_single_ACH_operation])
    return T_hw_out_ACH_K, el_ACH_Wh, q_cw_ACH_Wh, q_hw_ACH_Wh, q_chw_ACH_Wh


def get_SC_data(building_name, locator, panel_type):
    SC_data = pd.read_csv(locator.SC_results(building_name, panel_type),
                          usecols=["T_SC_sup_C", "T_SC_re_C", "mcp_SC_kWperC", "Q_SC_gen_kWh", "Area_SC_m2",
                                   "Eaux_SC_kWh"])
    q_sc_gen_Wh = (SC_data['Q_SC_gen_kWh'] * 1000).values
    q_sc_gen_Wh = np.where(q_sc_gen_Wh < 0.0, 0.0, q_sc_gen_Wh)
    el_aux_SC_Wh = (SC_data['Eaux_SC_kWh'] * 1000).values
    if panel_type == "FP":
        T_hw_in_C = [x if x > T_GENERATOR_FROM_FP_C else T_GENERATOR_FROM_FP_C for x in SC_data['T_SC_re_C']]
    elif panel_type == "ET":
        T_hw_in_C = [x if x > T_GENERATOR_FROM_ET_C else T_GENERATOR_FROM_ET_C for x in SC_data['T_SC_re_C']]
    else:
        print('invalid panel type: ', panel_type)
    return SC_data, T_hw_in_C, el_aux_SC_Wh, q_sc_gen_Wh


def calc_combined_cooling_loads(building_name, locator, total_demand, cooling_configuration):
    # get combined cooling supply/return conditions using substation script
    buildings_name_with_cooling = [building_name]
    substation.substation_main_cooling(locator, total_demand, buildings_name_with_cooling, cooling_configuration)
    substation_operation = pd.read_csv(locator.get_optimization_substations_results_file(building_name, "DC", ""),
                                       usecols=["T_supply_DC_space_cooling_data_center_and_refrigeration_result_K",
                                                "T_return_DC_space_cooling_data_center_and_refrigeration_result_K",
                                                "mdot_space_cooling_data_center_and_refrigeration_result_kgpers"])
    T_re_K = substation_operation["T_return_DC_space_cooling_data_center_and_refrigeration_result_K"].values
    T_sup_K = substation_operation["T_supply_DC_space_cooling_data_center_and_refrigeration_result_K"].values
    mdot_kgpers = substation_operation["mdot_space_cooling_data_center_and_refrigeration_result_kgpers"].values
    # calculate combined load
    Qc_load_W = np.vectorize(calc_new_load)(mdot_kgpers, T_sup_K, T_re_K)
    Qc_design_W = Qc_load_W.max()
    return Qc_design_W, T_re_K, T_sup_K, mdot_kgpers


def get_tech_unit_size_and_number(Qc_nom_W, max_tech_size_W):
    if Qc_nom_W <= max_tech_size_W:
        Q_installed_W = Qc_nom_W
        number_of_installation = 1
    else:
        number_of_installation = int(ceil(Qc_nom_W / max_tech_size_W))
        Q_installed_W = Qc_nom_W / number_of_installation
    return Q_installed_W, number_of_installation


# ============================
# other functions
# ============================
def calc_new_load(mdot_kgpers, T_sup_K, T_re_K):
    """
    This function calculates the load distribution side of the district heating distribution.
    :param mdot_kgpers: mass flow
    :param T_sup_K: chilled water supply temperautre
    :param T_re_K: chilled water return temperature
    :type mdot_kgpers: float
    :type TsupDH: float
    :type T_re_K: float
    :return: Q_cooling_load: load of the distribution
    :rtype: float
    """
    if mdot_kgpers > 0:
        Q_cooling_load_W = mdot_kgpers * HEAT_CAPACITY_OF_WATER_JPERKGK * (T_re_K - T_sup_K) * (
                1 + Q_LOSS_DISCONNECTED)  # for cooling load
        if Q_cooling_load_W < 0:
            raise ValueError('Q_cooling_load less than zero, check temperatures!')
    else:
        Q_cooling_load_W = 0

    return Q_cooling_load_W


# ============================
# test
# ============================


def main(config):
    """
    run the whole preprocessing routine
    """
    from cea.optimization.prices import Prices as Prices
    print("Running decentralized model for buildings with scenario = %s" % config.scenario)

    locator = cea.inputlocator.InputLocator(scenario=config.scenario)
    supply_systems = SupplySystemsDatabase(locator)
    total_demand = pd.read_csv(locator.get_total_demand())
    building_names = total_demand.Name
    prices = Prices(supply_systems)
    lca = LcaCalculations(supply_systems)
    disconnected_buildings_cooling_main(locator, building_names, total_demand, config, prices, lca)

    print("test_decentralized_buildings_cooling() succeeded")


if __name__ == '__main__':
    main(cea.config.Configuration())<|MERGE_RESOLUTION|>--- conflicted
+++ resolved
@@ -24,14 +24,9 @@
 import cea.technologies.direct_expansion_units as dx
 import cea.technologies.solar.solar_collector as solar_collector
 import cea.technologies.substation as substation
-<<<<<<< HEAD
+
 from cea.constants import (T_GENERATOR_FROM_FP_C, T_GENERATOR_FROM_ET_C,
                                         Q_LOSS_DISCONNECTED, ACH_TYPE_SINGLE, HEAT_CAPACITY_OF_WATER_JPERKGK)
-=======
-from cea.constants import HEAT_CAPACITY_OF_WATER_JPERKGK
-from cea.optimization.constants import (T_GENERATOR_FROM_FP_C, T_GENERATOR_FROM_ET_C,
-                                        Q_LOSS_DISCONNECTED, ACH_TYPE_SINGLE)
->>>>>>> de3b717a
 from cea.optimization.lca_calculations import LcaCalculations
 from cea.optimization.preprocessing.decentralized_buildings_heating import get_unique_keys_from_dicts
 from cea.technologies.thermal_network.thermal_network import calculate_ground_temperature
