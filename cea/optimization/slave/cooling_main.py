--- conflicted
+++ resolved
@@ -77,13 +77,8 @@
         T_source_average_Lake_K = np.zeros(HOURS_IN_YEAR)
 
     # get properties of technology used in this script
-<<<<<<< HEAD
-    ACH_prop = AbsorptionChiller(pd.read_excel(locator.get_database_supply_systems(), sheet_name="Absorption_chiller"), 'double')
-    CCGT_prop = calc_cop_CCGT(master_to_slave_variables.NG_Trigen_ACH_size_W, ACH_T_IN_FROM_CHP_K, "NG")
-=======
     absorption_chiller = AbsorptionChiller(pd.read_excel(locator.get_database_supply_systems(), sheet_name="Absorption_chiller"), 'double')
     CCGT_prop = calc_cop_CCGT(master_to_slave_variables.NG_Trigen_CCGT_size_W, ACH_T_IN_FROM_CHP_K, "NG")
->>>>>>> 6ea197e6
 
     # intitalize variables
     Q_Trigen_NG_gen_W = np.zeros(HOURS_IN_YEAR)
