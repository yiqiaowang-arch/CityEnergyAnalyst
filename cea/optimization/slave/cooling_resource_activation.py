"""
District cooling; cooling technology activation chain

Subsequent activation of eligible cooling technologies to meet the district cooling network's cooling demand.
"""

import numpy as np

import cea.technologies.chiller_absorption as chiller_absorption
import cea.technologies.chiller_vapor_compression as chiller_vapor_compression
import cea.technologies.cooling_tower as CTModel
from cea.constants import HEAT_CAPACITY_OF_WATER_JPERKGK
from cea.optimization.constants import VCC_T_COOL_IN, DT_COOL, ACH_T_IN_FROM_CHP_K
from cea.technologies.pumps import calc_water_body_uptake_pumping

__author__ = "Sreepathi Bhargava Krishna"
__copyright__ = "Copyright 2015, Architecture and Building Systems - ETH Zurich"
__credits__ = ["Sreepathi Bhargava Krishna", "Shanshan Hsieh", "Jimeno Fonseca"]
__license__ = "MIT"
__version__ = "0.1"
__maintainer__ = "Daren Thomas"
__email__ = "cea@arch.ethz.ch"
__status__ = "Production"


def cooling_resource_activator(Q_thermal_req,
                               T_district_cooling_supply_K,
                               T_district_cooling_return_K,
                               Q_therm_water_body_W,
                               T_source_average_water_body_K,
                               T_ground_K,
                               daily_storage_class,
                               absorption_chiller,
                               VC_chiller,
                               CCGT_operation_data,
                               master_to_slave_variables):
    """
    This function checks which cooling technologies need to be activated to meet the energy demand for a given hour.
    The technology activation chain set to be the following:
        1. Trigeneration plant (combined cycle gas turbine [heat + electricity] & absorption chiller [cooling])
        2. Base vapour compression chiller water source or free cooling using water body
        3. Peak vapour compression chiller water source or free cooling using water body
        4. Base vapour compression chiller air source
        5. Peak vapour compression chiller air source
        6. Backup vapour compression chiller air source

    * before each of these cooling technologies is activated, the current state of charge of the cold storage is
    checked. If the storage is at least partially filled, it will be prioritized to meet the cooling demand. However,
    if the storage is empty and another technology needs to be activated, the technology will be run at maximum
    capacity and the storage will be filled using the available cooling capacity.

    :param Q_thermal_req: cooling demand of DCN (in hour x)
    :param T_district_cooling_supply_K: supply temperature of DCN (in hour x)
    :param T_district_cooling_return_K: return temperature of DCN (in hour x)
    :param Q_therm_water_body_W: free cooling capacity of water body (in hour x)
    :param T_source_average_water_body_K: temperature of water drawn from the water body (in hour x)
    :param T_ground_K: temperature of ground (in hour x)
    :param daily_storage_class: characteristics of selected thermal energy storage tank (including state of charge)
    :param absorption_chiller: eligible absorption chiller types
    :param VC_chiller: eligible vapor compression chiller types
    :param CCGT_operation_data: combined cycle gas turbine characteristics
                                (input-output curves: heat content of fuel input vs. heat output of CCGT
                                                      electricity output vs. heat output of CCGT
                                                      electrical efficiency vs. heat content of fuel input)
    :param master_to_slave_variables: all the important information on the energy system configuration of an individual
                                      (buildings [connected, non-connected], heating technologies, cooling technologies,
                                      storage etc.)
    :type Q_thermal_req: float
    :type T_district_cooling_supply_K: float
    :type T_district_cooling_return_K: float
    :type Q_therm_water_body_W: float
    :type T_source_average_water_body_K: float
    :type T_ground_K: float
    :type daily_storage_class: cea.optimization.slave.daily_storage.load_leveling.LoadLevelingDailyStorage class object
    :type absorption_chiller: cea.technologies.chiller_vapor_compression.VaporCompressionChiller class object
    :type VC_chiller: cea.technologies.chiller_vapor_compression.VaporCompressionChiller class object
    :type master_to_slave_variables: cea.optimization.slave_data.SlaveDate class object

    :return daily_storage_class: characteristics of selected thermal energy storage tank (including state of charge)
    :return thermal_output: thermal energy supply by each of the eligible cooling technologies
    :return electricity_output: electrical power demand and supply (trigen-plant) of each cooling technology
    :return gas_output: natural gas demand of the trigeneration plant
    :rtype daily_storage_class: cea.optimization.slave.daily_storage.load_leveling.LoadLevelingDailyStorage class object
    :rtype thermal_output: dict (5 x float)
    :rtype electricity_output: dict (13 x float)
    :rtype gas_output: dict (1 x float)
    """

    # initializing unmet cooling load and requirements from daily storage for this hour
    Q_cooling_unmet_W = Q_thermal_req
    Q_DailyStorage_gen_directload_W = 0.0
    Q_DailyStorage_to_storage_W = 0.0
    Q_DailyStorage_content_W = 0.0

    # ACTIVATE THE TRIGEN
    if master_to_slave_variables.NG_Trigen_on == 1 and Q_cooling_unmet_W > 0.0 \
            and not np.isclose(T_district_cooling_supply_K, T_district_cooling_return_K):

        # Check what the maximum cooling capacity of the trigeneration plant can be for this individual
        size_trigen_W = master_to_slave_variables.NG_Trigen_ACH_size_W

        # If the unmet cooling load exceeds the trigen-plant's maximum capacity,
        #   try meeting the remaining cooling demand using the cold storage
        if Q_cooling_unmet_W > size_trigen_W:
            Q_Trigen_NG_gen_directload_W = size_trigen_W
            Qc_Trigen_gen_storage_W = 0.0
            Qc_from_storage_W, Q_DailyStorage_content_W = \
                daily_storage_class.discharge_storage(Q_cooling_unmet_W - size_trigen_W)
            Q_Trigen_gen_W = Q_Trigen_NG_gen_directload_W + Qc_Trigen_gen_storage_W

        # If the unmet cooling load is smaller than the trigen-plant's maximum capacity,
        #   use the available capacity to fill the cold storage
        else:
            Q_Trigen_NG_gen_directload_W = Q_cooling_unmet_W
            Qc_Trigen_gen_storage_W, Q_DailyStorage_content_W = \
                daily_storage_class.charge_storage(size_trigen_W - Q_cooling_unmet_W)
            Qc_from_storage_W = 0.0
            Q_Trigen_gen_W = Q_Trigen_NG_gen_directload_W + Qc_Trigen_gen_storage_W

        # GET THE ABSORPTION CHILLER PERFORMANCE
        T_ACH_in_C = ACH_T_IN_FROM_CHP_K - 273
        Qc_CT_ACH_W, \
        Qh_CCGT_req_W, \
        E_ACH_req_W = calc_chiller_absorption_operation(Q_Trigen_gen_W,
                                                        T_district_cooling_return_K,
                                                        T_district_cooling_supply_K,
                                                        T_ACH_in_C,
                                                        T_ground_K,
                                                        absorption_chiller,
                                                        size_trigen_W)

        # operation of the CCGT
        Q_used_prim_CC_fn_W = CCGT_operation_data['q_input_fn_q_output_W']
        q_output_CC_min_W = CCGT_operation_data['q_output_min_W']
        Q_output_CC_max_W = CCGT_operation_data['q_output_max_W']
        eta_elec_interpol = CCGT_operation_data['eta_el_fn_q_input']

        # operation of gas turbine possible if above minimum capacity
        if Qh_CCGT_req_W >= q_output_CC_min_W:

            if Qh_CCGT_req_W <= Q_output_CC_max_W:  # Normal operation possible within part load regime
                Q_CHP_gen_W = float(Qh_CCGT_req_W)
                NG_Trigen_req_W = Q_used_prim_CC_fn_W(Q_CHP_gen_W)
                E_Trigen_NG_gen_W = np.float(eta_elec_interpol(NG_Trigen_req_W)) * NG_Trigen_req_W

            else:  # Only part of the demand can be delivered as 100% load achieved
                Q_CHP_gen_W = Q_output_CC_max_W
                NG_Trigen_req_W = Q_used_prim_CC_fn_W(Q_CHP_gen_W)
                E_Trigen_NG_gen_W = np.float(eta_elec_interpol(NG_Trigen_req_W)) * NG_Trigen_req_W
        else:
            Q_Trigen_gen_W = 0.0
            Qc_Trigen_gen_storage_W = 0.0
            NG_Trigen_req_W = 0.0
            E_Trigen_NG_gen_W = 0.0
            Q_Trigen_NG_gen_directload_W = 0.0
            Qc_from_storage_W = 0.0

        # update unmet cooling load
        Q_cooling_unmet_W = Q_cooling_unmet_W - Q_Trigen_NG_gen_directload_W - Qc_from_storage_W
        Q_DailyStorage_to_storage_W += Qc_Trigen_gen_storage_W
        Q_DailyStorage_gen_directload_W += Qc_from_storage_W
    else:
        Q_Trigen_gen_W = 0.0
        NG_Trigen_req_W = 0.0
        E_Trigen_NG_gen_W = 0.0
        Q_Trigen_NG_gen_directload_W = 0.0

    # Base VCC water-source OR free cooling using water body
    if master_to_slave_variables.WS_BaseVCC_on == 1 and Q_cooling_unmet_W > 0.0 \
            and T_source_average_water_body_K < VCC_T_COOL_IN \
            and not np.isclose(T_district_cooling_supply_K, T_district_cooling_return_K):

        size_WS_BaseVCC_W = master_to_slave_variables.WS_BaseVCC_size_W
<<<<<<< HEAD
        if Q_cooling_unmet_W > min(size_WS_BaseVCC_W, Q_therm_Lake_W):  # min function to deal with both constraints at the same time, limiting factors being the size and the thermal capacity of lake
            Q_BaseVCC_WS_gen_directload_W = min(size_WS_BaseVCC_W, Q_therm_Lake_W)
            Qc_BaseVCC_WS_gen_storage_W = 0.0
            Qc_from_storage_W, Q_DailyStorage_content_W = \
                daily_storage_class.discharge_storage(Q_cooling_unmet_W - min(size_WS_BaseVCC_W, Q_therm_Lake_W))
            Q_BaseVCC_WS_gen_W = Q_BaseVCC_WS_gen_directload_W + Qc_BaseVCC_WS_gen_storage_W
        else:
            Q_BaseVCC_WS_gen_directload_W = Q_cooling_unmet_W
            Qc_BaseVCC_WS_gen_storage_W, Q_DailyStorage_content_W = \
                daily_storage_class.charge_storage(min(size_WS_BaseVCC_W, Q_therm_Lake_W) - Q_cooling_unmet_W)
            Qc_from_storage_W = 0.0
            Q_BaseVCC_WS_gen_W = Q_BaseVCC_WS_gen_directload_W + Qc_BaseVCC_WS_gen_storage_W
        if (T_district_cooling_supply_K - DT_COOL) < T_source_average_Lake_K < VCC_T_COOL_IN:  # if lake temperature lower than CT source, use compression chillers with lake water as source
=======
        if Q_cooling_unmet_W > min(size_WS_BaseVCC_W,
                                   Q_therm_water_body_W):  # min function to deal with both constraints at the same time, limiting factors being the size and the thermal capacity of lake
            Q_BaseVCC_WS_gen_directload_W = min(size_WS_BaseVCC_W, Q_therm_water_body_W)
            Qc_BaseVCC_WS_gen_storage_W = 0.0
            Qc_from_storage_W = daily_storage_class.discharge_storage(Q_cooling_unmet_W -
                                                                      min(size_WS_BaseVCC_W, Q_therm_water_body_W))
            Q_BaseVCC_WS_gen_W = Q_BaseVCC_WS_gen_directload_W + Qc_BaseVCC_WS_gen_storage_W
        else:
            Q_BaseVCC_WS_gen_directload_W = Q_cooling_unmet_W
            Qc_BaseVCC_WS_gen_storage_W = daily_storage_class.charge_storage(
                min(size_WS_BaseVCC_W, Q_therm_water_body_W) - Q_cooling_unmet_W)
            Qc_from_storage_W = 0.0
            Q_BaseVCC_WS_gen_W = Q_BaseVCC_WS_gen_directload_W + Qc_BaseVCC_WS_gen_storage_W

        # If water body temperature is higher than the temperature required in the district cooling network's heat
        # exchanger, use the vapour compression chiller to bridge the temperature difference...
        if (T_district_cooling_supply_K - DT_COOL) < T_source_average_water_body_K:
>>>>>>> 7afea18f
            WS_BaseVCC_capacity = master_to_slave_variables.WS_BaseVCC_size_W
            Q_BaseVCC_WS_gen_W, \
            E_BaseVCC_WS_req_W = calc_vcc_operation(Q_BaseVCC_WS_gen_W,
                                                    T_district_cooling_return_K,
                                                    T_district_cooling_supply_K,
                                                    T_source_average_water_body_K,
                                                    WS_BaseVCC_capacity,
                                                    VC_chiller)

            # Delta P from linearization after distribution optimization
            E_pump_WS_req_W = calc_water_body_uptake_pumping(Q_BaseVCC_WS_gen_W,
                                                             T_district_cooling_return_K,
                                                             T_district_cooling_supply_K)

            E_BaseVCC_WS_req_W += E_pump_WS_req_W

        # if the water body temperature is lower than the temperature required by the district cooling network's heat
        # exchanger, bypass the vapour compression chiller and use the water body for free cooling
        elif T_source_average_water_body_K <= (T_district_cooling_supply_K - DT_COOL):
            E_pump_WS_req_W = calc_water_body_uptake_pumping(Q_BaseVCC_WS_gen_W,
                                                             T_district_cooling_return_K,
                                                             T_district_cooling_supply_K)
            E_BaseVCC_WS_req_W = E_pump_WS_req_W
        else:
<<<<<<< HEAD
            print("no lake water source baseload VCC was used")
        Q_therm_Lake_W -= Q_BaseVCC_WS_gen_W  # discount availability
        Q_cooling_unmet_W = Q_cooling_unmet_W - Q_BaseVCC_WS_gen_W - Qc_from_storage_W + Qc_BaseVCC_WS_gen_storage_W # the provided cooling equals the produced cooling plus the cooling from storage minus the stored cooling
        Q_DailyStorage_to_storage_W += Qc_BaseVCC_WS_gen_storage_W
=======
            print("no water body source base load VCC was used")

        # energy balance: calculate the remaining cooling potential of the water body, the remaining unmet cooling
        # demand (after contributions from VCC and storage) of the DCN and the cooling provided by the storage
        Q_therm_water_body_W -= Q_BaseVCC_WS_gen_W
        Q_cooling_unmet_W = Q_cooling_unmet_W - (Q_BaseVCC_WS_gen_W - Qc_BaseVCC_WS_gen_storage_W) - Qc_from_storage_W
>>>>>>> 7afea18f
        Q_DailyStorage_gen_directload_W += Qc_from_storage_W
    else:
        Q_BaseVCC_WS_gen_W = 0.0
        E_BaseVCC_WS_req_W = 0.0
        Q_BaseVCC_WS_gen_directload_W = 0.0

    # Peak VCC water-source OR free cooling using water body
    if master_to_slave_variables.WS_PeakVCC_on == 1 and Q_cooling_unmet_W > 0.0 \
            and T_source_average_water_body_K < VCC_T_COOL_IN \
            and not np.isclose(T_district_cooling_supply_K, T_district_cooling_return_K):

        size_WS_PeakVCC_W = master_to_slave_variables.WS_PeakVCC_size_W
        if Q_cooling_unmet_W > min(size_WS_PeakVCC_W, Q_therm_water_body_W):
            Q_PeakVCC_WS_gen_directload_W = min(size_WS_PeakVCC_W, Q_therm_water_body_W)
            Qc_PeakVCC_WS_gen_storage_W = 0.0
<<<<<<< HEAD
            Qc_from_storage_W, Q_DailyStorage_content_W = \
                daily_storage_class.discharge_storage(Q_cooling_unmet_W - min(size_WS_PeakVCC_W, Q_therm_Lake_W))
            Q_PeakVCC_WS_gen_W = Q_PeakVCC_WS_gen_directload_W + Qc_PeakVCC_WS_gen_storage_W
        else:
            Q_PeakVCC_WS_gen_directload_W = Q_cooling_unmet_W
            Qc_PeakVCC_WS_gen_storage_W, Q_DailyStorage_content_W = \
                daily_storage_class.charge_storage(min(size_WS_PeakVCC_W, Q_therm_Lake_W) - Q_cooling_unmet_W)
=======
            Qc_from_storage_W = daily_storage_class.discharge_storage(Q_cooling_unmet_W
                                                                      - min(size_WS_PeakVCC_W, Q_therm_water_body_W))
            Q_PeakVCC_WS_gen_W = Q_PeakVCC_WS_gen_directload_W + Qc_PeakVCC_WS_gen_storage_W
        else:
            Q_PeakVCC_WS_gen_directload_W = Q_cooling_unmet_W
            Qc_PeakVCC_WS_gen_storage_W = daily_storage_class.charge_storage(
                min(size_WS_PeakVCC_W, Q_therm_water_body_W) - Q_cooling_unmet_W)
>>>>>>> 7afea18f
            Qc_from_storage_W = 0.0
            Q_PeakVCC_WS_gen_W = Q_PeakVCC_WS_gen_directload_W + Qc_PeakVCC_WS_gen_storage_W

        # If water body temperature is higher than the temperature required in the district cooling network's heat
        # exchanger, use the vapour compression chiller to bridge the temperature difference...
        if (T_district_cooling_supply_K - DT_COOL) < T_source_average_water_body_K < VCC_T_COOL_IN:
            WS_PeakVCC_capacity = master_to_slave_variables.WS_PeakVCC_size_W
            Q_PeakVCC_WS_gen_W, \
            E_PeakVCC_WS_req_W = calc_vcc_operation(Q_PeakVCC_WS_gen_W,
                                                    T_district_cooling_return_K,
                                                    T_district_cooling_supply_K,
                                                    T_source_average_water_body_K,
                                                    WS_PeakVCC_capacity,
                                                    VC_chiller)
            E_pump_WS_req_W = calc_water_body_uptake_pumping(Q_PeakVCC_WS_gen_W,
                                                             T_district_cooling_return_K,
                                                             T_district_cooling_supply_K)

            E_PeakVCC_WS_req_W += E_pump_WS_req_W

        # if the water body temperature is lower than the temperature required by the district cooling network's heat
        # exchanger, bypass the vapour compression chiller and use the water body for free cooling
        elif T_source_average_water_body_K <= (T_district_cooling_supply_K - DT_COOL):
            E_pump_WS_req_W = calc_water_body_uptake_pumping(Q_PeakVCC_WS_gen_W,
                                                             T_district_cooling_return_K,
                                                             T_district_cooling_supply_K)
            E_PeakVCC_WS_req_W = E_pump_WS_req_W

        else:
<<<<<<< HEAD
            print("no lake water source baseload VCC was used")
        Q_therm_Lake_W -= Q_PeakVCC_WS_gen_W  # discount availability
        Q_cooling_unmet_W = Q_cooling_unmet_W - Q_PeakVCC_WS_gen_W - Qc_from_storage_W + Qc_PeakVCC_WS_gen_storage_W # the provided cooling equals the produced cooling plus the cooling from storage minus
        Q_DailyStorage_to_storage_W += Qc_PeakVCC_WS_gen_storage_W
=======
            print("no water body source peak load VCC was used")
        # energy balance: calculate the remaining cooling potential of the water body, the remaining unmet cooling
        # demand (after contributions from VCC and storage) of the DCN and the cooling provided by the storage
        Q_therm_water_body_W -= Q_PeakVCC_WS_gen_W
        Q_cooling_unmet_W = Q_cooling_unmet_W - (Q_PeakVCC_WS_gen_W - Qc_PeakVCC_WS_gen_storage_W) - Qc_from_storage_W
>>>>>>> 7afea18f
        Q_DailyStorage_gen_directload_W += Qc_from_storage_W

    else:
        Q_PeakVCC_WS_gen_directload_W = 0.0
        Q_PeakVCC_WS_gen_W = 0.0
        E_PeakVCC_WS_req_W = 0.0

    # Base VCC air-source with a cooling tower
    if master_to_slave_variables.AS_BaseVCC_on == 1 and Q_cooling_unmet_W > 0.0 and not np.isclose(
            T_district_cooling_supply_K,
            T_district_cooling_return_K):
        size_AS_BaseVCC_W = master_to_slave_variables.AS_BaseVCC_size_W
        if Q_cooling_unmet_W > size_AS_BaseVCC_W:
            Q_BaseVCC_AS_gen_directload_W = size_AS_BaseVCC_W
            Q_BaseVCC_AS_gen_storage_W = 0.0
            Qc_from_storage_W, Q_DailyStorage_content_W = \
                daily_storage_class.discharge_storage(Q_cooling_unmet_W - size_AS_BaseVCC_W)
            Q_BaseVCC_AS_gen_W = Q_BaseVCC_AS_gen_directload_W + Q_BaseVCC_AS_gen_storage_W
        else:
            Q_BaseVCC_AS_gen_directload_W = Q_cooling_unmet_W
            Q_BaseVCC_AS_gen_storage_W, Q_DailyStorage_content_W = \
                daily_storage_class.charge_storage(size_AS_BaseVCC_W - Q_cooling_unmet_W)
            Qc_from_storage_W = 0.0
            Q_BaseVCC_AS_gen_W = Q_BaseVCC_AS_gen_directload_W + Q_BaseVCC_AS_gen_storage_W

        Q_BaseVCC_AS_gen_W, \
        E_BaseVCC_AS_req_W = calc_vcc_CT_operation(Q_BaseVCC_AS_gen_W,
                                                   T_district_cooling_return_K,
                                                   T_district_cooling_supply_K,
                                                   VCC_T_COOL_IN,
                                                   size_AS_BaseVCC_W,
                                                   VC_chiller)
        Q_cooling_unmet_W = Q_cooling_unmet_W - Q_BaseVCC_AS_gen_directload_W - Qc_from_storage_W
        Q_DailyStorage_to_storage_W += Q_BaseVCC_AS_gen_storage_W
        Q_DailyStorage_gen_directload_W += Qc_from_storage_W
    else:
        Q_BaseVCC_AS_gen_W = 0.0
        E_BaseVCC_AS_req_W = 0.0
        Q_BaseVCC_AS_gen_directload_W = 0.0

    # Peak VCC air-source with a cooling tower
    if master_to_slave_variables.AS_PeakVCC_on == 1 and Q_cooling_unmet_W > 0.0 and not np.isclose(
            T_district_cooling_supply_K,
            T_district_cooling_return_K):
        size_AS_PeakVCC_W = master_to_slave_variables.AS_PeakVCC_size_W
        if Q_cooling_unmet_W > size_AS_PeakVCC_W:
            Q_PeakVCC_AS_gen_directload_W = size_AS_PeakVCC_W
            Q_PeakVCC_AS_gen_storage_W = 0.0
            Qc_from_storage_W, Q_DailyStorage_content_W = \
                daily_storage_class.discharge_storage(Q_cooling_unmet_W - size_AS_PeakVCC_W)
            Q_PeakVCC_AS_gen_W = Q_PeakVCC_AS_gen_directload_W + Q_PeakVCC_AS_gen_storage_W
        else:
            Q_PeakVCC_AS_gen_directload_W = Q_cooling_unmet_W
            Q_PeakVCC_AS_gen_storage_W, Q_DailyStorage_content_W = \
                daily_storage_class.charge_storage(size_AS_PeakVCC_W - Q_cooling_unmet_W)
            Qc_from_storage_W = 0.0
            Q_PeakVCC_AS_gen_W = Q_PeakVCC_AS_gen_directload_W + Q_PeakVCC_AS_gen_storage_W

        Q_PeakVCC_AS_gen_W, \
        E_PeakVCC_AS_req_W = calc_vcc_CT_operation(Q_PeakVCC_AS_gen_W,
                                                   T_district_cooling_return_K,
                                                   T_district_cooling_supply_K,
                                                   VCC_T_COOL_IN,
                                                   size_AS_PeakVCC_W,
                                                   VC_chiller)

        Q_cooling_unmet_W = Q_cooling_unmet_W - Q_PeakVCC_AS_gen_directload_W - Qc_from_storage_W
        Q_DailyStorage_to_storage_W += Q_PeakVCC_AS_gen_storage_W
        Q_DailyStorage_gen_directload_W += Qc_from_storage_W
    else:
        Q_PeakVCC_AS_gen_W = 0.0
        E_PeakVCC_AS_req_W = 0.0
        Q_BaseVCC_AS_gen_directload_W = 0.0
        Q_PeakVCC_AS_gen_directload_W = 0.0

    if Q_cooling_unmet_W > 1.0E-3:
        Q_BackupVCC_AS_gen_W = Q_cooling_unmet_W  # this will become the back-up chiller
        Q_BackupVCC_AS_directload_W = Q_cooling_unmet_W
    else:
        Q_BackupVCC_AS_gen_W = 0.0
        Q_BackupVCC_AS_directload_W = 0.0

    # writing outputs
    electricity_output = {
        'E_BaseVCC_WS_req_W': E_BaseVCC_WS_req_W,
        'E_PeakVCC_WS_req_W': E_PeakVCC_WS_req_W,
        'E_BaseVCC_AS_req_W': E_BaseVCC_AS_req_W,
        'E_PeakVCC_AS_req_W': E_PeakVCC_AS_req_W,
        'E_Trigen_NG_gen_W': E_Trigen_NG_gen_W
    }

    thermal_output = {
        # cooling total
        'Q_Trigen_NG_gen_W': Q_Trigen_gen_W,
        'Q_BaseVCC_WS_gen_W': Q_BaseVCC_WS_gen_W,
        'Q_PeakVCC_WS_gen_W': Q_PeakVCC_WS_gen_W,
        'Q_BaseVCC_AS_gen_W': Q_BaseVCC_AS_gen_W,
        'Q_PeakVCC_AS_gen_W': Q_PeakVCC_AS_gen_W,
        'Q_BackupVCC_AS_gen_W': Q_BackupVCC_AS_gen_W,

        #daily storage
        'Q_DailyStorage_content_W': Q_DailyStorage_content_W,
        'Q_DailyStorage_to_storage_W': Q_DailyStorage_to_storage_W,

        # cooling to direct load
        'Q_DailyStorage_gen_directload_W': Q_DailyStorage_gen_directload_W,
        "Q_Trigen_NG_gen_directload_W": Q_Trigen_NG_gen_directload_W,
        "Q_BaseVCC_WS_gen_directload_W": Q_BaseVCC_WS_gen_directload_W,
        "Q_PeakVCC_WS_gen_directload_W": Q_PeakVCC_WS_gen_directload_W,
        "Q_BaseVCC_AS_gen_directload_W": Q_BaseVCC_AS_gen_directload_W,
        "Q_PeakVCC_AS_gen_directload_W": Q_PeakVCC_AS_gen_directload_W,
        "Q_BackupVCC_AS_directload_W": Q_BackupVCC_AS_directload_W,
    }

    gas_output = {
        'NG_Trigen_req_W': NG_Trigen_req_W
    }

    return daily_storage_class, thermal_output, electricity_output, gas_output


def calc_vcc_operation(Qc_from_VCC_W, T_DCN_re_K, T_DCN_sup_K, T_source_K, chiller_size, VC_chiller):
    """
    Calculate cooling energy supplied by the vapour compression chiller and the corresponding electrical energy
    required.

    :param float Qc_from_VCC_W: cooling supplied by the vapour compression chiller
    :param float T_DCN_re_K: return temperature of the district cooling network (chilled water cycle supply)
    :param float T_DCN_sup_K: supply temperature of the district cooling network (chilled water cycle supply)
    :param float T_source_K: temperature of the water body used for cooling (cooling water cycle supply)
    :param float chiller_size: capacity of vapor compression chiller
    :param VaporCompressionChiller class object VC_chiller: eligible vapor compression chiller types

    :return float Qc_VCC_W: cold energy supply to the district cooling network (chilled water cycle supply)
    :return float E_used_VCC_W: electrical energy required to operate the VCC to output Qc_VCC_W
    """
    Qc_from_VCC_W = min(Qc_from_VCC_W,
                        chiller_size)  # The chiller can not supply more cooling than the installed capacity allows
    VCC_operation = chiller_vapor_compression.calc_VCC(chiller_size, Qc_from_VCC_W, T_DCN_sup_K, T_DCN_re_K, T_source_K,
                                                       VC_chiller)

    # unpack outputs
    Qc_VCC_W = VCC_operation['q_chw_W']
    E_used_VCC_W = VCC_operation['wdot_W']

    return Qc_VCC_W, E_used_VCC_W


def calc_vcc_CT_operation(Qc_from_VCC_W,
                          T_DCN_re_K,
                          T_DCN_sup_K,
                          T_source_K,
                          size_chiller_CT,
                          VC_chiller):
    VCC_operation = chiller_vapor_compression.calc_VCC(size_chiller_CT, Qc_from_VCC_W, T_DCN_sup_K, T_DCN_re_K,
                                                       T_source_K, VC_chiller)

    # unpack outputs
    Qc_CT_VCC_W = VCC_operation['q_cw_W']
    Qc_VCC_W = VCC_operation['q_chw_W']

    # calculate cooling tower
    wdot_CT_Wh = CTModel.calc_CT(Qc_CT_VCC_W, size_chiller_CT)

    # calcualte energy consumption and variable costs
    E_used_VCC_W = (VCC_operation['wdot_W'] + wdot_CT_Wh)

    return Qc_VCC_W, E_used_VCC_W


def calc_chiller_absorption_operation(Qc_ACH_req_W, T_DCN_re_K, T_DCN_sup_K, T_ACH_in_C, T_ground_K, chiller_prop,
                                      size_ACH_W):
    if T_DCN_re_K == T_DCN_sup_K:
        mdot_ACH_kgpers = 0
    else:
        mdot_ACH_kgpers = Qc_ACH_req_W / (
                (T_DCN_re_K - T_DCN_sup_K) * HEAT_CAPACITY_OF_WATER_JPERKGK)  # required chw flow rate from ACH

    ACH_operation = chiller_absorption.calc_chiller_main(mdot_ACH_kgpers,
                                                         T_DCN_sup_K,
                                                         T_DCN_re_K,
                                                         T_ACH_in_C,
                                                         T_ground_K,
                                                         chiller_prop)

    Qc_CT_ACH_W = ACH_operation['q_cw_W']

    # calculate cooling tower
    wdot_CT_Wh = CTModel.calc_CT(Qc_CT_ACH_W, size_ACH_W)

    # calcualte energy consumption and variable costs
    Qh_CHP_ACH_W = ACH_operation['q_hw_W']
    E_used_ACH_W = ACH_operation['wdot_W'] + wdot_CT_Wh

    return Qc_CT_ACH_W, Qh_CHP_ACH_W, E_used_ACH_W<|MERGE_RESOLUTION|>--- conflicted
+++ resolved
@@ -171,39 +171,21 @@
             and not np.isclose(T_district_cooling_supply_K, T_district_cooling_return_K):
 
         size_WS_BaseVCC_W = master_to_slave_variables.WS_BaseVCC_size_W
-<<<<<<< HEAD
-        if Q_cooling_unmet_W > min(size_WS_BaseVCC_W, Q_therm_Lake_W):  # min function to deal with both constraints at the same time, limiting factors being the size and the thermal capacity of lake
-            Q_BaseVCC_WS_gen_directload_W = min(size_WS_BaseVCC_W, Q_therm_Lake_W)
+        if Q_cooling_unmet_W > min(size_WS_BaseVCC_W, Q_therm_water_body_W):  # min function to deal with both constraints at the same time, limiting factors being the size and the thermal capacity of lake
+            Q_BaseVCC_WS_gen_directload_W = min(size_WS_BaseVCC_W, Q_therm_water_body_W)
             Qc_BaseVCC_WS_gen_storage_W = 0.0
             Qc_from_storage_W, Q_DailyStorage_content_W = \
-                daily_storage_class.discharge_storage(Q_cooling_unmet_W - min(size_WS_BaseVCC_W, Q_therm_Lake_W))
+                daily_storage_class.discharge_storage(Q_cooling_unmet_W - min(size_WS_BaseVCC_W, Q_therm_water_body_W))
             Q_BaseVCC_WS_gen_W = Q_BaseVCC_WS_gen_directload_W + Qc_BaseVCC_WS_gen_storage_W
         else:
             Q_BaseVCC_WS_gen_directload_W = Q_cooling_unmet_W
             Qc_BaseVCC_WS_gen_storage_W, Q_DailyStorage_content_W = \
-                daily_storage_class.charge_storage(min(size_WS_BaseVCC_W, Q_therm_Lake_W) - Q_cooling_unmet_W)
+                daily_storage_class.charge_storage(min(size_WS_BaseVCC_W, Q_therm_water_body_W) - Q_cooling_unmet_W)
             Qc_from_storage_W = 0.0
             Q_BaseVCC_WS_gen_W = Q_BaseVCC_WS_gen_directload_W + Qc_BaseVCC_WS_gen_storage_W
-        if (T_district_cooling_supply_K - DT_COOL) < T_source_average_Lake_K < VCC_T_COOL_IN:  # if lake temperature lower than CT source, use compression chillers with lake water as source
-=======
-        if Q_cooling_unmet_W > min(size_WS_BaseVCC_W,
-                                   Q_therm_water_body_W):  # min function to deal with both constraints at the same time, limiting factors being the size and the thermal capacity of lake
-            Q_BaseVCC_WS_gen_directload_W = min(size_WS_BaseVCC_W, Q_therm_water_body_W)
-            Qc_BaseVCC_WS_gen_storage_W = 0.0
-            Qc_from_storage_W = daily_storage_class.discharge_storage(Q_cooling_unmet_W -
-                                                                      min(size_WS_BaseVCC_W, Q_therm_water_body_W))
-            Q_BaseVCC_WS_gen_W = Q_BaseVCC_WS_gen_directload_W + Qc_BaseVCC_WS_gen_storage_W
-        else:
-            Q_BaseVCC_WS_gen_directload_W = Q_cooling_unmet_W
-            Qc_BaseVCC_WS_gen_storage_W = daily_storage_class.charge_storage(
-                min(size_WS_BaseVCC_W, Q_therm_water_body_W) - Q_cooling_unmet_W)
-            Qc_from_storage_W = 0.0
-            Q_BaseVCC_WS_gen_W = Q_BaseVCC_WS_gen_directload_W + Qc_BaseVCC_WS_gen_storage_W
-
         # If water body temperature is higher than the temperature required in the district cooling network's heat
         # exchanger, use the vapour compression chiller to bridge the temperature difference...
         if (T_district_cooling_supply_K - DT_COOL) < T_source_average_water_body_K:
->>>>>>> 7afea18f
             WS_BaseVCC_capacity = master_to_slave_variables.WS_BaseVCC_size_W
             Q_BaseVCC_WS_gen_W, \
             E_BaseVCC_WS_req_W = calc_vcc_operation(Q_BaseVCC_WS_gen_W,
@@ -228,19 +210,13 @@
                                                              T_district_cooling_supply_K)
             E_BaseVCC_WS_req_W = E_pump_WS_req_W
         else:
-<<<<<<< HEAD
-            print("no lake water source baseload VCC was used")
-        Q_therm_Lake_W -= Q_BaseVCC_WS_gen_W  # discount availability
-        Q_cooling_unmet_W = Q_cooling_unmet_W - Q_BaseVCC_WS_gen_W - Qc_from_storage_W + Qc_BaseVCC_WS_gen_storage_W # the provided cooling equals the produced cooling plus the cooling from storage minus the stored cooling
-        Q_DailyStorage_to_storage_W += Qc_BaseVCC_WS_gen_storage_W
-=======
             print("no water body source base load VCC was used")
 
         # energy balance: calculate the remaining cooling potential of the water body, the remaining unmet cooling
         # demand (after contributions from VCC and storage) of the DCN and the cooling provided by the storage
         Q_therm_water_body_W -= Q_BaseVCC_WS_gen_W
         Q_cooling_unmet_W = Q_cooling_unmet_W - (Q_BaseVCC_WS_gen_W - Qc_BaseVCC_WS_gen_storage_W) - Qc_from_storage_W
->>>>>>> 7afea18f
+        Q_DailyStorage_to_storage_W += Qc_BaseVCC_WS_gen_storage_W
         Q_DailyStorage_gen_directload_W += Qc_from_storage_W
     else:
         Q_BaseVCC_WS_gen_W = 0.0
@@ -256,23 +232,13 @@
         if Q_cooling_unmet_W > min(size_WS_PeakVCC_W, Q_therm_water_body_W):
             Q_PeakVCC_WS_gen_directload_W = min(size_WS_PeakVCC_W, Q_therm_water_body_W)
             Qc_PeakVCC_WS_gen_storage_W = 0.0
-<<<<<<< HEAD
             Qc_from_storage_W, Q_DailyStorage_content_W = \
-                daily_storage_class.discharge_storage(Q_cooling_unmet_W - min(size_WS_PeakVCC_W, Q_therm_Lake_W))
+                daily_storage_class.discharge_storage(Q_cooling_unmet_W - min(size_WS_PeakVCC_W, Q_therm_water_body_W))
             Q_PeakVCC_WS_gen_W = Q_PeakVCC_WS_gen_directload_W + Qc_PeakVCC_WS_gen_storage_W
         else:
             Q_PeakVCC_WS_gen_directload_W = Q_cooling_unmet_W
             Qc_PeakVCC_WS_gen_storage_W, Q_DailyStorage_content_W = \
-                daily_storage_class.charge_storage(min(size_WS_PeakVCC_W, Q_therm_Lake_W) - Q_cooling_unmet_W)
-=======
-            Qc_from_storage_W = daily_storage_class.discharge_storage(Q_cooling_unmet_W
-                                                                      - min(size_WS_PeakVCC_W, Q_therm_water_body_W))
-            Q_PeakVCC_WS_gen_W = Q_PeakVCC_WS_gen_directload_W + Qc_PeakVCC_WS_gen_storage_W
-        else:
-            Q_PeakVCC_WS_gen_directload_W = Q_cooling_unmet_W
-            Qc_PeakVCC_WS_gen_storage_W = daily_storage_class.charge_storage(
-                min(size_WS_PeakVCC_W, Q_therm_water_body_W) - Q_cooling_unmet_W)
->>>>>>> 7afea18f
+                daily_storage_class.charge_storage(min(size_WS_PeakVCC_W, Q_therm_water_body_W) - Q_cooling_unmet_W)
             Qc_from_storage_W = 0.0
             Q_PeakVCC_WS_gen_W = Q_PeakVCC_WS_gen_directload_W + Qc_PeakVCC_WS_gen_storage_W
 
@@ -302,18 +268,12 @@
             E_PeakVCC_WS_req_W = E_pump_WS_req_W
 
         else:
-<<<<<<< HEAD
-            print("no lake water source baseload VCC was used")
-        Q_therm_Lake_W -= Q_PeakVCC_WS_gen_W  # discount availability
-        Q_cooling_unmet_W = Q_cooling_unmet_W - Q_PeakVCC_WS_gen_W - Qc_from_storage_W + Qc_PeakVCC_WS_gen_storage_W # the provided cooling equals the produced cooling plus the cooling from storage minus
-        Q_DailyStorage_to_storage_W += Qc_PeakVCC_WS_gen_storage_W
-=======
             print("no water body source peak load VCC was used")
         # energy balance: calculate the remaining cooling potential of the water body, the remaining unmet cooling
         # demand (after contributions from VCC and storage) of the DCN and the cooling provided by the storage
         Q_therm_water_body_W -= Q_PeakVCC_WS_gen_W
         Q_cooling_unmet_W = Q_cooling_unmet_W - (Q_PeakVCC_WS_gen_W - Qc_PeakVCC_WS_gen_storage_W) - Qc_from_storage_W
->>>>>>> 7afea18f
+        Q_DailyStorage_to_storage_W += Qc_PeakVCC_WS_gen_storage_W
         Q_DailyStorage_gen_directload_W += Qc_from_storage_W
 
     else:
