--- conflicted
+++ resolved
@@ -1,20 +1,10 @@
 from __future__ import division
-<<<<<<< HEAD
-import copy
-import numpy as np
-from cea.optimization.constants import *
-from cea.optimization import prices
-import pandas as pd
-import cea.technologies.cooling_tower as CTModel
+from cea.optimization.constants import DELTA_P_COEFF, DELTA_P_ORIGIN, PUMP_ETA, EL_TO_OIL_EQ, EL_TO_CO2
 import cea.technologies.chiller_vapor_compression as VCCModel
-import cea.technologies.pumps as PumpModel
-=======
-from cea.optimization.constants import DELTA_P_COEFF, DELTA_P_ORIGIN, PUMP_ETA, EL_TO_OIL_EQ, EL_TO_CO2
-import cea.technologies.chillers as VCCModel
 from cea.constants import HEAT_CAPACITY_OF_WATER_JPERKGK
->>>>>>> e6a0bd6a
 
-def cooling_resource_activator(cool_array, hour, Q_avail_W, gv, Q_from_Lake_cumulative_W, prices):
+
+def cooling_resource_activator(cool_array, hour, Q_avail_W, Q_from_Lake_cumulative_W, prices):
     """
     :param dataArray:
     :param el:
@@ -58,7 +48,7 @@
         prim_output_Lake = deltaP * mdot_kgpers / 1000 * EL_TO_OIL_EQ / PUMP_ETA * 0.0036
     else:
         Q_from_VCC_W = Q_need_W
-        VCC_operation = VCCModel.calc_VCC(mdot_kgpers, T_sup_K, T_re_K, gv)
+        VCC_operation = VCCModel.calc_VCC(mdot_kgpers, T_sup_K, T_re_K)
         opex_var_VCC = VCC_operation['wdot_W'] * prices.ELEC_PRICE
         co2_output_VCC = VCC_operation['wdot_W'] * EL_TO_CO2 * 3600E-6
         prim_output_VCC = VCC_operation['wdot_W'] * EL_TO_OIL_EQ * 3600E-6
