"""
Read and summarise CEA results over all scenarios in a project.

"""
import itertools
import os
import pandas as pd
import numpy as np
import cea.config
import time
from datetime import datetime, UTC
import cea.inputlocator
import geopandas as gpd
from cea.analysis.lca.emission_timeline import _MAPPING_DICT

from cea.demand.building_properties.useful_areas import calc_useful_areas


__author__ = "Zhongming Shi, Reynold Mok, Justin McCarty"
__copyright__ = "Copyright 2024, Architecture and Building Systems - ETH Zurich"
__credits__ = ["Zhongming Shi, Reynold Mok, Justin McCarty"]
__license__ = "MIT"
__version__ = "0.1"
__maintainer__ = "Reynold Mok"
__email__ = "cea@arch.ethz.ch"
__status__ = "Production"


season_names = ['Spring', 'Summer', 'Autumn', 'Winter']
month_names = ['Jan', 'Feb', 'Mar', 'Apr', 'May', 'Jun', 'Jul', 'Aug', 'Sep', 'Oct', 'Nov', 'Dec']
season_mapping = {
            3: 'Spring', 4: 'Spring', 5: 'Spring',
            6: 'Summer', 7: 'Summer', 8: 'Summer',
            9: 'Autumn', 10: 'Autumn', 11: 'Autumn',
            12: 'Winter', 1: 'Winter', 2: 'Winter'
}

# Define nominal hours for each month (non-leap year)
month_hours = {
        'Jan': 31 * 24, 'Feb': 28 * 24, 'Mar': 31 * 24,
        'Apr': 30 * 24, 'May': 31 * 24, 'Jun': 30 * 24,
        'Jul': 31 * 24, 'Aug': 31 * 24, 'Sep': 30 * 24,
        'Oct': 31 * 24, 'Nov': 30 * 24, 'Dec': 31 * 24
}

# Define nominal hours for each season
season_hours = {
        'Winter': (31 + 28 + 31) * 24,  # Dec, Jan, Feb
        'Spring': (31 + 30 + 31) * 24,  # Mar, Apr, May
        'Summer': (30 + 31 + 31) * 24,  # Jun, Jul, Aug
        'Autumn': (30 + 31 + 30) * 24   # Sep, Oct, Nov
}

# Define metrics for plot
dict_plot_metrics_cea_feature = {
    'architecture': 'architecture',
    'lifecycle_emissions': 'lifecycle-emissions',
    'operational_emissions': 'operational-emissions',
    'solar_irradiation': 'solar_irradiation',
    'demand': 'demand',
    'pv': 'pv',
    'pvt_ET': 'pvt',
    'pvt_FP': 'pvt',
    'sc_ET': 'sc',
    'sc_FP': 'sc',
    'other_renewables': 'other-renewables',
    'dh': 'dh',
    'dc': 'dc',
}

# TODO: Remove this from global state
EMISSION_CONTEXT = None

BASE_NORMALISATION_NAME_MAPPING = {
    "grid_electricity_consumption[kWh]": "EUI_grid_electricity[kWh/m2]",
    "enduse_electricity_demand[kWh]": "EUI_enduse_electricity[kWh/m2]",
    "enduse_cooling_demand[kWh]": "EUI_enduse_cooling[kWh/m2]",
    "enduse_space_cooling_demand[kWh]": "EUI_enduse_space_cooling[kWh/m2]",
    "enduse_heating_demand[kWh]": "EUI_enduse_heating[kWh/m2]",
    "enduse_space_heating_demand[kWh]": "EUI_enduse_space_heating[kWh/m2]",
    "enduse_dhw_demand[kWh]": "EUI_enduse_dhw[kWh/m2]",
}


def build_emission_context(locator: cea.inputlocator.InputLocator) -> dict:
    """Build emission-related column lists and normalisation mappings from the locator."""

    emission_timeline_operational_types = ["Qhs_sys", "Qww_sys", "Qcs_sys", "E_sys"]
    emission_timeline_embodied_types = ["production", "biogenic", "demolition"]

    df_pv = pd.read_csv(locator.get_db4_components_conversion_conversion_technology_csv("PHOTOVOLTAIC_PANELS"))
    emission_timeline_pv_types = df_pv["code"].dropna().unique().tolist()

    emission_timeline_operational_feedstocks = list(locator.get_db4_components_feedstocks_all().keys()) + ["NONE"]

    emission_timeline_hourly_operational_colnames_nounit = (
        [
            f"{type_energy}_{feedstock}"
            for type_energy in emission_timeline_operational_types
            for feedstock in emission_timeline_operational_feedstocks
        ]
        + emission_timeline_operational_types
        + emission_timeline_operational_feedstocks
        + [f"PV_{pv_type}_GRID_offset" for pv_type in emission_timeline_pv_types]
        + [f"PV_{pv_type}_GRID_export" for pv_type in emission_timeline_pv_types]
    )

    normalisation_name_mapping_emission_timeline_hourly_operational = {
        f"{colname}[kgCO2e]": f"{colname}[kgCO2e/m2]"
        for colname in emission_timeline_hourly_operational_colnames_nounit
    }

    emission_timeline_embodied_parts = list(_MAPPING_DICT.keys())
    emission_timeline_yearly_colnames_nounit = (
        [
            f"{type_emission}_{part}"
            for type_emission in emission_timeline_embodied_types
            for part in emission_timeline_embodied_parts
        ]
        + [f"operation_{type_energy}" for type_energy in emission_timeline_operational_types]
        + [f"PV_{pv_type}_GRID_offset" for pv_type in emission_timeline_pv_types]
        + [f"PV_{pv_type}_GRID_export" for pv_type in emission_timeline_pv_types]
        + [
            f"{type_emission}_PV_{pv_type}"
            for type_emission in emission_timeline_embodied_types
            for pv_type in emission_timeline_pv_types
        ]
    )

    normalisation_name_mapping_emission_timeline_yearly = {
        f"{colname}[kgCO2e]": f"{colname}[kgCO2e/m2]"
        for colname in emission_timeline_yearly_colnames_nounit
    }

    normalisation_name_mapping = (
        BASE_NORMALISATION_NAME_MAPPING
        | normalisation_name_mapping_emission_timeline_yearly
        | normalisation_name_mapping_emission_timeline_hourly_operational
    )

    return {
        "pv_types": emission_timeline_pv_types,
        "operational_types": emission_timeline_operational_types,
        "operational_feedstocks": emission_timeline_operational_feedstocks,
        "hourly_colnames": emission_timeline_hourly_operational_colnames_nounit,
        "yearly_colnames": emission_timeline_yearly_colnames_nounit,
        "normalisation_map_hourly": normalisation_name_mapping_emission_timeline_hourly_operational,
        "normalisation_map_yearly": normalisation_name_mapping_emission_timeline_yearly,
        "normalisation_map": normalisation_name_mapping,
        "list_metrics_lifecycle_emissions": list(normalisation_name_mapping_emission_timeline_yearly.keys()),
        "list_metrics_operational_emissions": list(normalisation_name_mapping_emission_timeline_hourly_operational.keys()),
    }


def get_emission_context(locator: cea.inputlocator.InputLocator | None = None) -> dict:
    """Return the cached emission context, building it with the provided locator when needed."""

    global EMISSION_CONTEXT

    if locator is not None:
        EMISSION_CONTEXT = build_emission_context(locator)

    if EMISSION_CONTEXT is None:
        raise RuntimeError("Emission context is not initialised; call get_emission_context with a locator first.")

    return EMISSION_CONTEXT

# ----------------------------------------------------------------------------------------------------------------------
# Data preparation


def get_standardized_date_column(df):
    """
    Standardizes the date column name in the DataFrame.
    If the DataFrame contains 'DATE', 'date', or 'Date', renames it to 'DATE'.

    Parameters:
    - df (pd.DataFrame): Input DataFrame.

    Returns:
    - pd.DataFrame: DataFrame with the standardized 'DATE' column.
    """
    for col in ['DATE', 'date', 'Date']:
        if col in df.columns:
            df = df.rename(columns={col: 'date'})
            break
    return df


def get_hours_start_end(config):

    # get the user-defined dates from config
    date_start = config.result_summary.period_start_date
    date_end = config.result_summary.period_end_date

    def check_user_period_validity(date):
        s = "".join(date)
        # Check for length, alphanumeric, and the presence of both letters and numbers
        return len(s) == 5 and s.isalnum() and any(c.isalpha() for c in s) and any(c.isdigit() for c in s)

    def check_user_period_impossible_date(date):
        list_impossible_dates = ['30Feb', '31Feb', '31Apr', '31Jun', '31Sep', '31Nov',
                                 'Feb30', 'Feb31', 'Apr31', 'Jun31', 'Sep31', 'Nov31']
        s = "".join(date)
        return s in list_impossible_dates

    def check_user_period_leap_date(date):
        list_leap_dates = ['29Feb', 'Feb29']
        s = "".join(date)
        return s in list_leap_dates

    def from_date_string_to_hours(list_date):
        # Define possible date formats to handle both "31Jan" and "Jan31"
        formats = ["%d%b", "%b%d"]

        # Convert list of date elements into string
        date_str = "".join(list_date)

        # Try each format to parse the date
        for fmt in formats:
            try:
                date_obj = datetime.strptime(date_str, fmt)
                break
            except ValueError:
                continue
        else:
            raise ValueError("Check start date or/and end date of the defined period.")

        # Calculate the day of the year (1-365)
        day_of_year = date_obj.timetuple().tm_yday

        # Calculate the Nth hour of the year
        hour_of_year = (day_of_year - 1) * 24  # (day - 1) because days start from hour 0, not 24

        return hour_of_year

    # When left blank, start date is set to Jan 01 and end date is set to Dec 31
    list_all = ['01', '02', '03', '04', '05', '06', '07', '08', '09', '10', '11', '12', '13', '14', '15', '16', '17',
                '18', '19', '20', '21', '22', '23', '24', '25', '26', '27', '28', '29', '30', '31',
                'Jan', 'Feb', 'Mar', 'Apr', 'May', 'Jun', 'Jul', 'Aug', 'Sep', 'Oct', 'Nov', 'Dec']

    if date_start == list_all:
        date_start = ['01','Jan']

    if date_end == list_all:
        date_end = ['31','Dec']

    # validate start date
    if not check_user_period_validity(date_start):
        raise ValueError('Check the start date. Select one number and one month only.')

    elif check_user_period_impossible_date(date_start):
        raise ValueError('Check the start date. Ensure the combination is an actual date.')

    elif check_user_period_leap_date(date_start):
        raise ValueError('Check the start date. CEA does not consider 29 Feb in a leap year.')

    # validate end date
    if not check_user_period_validity(date_end):
        raise ValueError('Check the end date. Select one number and one month only.')

    elif check_user_period_impossible_date(date_end):
        raise ValueError('Check the end date. Ensure the combination is an actual date.')

    elif check_user_period_leap_date(date_end):
        raise ValueError('Check the end date. CEA does not consider 29 Feb in a leap year.')

    hour_start = from_date_string_to_hours(date_start)      #Nth hour of the year, starting at 0, inclusive
    hour_end = from_date_string_to_hours(date_end) + 24     #Nth hour of the year, ending at 8760, not-inclusive

    return hour_start, hour_end


def get_results_path(locator: cea.inputlocator.InputLocator, cea_feature: str, list_buildings: list, network_name: str = '')-> tuple[list[str], list[str]]:

    list_paths = []
    list_appendix = []

    if cea_feature == 'demand':
        for building in list_buildings:
            path = locator.get_demand_results_file(building)
            list_paths.append(path)
        list_appendix.append(cea_feature)

    if cea_feature == 'lifecycle_emissions':
        for building in list_buildings:
            path = locator.get_lca_timeline_building(building)
            list_paths.append(path)
        list_appendix.append(cea_feature)

    if cea_feature == 'operational_emissions':
        for building in list_buildings:
            path = locator.get_lca_operational_hourly_building(building)
            list_paths.append(path)
        list_appendix.append(cea_feature)

    if cea_feature == 'solar_irradiation':
        for building in list_buildings:
            path = locator.get_radiation_building(building)
            list_paths.append(path)
        list_appendix.append(cea_feature)

    if cea_feature == 'pv':
        database_pv = pd.read_csv(locator.get_db4_components_conversion_conversion_technology_csv('PHOTOVOLTAIC_PANELS'))
        list_panel_type = database_pv['code'].dropna().unique().tolist()
        for panel_type in list_panel_type:
            pv_paths = []
            for building in list_buildings:
                path = locator.PV_results(building, panel_type)
                pv_paths.append(path)
            list_paths.append(pv_paths)
            list_appendix.append(f"{cea_feature}_{panel_type}")

    if cea_feature == 'pvt_ET':
        database_pv = pd.read_csv(locator.get_db4_components_conversion_conversion_technology_csv('PHOTOVOLTAIC_PANELS'))
        list_panel_type = database_pv['code'].dropna().unique().tolist()
        for panel_type, sc_panel_type in itertools.product(list_panel_type, ['ET']):
            pv_paths = []
            for building in list_buildings:
                path = locator.PVT_results(building, panel_type, sc_panel_type)
                pv_paths.append(path)
            list_paths.append(pv_paths)
            list_appendix.append(f"{cea_feature}_{panel_type}")

    if cea_feature == 'pvt_FP':
        database_pv = pd.read_csv(locator.get_db4_components_conversion_conversion_technology_csv('PHOTOVOLTAIC_PANELS'))
        list_panel_type = database_pv['code'].dropna().unique().tolist()
        for panel_type, sc_panel_type in itertools.product(list_panel_type, ['FP']):
            pv_paths = []
            for building in list_buildings:
                path = locator.PVT_results(building, panel_type, sc_panel_type)
                pv_paths.append(path)
            list_paths.append(pv_paths)
            list_appendix.append(f"{cea_feature}_{panel_type}")

    if cea_feature == 'sc_ET':
        for sc_panel_type in ['ET']:
            sc_paths = []
            for building in list_buildings:
                path = locator.SC_results(building, sc_panel_type)
                sc_paths.append(path)
            list_paths.append(sc_paths)
            list_appendix.append(f"{cea_feature}")

    if cea_feature == 'sc_FP':
        for sc_panel_type in ['FP']:
            sc_paths = []
            for building in list_buildings:
                path = locator.SC_results(building, sc_panel_type)
                sc_paths.append(path)
            list_paths.append(sc_paths)
            list_appendix.append(f"{cea_feature}")

    if cea_feature == 'other_renewables':
        path_geothermal = locator.get_geothermal_potential()
        path_sewage_heat = locator.get_sewage_heat_potential()
        path_water_body = locator.get_water_body_potential()
        list_paths.append(path_geothermal)
        list_paths.append(path_sewage_heat)
        list_paths.append(path_water_body)
        list_appendix.append(cea_feature)

    if cea_feature == 'dh':
        path_thermal = locator.get_thermal_network_plant_heat_requirement_file('DH', network_name)
        path_pump = locator.get_network_energy_pumping_requirements_file('DH', network_name)
        list_paths.append(path_thermal)
        list_paths.append(path_pump)
        # Include network name in appendix if provided
        appendix = f"{cea_feature}_{network_name}" if network_name else cea_feature
        list_appendix.append(appendix)

    if cea_feature == 'dc':
        path_thermal = locator.get_thermal_network_plant_heat_requirement_file('DC', network_name)
        path_pump = locator.get_network_energy_pumping_requirements_file('DC', network_name)
        list_paths.append(path_thermal)
        list_paths.append(path_pump)
        # Include network name in appendix if provided
        appendix = f"{cea_feature}_{network_name}" if network_name else cea_feature
        list_appendix.append(appendix)

    return list_paths, list_appendix


def map_metrics_cea_features(list_metrics_or_features, direction="metrics_to_features"):
    """
    Maps between metrics and CEA feature categories with support for reverse mapping.

    Parameters:
    - list_metrics_or_features (list): List of metrics or CEA feature categories to map.
    - direction (str): Direction of mapping:
        - "metrics_to_features" (default): Maps metrics to CEA feature categories.
        - "features_to_metrics": Maps CEA feature categories to metrics.

    Returns:
    - str or list: Mapped CEA feature or metrics based on the direction.

    Raises:
    - ValueError: If the direction is invalid.
    """
    emission_context = get_emission_context()

    mapping_dict = {
        "architecture": [
            "conditioned_floor_area[m2]",
            "roof_area[m2]",
            "gross_floor_area[m2]",
            "occupied_floor_area[m2]",
        ],
        "demand": [
            "grid_electricity_consumption[kWh]",
            "enduse_electricity_demand[kWh]",
            "enduse_cooling_demand[kWh]",
            "enduse_space_cooling_demand[kWh]",
            "enduse_heating_demand[kWh]",
            "enduse_space_heating_demand[kWh]",
            "enduse_dhw_demand[kWh]",
        ],
        "lifecycle_emissions": emission_context["list_metrics_lifecycle_emissions"],
        "operational_emissions": emission_context["list_metrics_operational_emissions"],
        "solar_irradiation": [
            "irradiation_roof[kWh]",
            "irradiation_window_north[kWh]",
            "irradiation_wall_north[kWh]",
            "irradiation_window_south[kWh]",
            "irradiation_wall_south[kWh]",
            "irradiation_window_east[kWh]",
            "irradiation_wall_east[kWh]",
            "irradiation_window_west[kWh]",
            "irradiation_wall_west[kWh]",
        ],
        "pv": [
            "PV_installed_area_total[m2]",
            "PV_electricity_total[kWh]",
            "PV_installed_area_roof[m2]",
            "PV_electricity_roof[kWh]",
            "PV_installed_area_north[m2]",
            "PV_electricity_north[kWh]",
            "PV_installed_area_south[m2]",
            "PV_electricity_south[kWh]",
            "PV_installed_area_east[m2]",
            "PV_electricity_east[kWh]",
            "PV_installed_area_west[m2]",
            "PV_electricity_west[kWh]",
            "PV_generation_to_load[-]",
            "PV_self_consumption[-]",
            "PV_self_sufficiency[-]",
        ],
        "pvt_ET": [
            "PVT_ET_installed_area_total[m2]",
            "PVT_ET_electricity_total[kWh]",
            "PVT_ET_heat_total[kWh]",
            "PVT_ET_installed_area_roof[m2]",
            "PVT_ET_electricity_roof[kWh]",
            "PVT_ET_heat_roof[kWh]",
            "PVT_ET_installed_area_north[m2]",
            "PVT_ET_electricity_north[kWh]",
            "PVT_ET_heat_north[kWh]",
            "PVT_ET_installed_area_south[m2]",
            "PVT_ET_electricity_south[kWh]",
            "PVT_ET_heat_south[kWh]",
            "PVT_ET_installed_area_east[m2]",
            "PVT_ET_electricity_east[kWh]",
            "PVT_ET_heat_east[kWh]",
            "PVT_ET_installed_area_west[m2]",
            "PVT_ET_electricity_west[kWh]",
            "PVT_ET_heat_west[kWh]",
        ],
        "pvt_FP": [
            "PVT_FP_installed_area_total[m2]",
            "PVT_FP_electricity_total[kWh]",
            "PVT_FP_heat_total[kWh]",
            "PVT_FP_installed_area_roof[m2]",
            "PVT_FP_electricity_roof[kWh]",
            "PVT_FP_heat_roof[kWh]",
            "PVT_FP_installed_area_north[m2]",
            "PVT_FP_electricity_north[kWh]",
            "PVT_FP_heat_north[kWh]",
            "PVT_FP_installed_area_south[m2]",
            "PVT_FP_electricity_south[kWh]",
            "PVT_FP_heat_south[kWh]",
            "PVT_FP_installed_area_east[m2]",
            "PVT_FP_electricity_east[kWh]",
            "PVT_FP_heat_east[kWh]",
            "PVT_FP_installed_area_west[m2]",
            "PVT_FP_electricity_west[kWh]",
            "PVT_FP_heat_west[kWh]",
        ],
        "sc_ET": [
            "SC_ET_installed_area_total[m2]",
            "SC_ET_heat_total[kWh]",
            "SC_ET_installed_area_roof[m2]",
            "SC_ET_heat_roof[kWh]",
            "SC_ET_installed_area_north[m2]",
            "SC_ET_heat_north[kWh]",
            "SC_ET_installed_area_south[m2]",
            "SC_ET_heat_south[kWh]",
            "SC_ET_installed_area_east[m2]",
            "SC_ET_heat_east[kWh]",
            "SC_ET_installed_area_west[m2]",
            "SC_ET_heat_west[kWh]",
        ],
        "sc_FP": [
            "SC_FP_installed_area_total[m2]",
            "SC_FP_heat_total[kWh]",
            "SC_FP_installed_area_roof[m2]",
            "SC_FP_heat_roof[kWh]",
            "SC_FP_installed_area_north[m2]",
            "SC_FP_heat_north[kWh]",
            "SC_FP_installed_area_south[m2]",
            "SC_FP_heat_south[kWh]",
            "SC_FP_installed_area_east[m2]",
            "SC_FP_heat_east[kWh]",
            "SC_FP_installed_area_west[m2]",
            "SC_FP_heat_west[kWh]",
        ],
        "other_renewables": [
            "geothermal_heat_potential[kWh]",
            "area_for_ground_source_heat_pump[m2]",
            "sewage_heat_potential[kWh]",
            "water_body_heat_potential[kWh]",
        ],
        "dh": [
            "DH_plant_thermal_load[kWh]",
            "DH_plant_power[kW]",
            "DH_electricity_consumption_for_pressure_loss[kWh]",
            "DH_plant_pumping_power[kW]",
        ],
        "dc": [
            "DC_plant_thermal_load[kWh]",
            "DC_plant_power[kW]",
            "DC_electricity_consumption_for_pressure_loss[kWh]",
            "DC_plant_pumping_power[kW]",
        ],
    }

    if direction == "metrics_to_features":
        # Find all matches - features where there's overlap with input metrics
        matched_features = {feature for feature, metrics in mapping_dict.items() if set(list_metrics_or_features) & set(metrics)}

        if not matched_features:
            return None
        elif len(matched_features) == 1:
            return list(matched_features)[0]
        else:
            # Multiple features match - need to disambiguate
            # This happens when metrics are shared between features (e.g., PV columns in both lifecycle and operational emissions)

            # Strategy: Return the feature where ALL input metrics are present (perfect match)
            # If no perfect match, return the feature with the most overlap
            perfect_matches = [feature for feature in matched_features
                             if set(list_metrics_or_features).issubset(set(mapping_dict[feature]))]

            if perfect_matches:
                # If multiple perfect matches, prefer more specific features
                # operational_emissions is more specific than lifecycle_emissions for hourly data
                priority_order = ['operational_emissions', 'lifecycle_emissions', 'architecture', 'demand']
                for priority_feature in priority_order:
                    if priority_feature in perfect_matches:
                        return priority_feature
                return perfect_matches[0]
            else:
                # No perfect match - return feature with most overlap
                overlap_scores = {feature: len(set(list_metrics_or_features) & set(mapping_dict[feature]))
                                for feature in matched_features}
                best_match = max(overlap_scores, key=overlap_scores.get)
                return best_match

    elif direction == "features_to_metrics":
        # Reverse the mapping dictionary
        reverse_mapping = {feature: metrics for feature, metrics in mapping_dict.items()}
        list_metrics = []
        for feature in list_metrics_or_features:
            if feature in reverse_mapping:
                list_metrics.extend(reverse_mapping[feature])
        return list_metrics

    else:
        raise ValueError("Invalid direction. Use 'metrics_to_features' or 'features_to_metrics'.")


def map_metrics_and_cea_columns(input_list, direction="metrics_to_columns"):
    """
    Maps between metrics and CEA column names based on the direction.

    Parameters:
    - input_list (list): A list of metrics or CEA column names to map.
    - direction (str): Direction of mapping:
        - "metrics_to_columns": Maps metrics to CEA column names.
        - "columns_to_metrics": Maps CEA column names to metrics.

    Returns:
    - list: A list of mapped values (CEA column names or metrics).
    """
    emission_context = get_emission_context()

    mapping_dict = {
        "conditioned_floor_area[m2]": ["Af_m2"],
        "roof_area[m2]": ["Aroof_m2"],
        "gross_floor_area[m2]": ["GFA_m2"],
        "occupied_floor_area[m2]": ["Aocc_m2"],
        "grid_electricity_consumption[kWh]": ["GRID_kWh"],
        "enduse_electricity_demand[kWh]": ["E_sys_kWh"],
        "enduse_cooling_demand[kWh]": ["QC_sys_kWh"],
        "enduse_space_cooling_demand[kWh]": ["Qcs_sys_kWh"],
        "enduse_heating_demand[kWh]": ["QH_sys_kWh"],
        "enduse_space_heating_demand[kWh]": ["Qhs_sys_kWh"],
        "enduse_dhw_demand[kWh]": ["Qww_kWh"],
        "irradiation_roof[kWh]": ["roofs_top_kW"],
        "irradiation_window_north[kWh]": ["windows_north_kW"],
        "irradiation_wall_north[kWh]": ["walls_north_kW"],
        "irradiation_window_south[kWh]": ["windows_south_kW"],
        "irradiation_wall_south[kWh]": ["walls_south_kW"],
        "irradiation_window_east[kWh]": ["windows_east_kW"],
        "irradiation_wall_east[kWh]": ["walls_east_kW"],
        "irradiation_window_west[kWh]": ["windows_west_kW"],
        "irradiation_wall_west[kWh]": ["walls_west_kW"],
        "PV_installed_area_total[m2]": ["area_PV_m2"],
        "PV_electricity_total[kWh]": ["E_PV_gen_kWh"],
        "PV_installed_area_roof[m2]": ["PV_roofs_top_m2"],
        "PV_electricity_roof[kWh]": ["PV_roofs_top_E_kWh"],
        "PV_installed_area_north[m2]": ["PV_walls_north_m2"],
        "PV_electricity_north[kWh]": ["PV_walls_north_E_kWh"],
        "PV_installed_area_south[m2]": ["PV_walls_south_m2"],
        "PV_electricity_south[kWh]": ["PV_walls_south_E_kWh"],
        "PV_installed_area_east[m2]": ["PV_walls_east_m2"],
        "PV_electricity_east[kWh]": ["PV_walls_east_E_kWh"],
        "PV_installed_area_west[m2]": ["PV_walls_west_m2"],
        "PV_electricity_west[kWh]": ["PV_walls_west_E_kWh"],
        "PVT_ET_installed_area_total[m2]": ["area_PVT_m2"],
        "PVT_ET_electricity_total[kWh]": ["E_PVT_gen_kWh"],
        "PVT_ET_heat_total[kWh]": ["Q_PVT_gen_kWh"],
        "PVT_ET_installed_area_roof[m2]": ["PVT_ET_roofs_top_m2"],
        "PVT_ET_electricity_roof[kWh]": ["PVT_ET_roofs_top_E_kWh"],
        "PVT_ET_heat_roof[kWh]": ["PVT_ET_roofs_top_Q_kWh"],
        "PVT_ET_installed_area_north[m2]": ["PVT_ET_walls_north_m2"],
        "PVT_ET_electricity_north[kWh]": ["PVT_ET_walls_north_E_kWh"],
        "PVT_ET_heat_north[kWh]": ["PVT_ET_walls_north_Q_kWh"],
        "PVT_ET_installed_area_south[m2]": ["PVT_ET_walls_south_m2"],
        "PVT_ET_electricity_south[kWh]": ["PVT_ET_walls_south_E_kWh"],
        "PVT_ET_heat_south[kWh]": ["PVT_ET_walls_south_Q_kWh"],
        "PVT_ET_installed_area_east[m2]": ["PVT_ET_walls_east_m2"],
        "PVT_ET_electricity_east[kWh]": ["PVT_ET_walls_east_E_kWh"],
        "PVT_ET_heat_east[kWh]": ["PVT_ET_walls_east_Q_kWh"],
        "PVT_ET_installed_area_west[m2]": ["PVT_ET_walls_west_m2"],
        "PVT_ET_electricity_west[kWh]": ["PVT_ET_walls_west_E_kWh"],
        "PVT_ET_heat_west[kWh]": ["PVT_ET_walls_west_Q_kWh"],
        "PVT_FP_installed_area_total[m2]": ["area_PVT_m2"],
        "PVT_FP_electricity_total[kWh]": ["E_PVT_gen_kWh"],
        "PVT_FP_heat_total[kWh]": ["Q_PVT_gen_kWh"],
        "PVT_FP_installed_area_roof[m2]": ["PVT_FP_roofs_top_m2"],
        "PVT_FP_electricity_roof[kWh]": ["PVT_FP_roofs_top_E_kWh"],
        "PVT_FP_heat_roof[kWh]": ["PVT_FP_roofs_top_Q_kWh"],
        "PVT_FP_installed_area_north[m2]": ["PVT_FP_walls_north_m2"],
        "PVT_FP_electricity_north[kWh]": ["PVT_FP_walls_north_E_kWh"],
        "PVT_FP_heat_north[kWh]": ["PVT_FP_walls_north_Q_kWh"],
        "PVT_FP_installed_area_south[m2]": ["PVT_FP_walls_south_m2"],
        "PVT_FP_electricity_south[kWh]": ["PVT_FP_walls_south_E_kWh"],
        "PVT_FP_heat_south[kWh]": ["PVT_FP_walls_south_Q_kWh"],
        "PVT_FP_installed_area_east[m2]": ["PVT_FP_walls_east_m2"],
        "PVT_FP_electricity_east[kWh]": ["PVT_FP_walls_east_E_kWh"],
        "PVT_FP_heat_east[kWh]": ["PVT_FP_walls_east_Q_kWh"],
        "PVT_FP_installed_area_west[m2]": ["PVT_FP_walls_west_m2"],
        "PVT_FP_electricity_west[kWh]": ["PVT_FP_walls_west_E_kWh"],
        "PVT_FP_heat_west[kWh]": ["PVT_FP_walls_west_Q_kWh"],
        "SC_ET_installed_area_total[m2]": ["area_SC_m2"],
        "SC_ET_heat_total[kWh]": ["Q_SC_gen_kWh"],
        "SC_ET_installed_area_roof[m2]": ["SC_ET_roofs_top_m2"],
        "SC_ET_heat_roof[kWh]": ["SC_ET_roofs_top_Q_kWh"],
        "SC_ET_installed_area_north[m2]": ["SC_ET_walls_north_m2"],
        "SC_ET_heat_north[kWh]": ["SC_ET_walls_north_Q_kWh"],
        "SC_ET_installed_area_south[m2]": ["SC_ET_walls_south_m2"],
        "SC_ET_heat_south[kWh]": ["SC_ET_walls_south_Q_kWh"],
        "SC_ET_installed_area_east[m2]": ["SC_ET_walls_east_m2"],
        "SC_ET_heat_east[kWh]": ["SC_ET_walls_east_Q_kWh"],
        "SC_ET_installed_area_west[m2]": ["SC_ET_walls_west_m2"],
        "SC_ET_heat_west[kWh]": ["SC_ET_walls_west_Q_kWh"],
        "SC_FP_installed_area_total[m2]": ["area_SC_m2"],
        "SC_FP_heat_total[kWh]": ["Q_FP_gen_kWh"],
        "SC_FP_installed_area_roof[m2]": ["SC_FP_roofs_top_m2"],
        "SC_FP_heat_roof[kWh]": ["SC_FP_roofs_top_Q_kWh"],
        "SC_FP_installed_area_north[m2]": ["SC_FP_walls_north_m2"],
        "SC_FP_heat_north[kWh]": ["SC_FP_walls_north_Q_kWh"],
        "SC_FP_installed_area_south[m2]": ["SC_FP_walls_south_m2"],
        "SC_FP_heat_south[kWh]": ["SC_FP_walls_south_Q_kWh"],
        "SC_FP_installed_area_east[m2]": ["SC_FP_walls_east_m2"],
        "SC_FP_heat_east[kWh]": ["SC_FP_walls_east_Q_kWh"],
        "SC_FP_installed_area_west[m2]": ["SC_FP_walls_west_m2"],
        "SC_FP_heat_west[kWh]": ["SC_FP_walls_west_Q_kWh"],
        "geothermal_heat_potential[kWh]": ["QGHP_kW"],
        "area_for_ground_source_heat_pump[m2]": ["Area_avail_m2"],
        "sewage_heat_potential[kWh]": ["Qsw_kW"],
        "water_body_heat_potential[kWh]": ["QLake_kW"],
        "DH_plant_thermal_load[kWh]": ["thermal_load_kW"],
        "DH_electricity_consumption_for_pressure_loss[kWh]": ["pressure_loss_total_kW"],
        "DC_plant_thermal_load[kWh]": ["thermal_load_kW"],
        "DC_electricity_consumption_for_pressure_loss[kWh]": ["pressure_loss_total_kW"],
    } | {
        name+"[kgCO2e]": [name+"_kgCO2e"]
        for name in emission_context["hourly_colnames"]
    } | {
        name+"[kgCO2e]": [name+"_kgCO2e"]
        for name in emission_context["yearly_colnames"]
    }

    # Reverse the mapping if direction is "columns_to_metrics"
    if direction == "columns_to_metrics":
        mapping_dict = {cea_col: metric for metric, cea_cols in mapping_dict.items() for cea_col in cea_cols}

    # Perform the mapping
    output_list = []
    for item in input_list:
        if item in mapping_dict:
            # Map the item
            mapped_value = mapping_dict[item]
            if isinstance(mapped_value, list):
                output_list.extend(mapped_value)
            else:
                output_list.append(mapped_value)
        else:
            # If no mapping found, keep the original item
            output_list.append(item)

    return output_list


def map_analytics_and_cea_columns(input_list, direction="analytics_to_columns"):
    """
    Maps between analytics metrics and CEA column names.

    Parameters
    ----------
    input_list : list
        A list of metrics or CEA column names to map.
    direction : str, optional
        Direction of mapping:
        - "analytics_to_columns": Maps metrics to CEA column names.
        - "columns_to_analytics": Maps CEA column names to metrics.

    Returns
    -------
    list
        A list of mapped values (CEA column names or metrics), with unique items in order.
    """
    mapping_dict = {
        'PV_generation_to_load[-]': [
            'E_PV_gen_kWh', 'PV_roofs_top_E_kWh',
            'PV_walls_north_E_kWh', 'PV_walls_south_E_kWh',
            'PV_walls_east_E_kWh', 'PV_walls_west_E_kWh'
        ],
        'PV_self_consumption[-]': [
            'E_PV_gen_kWh', 'PV_roofs_top_E_kWh',
            'PV_walls_north_E_kWh', 'PV_walls_south_E_kWh',
            'PV_walls_east_E_kWh', 'PV_walls_west_E_kWh'
        ],
        'PV_self_sufficiency[-]': [
            'E_PV_gen_kWh', 'PV_roofs_top_E_kWh',
            'PV_walls_north_E_kWh', 'PV_walls_south_E_kWh',
            'PV_walls_east_E_kWh', 'PV_walls_west_E_kWh'
        ],
    }

    # Reverse mapping for columns_to_analytics
    if direction == "columns_to_analytics":
        mapping_dict = {
            cea_col: metric
            for metric, cea_cols in mapping_dict.items()
            for cea_col in cea_cols
        }

    output_list = []
    seen = set()

    for item in input_list:
        if item in mapping_dict:
            mapped = mapping_dict[item]
            if isinstance(mapped, list):
                for m in mapped:
                    if m not in seen:
                        seen.add(m)
                        output_list.append(m)
            else:
                if mapped not in seen:
                    seen.add(mapped)
                    output_list.append(mapped)
        else:
            if item not in seen:
                seen.add(item)
                output_list.append(item)

    return output_list


def add_period_columns(df, date_column='date'):
    """
    Adds 'period_month' and 'period_season' columns to a DataFrame with 8760 rows (hourly data for a year).

    Parameters:
    - df (pd.DataFrame): DataFrame with a column named 'date' containing datetime values.
    - season_names (list of str): List of season names in order.
    - month_names (list of str): List of month names in order.
    - season_mapping (dict): Mapping of month to season.
    - date_column (str): name of the column containing datetime values.

    Returns:
    - pd.DataFrame: The original DataFrame with additional columns ['period_month', 'period_season'].
    """
    # Ensure the date column exists
    if date_column not in df.columns:
        raise ValueError(f"The column '{date_column}' is not present in the DataFrame.")

    # Convert the date column to datetime if it's not already
    if not pd.api.types.is_datetime64_any_dtype(df[date_column]):
        df[date_column] = pd.to_datetime(df[date_column], errors='coerce')

    # Check for any invalid or NaT values in the date column
    if df[date_column].isna().any():
        raise ValueError(f"The column '{date_column}' contains invalid or NaT values.")

    # Add period_month column using month names
    df['period_month'] = df[date_column].dt.month.apply(lambda x: month_names[x - 1])

    # Add period_season column using season_mapping
    df['period_season'] = df[date_column].dt.month.map(season_mapping)

    # Ensure the order of categories is maintained for month and season
    df['period_month'] = pd.Categorical(df['period_month'], categories=month_names, ordered=True)
    df['period_season'] = pd.Categorical(df['period_season'], categories=season_names, ordered=True)

    return df


def check_list_nesting(input_list):
    """
    Checks whether every item in a list is itself a list or not.

    Returns:
    - True: if every item in the list is a list.
    - False: if no item in the list is a list.
    - ValueError: if the list contains a mix of lists and non-lists.

    Parameters:
    - input_list (list): The list to check.

    Returns:
    - bool: True or False based on the condition.

    Raises:
    - ValueError: If the list contains a mix of lists and non-lists.
    """
    if not isinstance(input_list, list):
        raise TypeError("Input must be a list.")

    all_lists = all(isinstance(item, list) for item in input_list)
    no_lists = all(not isinstance(item, list) for item in input_list)

    if all_lists:
        return True
    elif no_lists:
        return False
    else:
        raise ValueError("The input list contains a mix of lists and non-lists.")


def load_cea_results_from_csv_files(hour_start, hour_end, list_paths, list_cea_column_names) -> list[pd.DataFrame]:
    """
    Iterates over a list of file paths, loads DataFrames from existing .csv files,
    and returns a list of these DataFrames.

    Parameters:
    - file_paths (list of str): List of file paths to .csv files.

    Returns:
    - list of pd.DataFrame: A list of DataFrames for files that exist.
    """
    list_dataframes = []
    date_columns = {'Date', 'DATE', 'date'}
    for path in list_paths:
        if os.path.exists(path):
            try:
                df = pd.read_csv(path)  # Load the CSV file into a DataFrame

                # Validation: Check if this is timeline data (has 'period' column) when we expect operational data
                # Timeline files are in .../emissions/timeline/ and operational files are in .../emissions/operational/
                is_operational_path = '/emissions/operational/' in path or '_operational_hourly.csv' in path
                is_timeline_path = '/emissions/timeline/' in path or '_timeline.csv' in path
                has_period_column = 'period' in df.columns
                has_date_column = bool(date_columns.intersection(df.columns))

                # Validate data structure matches file path
                if is_operational_path and has_period_column and not has_date_column:
                    raise ValueError(
                        f"Data structure mismatch: File '{path}' is an operational file but has 'period' column "
                        f"instead of 'date' column. This suggests timeline data was incorrectly loaded. "
                        f"Available columns: {df.columns.tolist()}"
                    )
                if is_timeline_path and has_date_column and not has_period_column:
                    raise ValueError(
                        f"Data structure mismatch: File '{path}' is a timeline file but has 'date' column "
                        f"instead of 'period' column. This suggests operational data was incorrectly loaded. "
                        f"Available columns: {df.columns.tolist()}"
                    )

                if date_columns.intersection(df.columns):
                    df = get_standardized_date_column(df)   # Change where ['DATE'] or ['Date'] to ['date']

                    # Label months and seasons
                    df = add_period_columns(df)

                    # Slice the useful columns
                    selected_columns = ['date'] + list_cea_column_names + ['period_month'] + ['period_season']
                    available_columns = [col for col in selected_columns if col in df.columns]   # check what's available
                    df = df[available_columns]

                    df['date'] = pd.to_datetime(df['date'], errors='coerce')
                    df = slice_hourly_results_for_custom_time_period(hour_start, hour_end, df)   # Slice the custom period of time
                    list_dataframes.append(df)  # Add the DataFrame to the list
                elif 'period' in df.columns:
                    # Timeline data (lifecycle emissions) - has 'period' column with years
                    selected_columns = ['period'] + ['name'] + list_cea_column_names
                    available_columns = [col for col in selected_columns if col in df.columns]   # check what's available
                    df = df[available_columns]

                    # Filter by year range (similar to how hourly data is filtered by hours)
                    # For timeline data, hour_start/hour_end represent years, not hours
                    # Extract year from period column (format: 'Y_2024' -> 2024)
                    df['_year'] = df['period'].astype(str).str.replace('Y_', '', regex=False)
                    df['_year'] = pd.to_numeric(df['_year'], errors='coerce')

                    # Filter rows by year range
                    df = df[(df['_year'] >= hour_start) & (df['_year'] <= hour_end)]
                    df = df.drop(columns=['_year'])

                    list_dataframes.append(df)
                else:
                    # Slice the useful columns
                    selected_columns = ['name'] + list_cea_column_names
                    available_columns = [col for col in selected_columns if col in df.columns]   # check what's available
                    df = df[available_columns]
                    list_dataframes.append(df)  # Add the DataFrame to the list

            except Exception as e:
                print(f"Error loading {path}: {e}")
        else:
            print(f"File not found: {path}")

    return list_dataframes


# ----------------------------------------------------------------------------------------------------------------------
# Execute aggregation


def aggregate_or_combine_dataframes(bool_use_acronym, list_dataframes_uncleaned):
    """
    Aggregates or horizontally combines a list of DataFrames:
    - If all DataFrames share the same column names (excluding 'date'), aggregate corresponding cells.
    - If DataFrames have different column names, combine them horizontally based on the 'date' column.

    Parameters:
    - bool_use_acronym (bool): Whether to use acronym format for column names.
    - list_dataframes_uncleaned (list of pd.DataFrame): List of DataFrames to process.

    Returns:
    - pd.DataFrame: Aggregated or combined DataFrame.

    """

    # Ensure there are DataFrames to process
    if not list_dataframes_uncleaned:
        return None
        
    # Validate input
    if not all(isinstance(df, pd.DataFrame) for df in list_dataframes_uncleaned if df is not None):
        raise ValueError("All items in list_dataframes_uncleaned must be pandas DataFrames")

    list_dataframes = []
    columns_to_remove = ['period_month', 'period_season']

    for df in list_dataframes_uncleaned:
        # Ensure it's a DataFrame and drop the specified columns if they exist
        if isinstance(df, pd.DataFrame):
            cleaned_df = df.drop(columns=[col for col in columns_to_remove if col in df.columns], errors='ignore')
            list_dataframes.append(cleaned_df)

    # Check if all DataFrames share the same column names (excluding 'date', 'name')
    column_sets = [set(df.columns) - {'date', 'name'} for df in list_dataframes]
    all_columns_match = all(column_set == column_sets[0] for column_set in column_sets)

    def combine_dataframes(list_dataframes):
        """
        Combine a list of DataFrames horizontally. If a 'date' column exists in two or more DataFrames, it aligns them;
        otherwise, it combines them without alignment.
        """
        # Check for the 'date' column in all DataFrames
        has_date_column = [df for df in list_dataframes if 'date' in df.columns]

        if has_date_column:
            # Combine on 'date' for DataFrames that have it
            combined_df = has_date_column[0].copy()
            for df in has_date_column[1:]:
                combined_df = pd.merge(combined_df, df, on='date', how='outer')

            # Add DataFrames without 'date' as-is
            no_date_column = [df for df in list_dataframes if 'date' not in df.columns]
            for df in no_date_column:
                combined_df = pd.concat([combined_df, df], axis=1)
        else:
            # If none of the DataFrames have 'date', concatenate them directly
            combined_df = pd.concat(list_dataframes, axis=1)

        # Sort by 'date' if it exists
        if 'date' in combined_df.columns:
            combined_df.sort_values(by='date', inplace=True)
            combined_df.reset_index(drop=True, inplace=True)

        return combined_df


    if all_columns_match:
        # Aggregate DataFrames with the same columns
        if not list_dataframes:
            return None

        # Check if 'period' column exists for timeline aggregation
        has_period_column = all('period' in df.columns for df in list_dataframes)

        if has_period_column:
            # Timeline aggregation: buildings may have different start years
            # Concatenate all dataframes and aggregate by period
            combined_df = pd.concat(list_dataframes, ignore_index=True)

            # Validate 'name' column exists
            if 'name' not in combined_df.columns:
                raise ValueError("Timeline aggregation requires 'name' column in all dataframes")

            # Get numeric columns to sum
            numeric_cols = [col for col in combined_df.columns if col not in ['name', 'date', 'period']
                           and pd.api.types.is_numeric_dtype(combined_df[col])]

            # Aggregate by period, summing numeric columns
            aggregated_df = combined_df.groupby('period', as_index=False)[numeric_cols].sum()

            # Add concatenated building names
            all_building_names = ','.join(sorted(combined_df['name'].unique()))
            aggregated_df['name'] = all_building_names

        else:
            # Legacy behavior for non-timeline data with same row counts
            # Additional validation for consistent structure
            if len(set(len(df) for df in list_dataframes)) > 1:
                print("Warning: DataFrames have different numbers of rows, which may affect aggregation accuracy")

            aggregated_df = list_dataframes[0].copy()

            # Initialize aggregated_df with zeros (except date and name columns)
            for col in aggregated_df.columns:
                if col not in ['date', 'name', 'period']:
                    aggregated_df[col] = 0

            # Sum all values first
            for df in list_dataframes:
                for col in aggregated_df.columns:
                    # Only sum numeric columns, skip string columns like 'name' or 'date'
                    if pd.api.types.is_numeric_dtype(aggregated_df[col]) and pd.api.types.is_numeric_dtype(df[col]):
                        aggregated_df[col] = aggregated_df[col].add(df[col], fill_value=0)
        
        # Then apply appropriate operations
        for col in aggregated_df.columns:
            if col == 'date':
                continue
            if 'people' in col:
                # Average "people" columns and round to integer
                aggregated_df[col] = (aggregated_df[col] / len(list_dataframes)).round().astype(int)
            elif '_m2' in col or '[m2]' in col:
                # Area columns are already summed, keep as is
                pass
            else:
                # Other numeric columns are already summed, keep as is
                pass

        aggregated_df = aggregated_df.round(2)

        if not bool_use_acronym:
            aggregated_df.columns = map_metrics_and_cea_columns(aggregated_df.columns, direction="columns_to_metrics")

        return aggregated_df

    else:
        combined_df = combine_dataframes(list_dataframes)

        return combined_df


def slice_hourly_results_for_custom_time_period(hour_start, hour_end, df):
    """
    Slices a DataFrame based on hour_start and hour_end from the configuration.
    If hour_start > hour_end, wraps around the year:
    - Keeps rows from Hour 0 to hour_end
    - Keeps rows from hour_start to Hour 8760
    - Drops rows that are entirely empty (all NaN values).

    Parameters:
    - config: Configuration object containing hour_start and hour_end.
    - df (pd.DataFrame): The DataFrame to slice (8760 rows, 1 per hour).

    Returns:
    - pd.DataFrame: The sliced DataFrame with empty rows removed.
    """

    # Perform slicing based on hour_start and hour_end
    if hour_start <= hour_end:
        # Normal case: Slice rows from hour_start to hour_end (hour_end is already exclusive)
        sliced_df = df.iloc[hour_start:hour_end].copy()
    else:
        # Wrapping case: Combine two slices (0 to hour_end and hour_start to 8760)
        top_slice = df.iloc[0:hour_end]
        bottom_slice = df.iloc[hour_start:8760]
        sliced_df = pd.concat([bottom_slice, top_slice]).copy()

    # Drop rows where all values are NaN
    sliced_df = sliced_df.dropna(how='all')

    # Reset the index to ensure consistency
    sliced_df.reset_index(drop=True, inplace=True)

    return sliced_df


def exec_read_and_slice(hour_start, hour_end, locator, list_metrics, list_buildings, bool_analytics=False, network_name=''):

    # map the CEA Feature for the selected metrics
    cea_feature = map_metrics_cea_features(list_metrics)

    # locate the path(s) to the results of the CEA Feature
    list_paths, list_appendix = get_results_path(locator, cea_feature, list_buildings, network_name)

    # get the relevant CEA column names based on selected metrics
    if not bool_analytics:
        list_cea_column_names = map_metrics_and_cea_columns(list_metrics, direction="metrics_to_columns")
    else:
        list_cea_column_names = map_analytics_and_cea_columns(list_metrics, direction="analytics_to_columns")

    list_list_useful_cea_results = []
    # check if list_paths is nested, for example, for PV, the lists can be nested as there are different types of PV
    if not check_list_nesting(list_paths):
        # get the useful CEA results for the user-selected metrics and hours
        list_useful_cea_results = load_cea_results_from_csv_files(hour_start, hour_end, list_paths, list_cea_column_names)
        list_list_useful_cea_results.append(list_useful_cea_results)
    else:
        for sublist_paths in list_paths:
            list_useful_cea_results = load_cea_results_from_csv_files(hour_start, hour_end, sublist_paths, list_cea_column_names)
            list_list_useful_cea_results.append(list_useful_cea_results)
    
    # Special handling for architecture feature
    if cea_feature == 'architecture':
        # Load source data
        zone_raw = gpd.read_file(locator.get_zone_geometry())
        # Handle both 'Name' and 'name' column naming conventions
        if 'Name' in zone_raw.columns:
            name_col = 'Name'
        elif 'name' in zone_raw.columns:
            name_col = 'name'
        else:
            raise KeyError(f"Zone geometry must have either 'Name' or 'name' column. Available columns: {zone_raw.columns.tolist()}")
        zone_df = zone_raw.set_index(name_col)

        architecture_df = pd.read_csv(locator.get_building_architecture()).set_index('name')

        # Generate architecture data using calc_useful_areas
        result_df = calc_useful_areas(zone_df, architecture_df)

        # Extract only the columns needed for architecture metrics
        architecture_data = result_df[['Af', 'footprint', 'GFA_m2', 'Aocc']].rename(columns={
            'Af': 'Af_m2',
            'footprint': 'Aroof_m2',  # Assuming footprint corresponds to roof area
            'Aocc': 'Aocc_m2'
        }).reset_index()

        list_list_useful_cea_results.append([architecture_data])
        list_appendix.append('architecture')

    return list_list_useful_cea_results, list_appendix


# ----------------------------------------------------------------------------------------------------------------------
# Execute aggregation

def aggregate_solar_data_properly_temporal(df, groupby_cols=None):
    """
    Aggregate solar data properly for TEMPORAL aggregation (hourly -> monthly/seasonal/annual):
    - Sum energy columns (E_kWh, Q_kWh) across time periods
    - Keep area columns (_m2) as the SAME CONSTANT VALUE across all time periods
    
    For district-level summaries, area columns represent total district installed area.
    This value should be IDENTICAL in annual, monthly, seasonal, daily, and hourly summaries.
    
    For example: 'PVT_ET_walls_north_m2' = total PVT area on north walls for ALL buildings combined.
    This number should appear unchanged in all time aggregations.
    
    Parameters:
    - df (pd.DataFrame): Input dataframe with solar data
    - groupby_cols (str or list): Column(s) to group by for temporal aggregation
    
    Returns:
    - pd.DataFrame or pd.Series: Properly aggregated data
    """
    if groupby_cols is not None:
        # Group by specified columns (e.g., 'period_month', 'period_season')
        grouped = df.groupby(groupby_cols, observed=True)
        
        # Separate area columns from energy columns
        area_cols = [col for col in df.columns if col.endswith('_m2') or col.endswith('[m2]')]
        energy_cols = [col for col in df.select_dtypes(include=[int, float]).columns 
                      if not col.endswith('_m2') and not col.endswith('[m2]') and col not in ([groupby_cols] if isinstance(groupby_cols, str) else groupby_cols if isinstance(groupby_cols, list) else [])]
        
        result = pd.DataFrame()
        
        # Sum energy columns across time periods
        if energy_cols:
            energy_sum = grouped[energy_cols].sum()
            result = pd.concat([result, energy_sum], axis=1)
        
        # For area columns: use the same constant value for all time periods
        # Area represents total district installation and should not change with time aggregation
        if area_cols:
            area_constant = grouped[area_cols].first()  # All rows should have same area values anyway
            result = pd.concat([result, area_constant], axis=1)
        
        # Handle remaining non-numeric columns
        remaining_cols = [col for col in df.columns if col not in energy_cols + area_cols + ([groupby_cols] if isinstance(groupby_cols, str) else groupby_cols if isinstance(groupby_cols, list) else [])]
        for col in remaining_cols:
            if pd.api.types.is_numeric_dtype(df[col]):
                result[col] = grouped[col].sum()
            else:
                result[col] = grouped[col].first()
        
        return result
    else:
        # Simple aggregation without grouping (annual aggregation)
        area_cols = [col for col in df.columns if col.endswith('_m2') or col.endswith('[m2]')]
        energy_cols = [col for col in df.select_dtypes(include=[int, float]).columns if not col.endswith('_m2') and not col.endswith('[m2]')]
        
        result = pd.Series(dtype=float)
        
        # Sum energy columns across all time
        for col in energy_cols:
            result[col] = df[col].sum()
        
        # For area columns: use the constant district total value
        # This should be the same across all hourly data points
        for col in area_cols:
            result[col] = df[col].iloc[0] if len(df) > 0 else 0
        
        # Handle remaining non-numeric columns  
        remaining_cols = [col for col in df.columns if col not in energy_cols + area_cols]
        for col in remaining_cols:
            if pd.api.types.is_numeric_dtype(df[col]):
                result[col] = df[col].sum()
            else:
                result[col] = df[col].iloc[0] if len(df) > 0 else None
        
        return result


def exec_aggregate_building_lifecycle_emissions(locator, hour_start, hour_end, summary_folder, list_metrics, bool_use_acronym,
                            list_list_useful_cea_results, list_buildings, list_appendix, list_selected_time_period,
                            date_column='date', plot=False):
    """
    Aggregates building-level results based on the provided list of DataFrames.

    Parameters:
    - bool_use_acronym (bool): Whether to map columns to acronyms.
    - list_list_useful_cea_results (list of lists of DataFrames): List of DataFrame lists to aggregate.
    - list_buildings (list): List of building names.
    - list_selected_time_period (list): List of selected time periods ('hourly', 'annually', 'monthly', 'seasonally').
    - date_column (str): The column representing datetime.

    Returns:
    - list: A list of three lists of DataFrames corresponding to the time periods:
        [hourly/annually results, monthly results, seasonally results].
    """

    for n in range(len(list_list_useful_cea_results)):
        appendix = list_appendix[n]
        list_useful_cea_results = list_list_useful_cea_results[n]

        # Initialize aggregated dataframe with all buildings
        aggregated_df = None

        for i, df in enumerate(list_useful_cea_results):
            if df is None or df.empty:
                continue

            # For lifecycle emissions, sum all rows for each building
            if aggregated_df is None:
                # First dataframe - initialize with a copy
                aggregated_df = df.copy()
            else:
                # Append subsequent dataframes and then sum by building
                aggregated_df = pd.concat([aggregated_df, df], ignore_index=True)

        # After combining all dataframes, sum all rows for each building
        if aggregated_df is not None and not aggregated_df.empty and 'name' in aggregated_df.columns:
            # Get numeric columns to sum
            numeric_cols = [col for col in aggregated_df.columns if col not in ['name', 'date']]
            # Group by building name and sum all numeric columns
            aggregated_df = aggregated_df.groupby('name', as_index=False)[numeric_cols].sum()

        if aggregated_df is not None and not aggregated_df.empty:
            # Convert column names if needed
            if not bool_use_acronym:
                aggregated_df.columns = map_metrics_and_cea_columns(aggregated_df.columns, direction="columns_to_metrics")

            # Write to disk
            cea_feature = "lifecycle_emissions"
            _cea_feature = cea_feature if not plot else cea_feature.replace("_", "-")
            _appendix = appendix if not plot else appendix.replace("_", "-")
            path = locator.get_export_results_summary_cea_feature_buildings_file(summary_folder, cea_feature=_cea_feature, appendix=_appendix)
            os.makedirs(os.path.dirname(path), exist_ok=True)
            aggregated_df.to_csv(path, index=False, float_format='%.2f')



def exec_aggregate_building(locator, hour_start, hour_end, summary_folder, list_metrics, bool_use_acronym, list_list_useful_cea_results, list_buildings, list_appendix, list_selected_time_period, date_column='date', plot=False):
    """
    Aggregates building-level results based on the provided list of DataFrames.

    Parameters:
    - bool_use_acronym (bool): Whether to map columns to acronyms.
    - list_list_useful_cea_results (list of lists of DataFrames): List of DataFrame lists to aggregate.
    - list_buildings (list): List of building names.
    - list_selected_time_period (list): List of selected time periods ('hourly', 'annually', 'monthly', 'seasonally').
    - date_column (str): The column representing datetime.

    Returns:
    - list: A list of three lists of DataFrames corresponding to the time periods:
        [hourly/annually results, monthly results, seasonally results].
    """
    for n in range(len(list_list_useful_cea_results)):
        appendix = list_appendix[n]
        list_useful_cea_results = list_list_useful_cea_results[n]
        # Initialize separate lists for the results
        hourly_annually_results = []
        monthly_results = []
        seasonally_results = []

        annually_rows = []
        monthly_rows = []
        seasonally_rows = []

        for df in list_useful_cea_results:
            if df is None or df.empty:
                continue

            # Add labels for each hour
            df['period_hour'] = df[date_column].apply(
                lambda date: f"{(date.dayofyear - 1) * 24 + date.hour:04d}" if pd.notnull(date) else None
            )

            # Convert 'period_hour' to numeric (if it's not already)
            df['period_hour'] = pd.to_numeric(df['period_hour'], errors='coerce')

            # Handle 'monthly' aggregation
            if 'monthly' in list_selected_time_period and 'period_month' in df.columns:
                grouped_monthly = aggregate_solar_data_properly_temporal(df, 'period_month')
                grouped_monthly['period'] = grouped_monthly.index  # Add 'period' column with month names
                grouped_monthly['hour_start'] = df.groupby('period_month', observed=True)['period_hour'].first().values
                grouped_monthly['hour_end'] = df.groupby('period_month', observed=True)['period_hour'].last().values + 1
                grouped_monthly.drop(columns=['period_month', 'period_season'], errors='ignore', inplace=True)
                monthly_rows.extend(grouped_monthly.reset_index(drop=True).to_dict(orient='records'))

            # Handle 'seasonally' aggregation
            if 'seasonally' in list_selected_time_period and 'period_season' in df.columns:
                grouped_seasonally = aggregate_solar_data_properly_temporal(df, 'period_season')
                grouped_seasonally['period'] = grouped_seasonally.index  # Add 'period' column with season names
                grouped_seasonally['hour_start'] = df.groupby('period_season', observed=True)['period_hour'].first().values
                grouped_seasonally['hour_end'] = df.groupby('period_season', observed=True)['period_hour'].last().values + 1
                grouped_seasonally.drop(columns=['period_month', 'period_season'], errors='ignore', inplace=True)
                seasonally_rows.extend(grouped_seasonally.reset_index(drop=True).to_dict(orient='records'))

            # Handle 'hourly', 'annually', or no specific time period
            if not list_selected_time_period or 'hourly' in list_selected_time_period or 'annually' in list_selected_time_period:
                row_sum = aggregate_solar_data_properly_temporal(df)  # Properly aggregate solar data
                row_sum['period'] = 'selected_hours'  # Add 'period' column for this case
                row_sum['hour_start'] = df['period_hour'].iloc[0]
                row_sum['hour_end'] = df['period_hour'].iloc[-1] + 1
                row_sum.drop(labels=['period_month', 'period_season'], errors='ignore', inplace=True)
                annually_rows.append(row_sum)

        # Create DataFrames for each time period
        if annually_rows:
            hourly_annually_df = pd.DataFrame(annually_rows)
            if not hourly_annually_df.empty:
                # Add coverage ratios, hours fall into the selected hours divided by the nominal hours of the period
                hourly_annually_df = add_nominal_actual_and_coverage(hourly_annually_df)
                if len(hourly_annually_df) / len(hourly_annually_df['period'].unique().tolist()) == len(list_buildings):
                    hourly_annually_df.insert(0, 'name', list_buildings)
                    if not bool_use_acronym:
                        hourly_annually_df.columns = map_metrics_and_cea_columns(
                            hourly_annually_df.columns, direction="columns_to_metrics"
                        )
                    hourly_annually_results.append(hourly_annually_df.reset_index(drop=True))
                else:
                    print(f"Ensure the buildings selected for (annually) summary have all been simulated: {appendix}.".format(appendix=appendix))

        if monthly_rows:
            monthly_df = pd.DataFrame(monthly_rows)
            if not monthly_df.empty:
                if len(monthly_df) / len(monthly_df['period'].unique().tolist()) == len(list_buildings):
                    monthly_df = monthly_df[~(monthly_df['hour_start'].isnull() & monthly_df['hour_end'].isnull())]  # Remove rows with both hour_start and hour_end empty
                    # Add coverage ratios, hours fall into the selected hours divided by the nominal hours of the period
                    monthly_df = add_nominal_actual_and_coverage(monthly_df)
                    list_buildings_repeated = [item for item in list_buildings for _ in range(len(monthly_df['period'].unique()))]
                    list_buildings_series = pd.Series(list_buildings_repeated, index=monthly_df.index)
                    monthly_df.insert(0, 'name', list_buildings_series)
                    if not bool_use_acronym:
                        monthly_df.columns = map_metrics_and_cea_columns(
                            monthly_df.columns, direction="columns_to_metrics"
                        )
                    monthly_results.append(monthly_df.reset_index(drop=True))
                else:
                    print(f"Ensure the buildings selected for (monthly) summary have been simulated: {appendix}.".format(appendix=appendix))

        if seasonally_rows:
            seasonally_df = pd.DataFrame(seasonally_rows)
            if not seasonally_df.empty:
                seasonally_df = seasonally_df[~(seasonally_df['hour_start'].isnull() & seasonally_df['hour_end'].isnull())]  # Remove rows with both hour_start and hour_end empty

                # Handle wrap-around for periods like "Winter"
                for season in ['Winter']:
                    indices = seasonally_df['period'] == season
                    if indices.any():
                        winter_hours = df[df['period_season'] == season]['period_hour'].values
                        # Check for gaps in winter_hours
                        winter_diff = winter_hours[1:] - winter_hours[:-1]
                        gap_indices = (winter_diff > 1).nonzero()[0]  # Find indices of gaps

                        if len(gap_indices) > 0:  # Winter is non-consecutive
                            first_chunk_end = winter_hours[gap_indices[0]]  # End of the first chunk
                            second_chunk_start = winter_hours[gap_indices[0] + 1]  # Start of the second chunk
                            seasonally_df.loc[indices, 'hour_start'] = second_chunk_start
                            seasonally_df.loc[indices, 'hour_end'] = first_chunk_end
                        # If winter_hours is consecutive, no change is needed

                # Add coverage ratios, hours fall into the selected hours divided by the nominal hours of the period
                seasonally_df = add_nominal_actual_and_coverage(seasonally_df)
                list_buildings_repeated = [item for item in list_buildings for _ in range(len(seasonally_df['period'].unique()))]
                if len(seasonally_df) / len(seasonally_df['period'].unique().tolist()) == len(list_buildings):
                    list_buildings_series = pd.Series(list_buildings_repeated, index=seasonally_df.index)
                    seasonally_df.insert(0, 'name', list_buildings_series)
                    if not bool_use_acronym:
                        seasonally_df.columns = map_metrics_and_cea_columns(
                            seasonally_df.columns, direction="columns_to_metrics"
                        )
                    seasonally_results.append(seasonally_df.reset_index(drop=True))
                else:
                    print(f"Ensure the buildings selected for (seasonally) summary all have been simulated: {appendix}.".format(appendix=appendix))

        list_list_df = [hourly_annually_results, monthly_results, seasonally_results]
        list_time_resolution = ['annually', 'monthly', 'seasonally']

        # Write to disk
        results_writer_time_period_building(locator, hour_start, hour_end, summary_folder, list_metrics, list_list_df, [appendix], list_time_resolution, bool_analytics=False, plot=plot, bool_use_acronym=bool_use_acronym)


def add_nominal_actual_and_coverage(df):
    """
    Adds 'nominal_hours', 'actual_selected_hours', and 'coverage_ratio' columns to a DataFrame
    based on the 'period' column and existing columns 'hour_start' and 'hour_end'.

    Parameters:
    - df (pd.DataFrame): Input DataFrame with columns 'period', 'hour_start', and 'hour_end'.
    - month_names (list): List of month names in order (e.g., ['Jan', 'Feb', ...]).
    - season_names (list): List of season names (e.g., ['Winter', 'Spring', 'Summer', 'Autumn']).

    Returns:
    - pd.DataFrame: DataFrame with additional 'nominal_hours', 'actual_selected_hours', and 'coverage_ratio' columns.
    """

    if df is None or df.empty:
        return None

    if 'period' not in df.columns:
        df['period'] = df.index.tolist()
        df['period'] = df['period'].astype(str)

    # Convert 'hour_start' and 'hour_end' to numeric values
    df['hour_start'] = pd.to_numeric(df['hour_start'], errors='coerce')
    df['hour_end'] = pd.to_numeric(df['hour_end'], errors='coerce')

    # Map 'period' to nominal hours
    def calculate_nominal_hours(period):
        if period in month_hours:
            return month_hours[period]
        elif period in season_hours:
            return season_hours[period]
        elif period.startswith("D"):
            return 24
        elif period.startswith("H"):
            return 1
        elif period.startswith("Y") or period.startswith("y"):
            return 8760
        elif period == 'selected_hours':
            return 8760
        else:
            return None  # Handle unexpected values

    # Add 'nominal_hours' column
    df['nominal_hours'] = df['period'].apply(calculate_nominal_hours)
    df['nominal_hours'] = pd.to_numeric(df['nominal_hours'], errors='coerce')

    # Calculate 'actual_selected_hours'
    df['actual_selected_hours'] = df.apply(
        lambda row: abs(row['hour_end'] - row['hour_start']) + 1
        if row['hour_end'] >= row['hour_start']
        else 8760 - row['hour_start'] + 1 + row['hour_end'],
        axis=1
    )

    # Calculate 'coverage_ratio' and round to 2 decimal places
    df['coverage_ratio'] = (df['actual_selected_hours'] / df['nominal_hours']).round(2)

    # # Remove period column
    # df = df.drop(columns=['period'])

    return df


def exec_aggregate_time_period(bool_use_acronym, list_list_useful_cea_results, list_selected_time_period):

    def aggregate_by_period(df, period, date_column='date'):
        """
        Aggregates a DataFrame by a given time period with special handling for certain column types:
        - Columns containing 'people': Use .mean() and round to integer.
        - Columns containing '_m2': Use .first() (area should be constant across time periods).
        - Other columns: Use .sum().
        - Adds 'hour_start' and 'hour_end' columns for group start and end hour information.

        Parameters:
        - df (pd.DataFrame): The input DataFrame.
        - period (str): Aggregation period ('hourly', 'daily', 'monthly', 'seasonally', 'annually').
        - date_column (str): name of the date column.

        Returns:
        - pd.DataFrame: Aggregated DataFrame.
        """
        if df is None or df.empty:
            return None

        # Ensure the date column is in datetime format
        if date_column not in df.columns:
            # Enhanced error message with validation for common data structure issues
            has_period = 'period' in df.columns
            error_msg = f"The specified date_column '{date_column}' is not in the DataFrame.\n"
            error_msg += f"Available columns: {df.columns.tolist()}\n"

            if has_period and date_column == 'date':
                error_msg += (
                    "\nDETECTED ISSUE: DataFrame has 'period' column but expected 'date' column.\n"
                    "This indicates timeline data (lifecycle emissions) was loaded instead of operational hourly data.\n"
                    "POSSIBLE CAUSES:\n"
                    "  1. Wrong file was loaded from source (check file paths in get_results_path)\n"
                    "  2. Cached summary file from previous emission-timeline plot is being reused\n"
                    "  3. Race condition between concurrent plot generation jobs\n"
                    "SOLUTION: Check that operational emissions files (not timeline files) are being loaded."
                )
            elif not has_period and date_column == 'period':
                error_msg += (
                    "\nDETECTED ISSUE: DataFrame has 'date' column but expected 'period' column.\n"
                    "This indicates operational hourly data was loaded instead of timeline data (lifecycle emissions).\n"
                    "SOLUTION: Check that timeline files (not operational files) are being loaded."
                )

            print(error_msg)
            raise KeyError(error_msg)
        if not pd.api.types.is_datetime64_any_dtype(df[date_column]):
            df[date_column] = pd.to_datetime(df[date_column], errors='coerce')
            if df[date_column].isnull().all():
                raise ValueError(f"Failed to convert '{date_column}' to datetime format. Check the input data.")

        # Add labels for each hour
        df['period_hour'] = df[date_column].apply(
            lambda date: f"{(date.dayofyear - 1) * 24 + date.hour:04d}" if pd.notnull(date) else None
        )

        # Handle different periods
        if period == 'hourly':
            df['period'] = 'H_' + df['period_hour']
        elif period == 'daily':
            df['period'] = df[date_column].dt.dayofyear.apply(lambda x: f"D_{x - 1:03d}")
        elif period == 'monthly':
            df['period'] = df[date_column].dt.month.apply(lambda x: month_names[x - 1])
            df['period'] = pd.Categorical(df['period'], categories=month_names, ordered=True)
        elif period == 'seasonally':
            df['period'] = df[date_column].dt.month.map(season_mapping)
            df['period'] = pd.Categorical(df['period'], categories=season_names, ordered=True)
        elif period == 'annually':
            df['period'] = 'Y_' + df[date_column].dt.year.astype(str)
        else:
            raise ValueError(f"Invalid period: '{period}'. Must be one of ['hourly', 'daily', 'monthly', 'seasonally', 'annually'].")

        # Initialize an aggregated DataFrame
        aggregated_df = pd.DataFrame()

        # Process columns based on their naming
        for col in df.columns:
            if col in [date_column, 'period', 'period_hour']:
                continue

            if 'people' in col:
                aggregated_col = df.groupby('period', observed=True)[col].mean().round().astype(int)
            elif '_m2' in col or '[m2]' in col:
                # Area columns should remain constant across time periods (use first value)
                aggregated_col = df.groupby('period', observed=True)[col].first()
            else:
                # Default to sum for other columns
                aggregated_col = df.groupby('period', observed=True)[col].sum()

            aggregated_df[col] = aggregated_col

        # Convert 'period_hour' to numeric (if it's not already)
        df['period_hour'] = pd.to_numeric(df['period_hour'], errors='coerce')

        # Add hour_start and hour_end columns
        period_groups = df.groupby('period', observed=True)
        aggregated_df['hour_start'] = period_groups['period_hour'].first().values
        aggregated_df['hour_end'] = period_groups['period_hour'].last().values

        # Add coverage ratios, hours fall into the selected hours divided by the nominal hours of the period
        aggregated_df = add_nominal_actual_and_coverage(aggregated_df)

        # Preserve the date_column for hourly or daily periods
        if period in ['hourly', 'daily']:
            aggregated_df[date_column] = period_groups[date_column].first()

        # Drop temporary 'period_hour' column
        if 'period_hour' in aggregated_df.columns:
            aggregated_df.drop(columns=['period_hour'], inplace=True)

        # Move the period column to the first column
        cols = ['period'] + [col for col in aggregated_df.columns if col != 'period']
        aggregated_df = aggregated_df[cols]

        # Handle wrap-around for periods like "Winter"
        if period == 'seasonally':
            for season in ['Winter']:
                indices = aggregated_df['period'] == season
                if indices.any():
                    winter_hours = df[df['period'] == season]['period_hour'].values
                    # Check for gaps in winter_hours
                    winter_diff = winter_hours[1:] - winter_hours[:-1]
                    gap_indices = (winter_diff > 1).nonzero()[0]  # Find indices of gaps

                    if len(gap_indices) > 0:  # Winter is non-consecutive
                        first_chunk_end = winter_hours[gap_indices[0]]  # End of the first chunk
                        second_chunk_start = winter_hours[gap_indices[0] + 1]  # Start of the second chunk
                        aggregated_df.loc[indices, 'hour_start'] = second_chunk_start
                        aggregated_df.loc[indices, 'hour_end'] = first_chunk_end
                    # If winter_hours is consecutive, no change is needed

        return aggregated_df

    list_list_df = []
    list_list_time_period = []

    for list_useful_cea_results in list_list_useful_cea_results:
        df_aggregated_results_hourly = aggregate_or_combine_dataframes(bool_use_acronym, list_useful_cea_results)

        list_df = []
        list_time_period = []

        if 'hourly' in list_selected_time_period:
            df_hourly = aggregate_by_period(df_aggregated_results_hourly, 'hourly', date_column='date')
            # Add coverage ratios, hours fall into the selected hours divided by the nominal hours of the period
            df_hourly = add_nominal_actual_and_coverage(df_hourly)
            list_df.append(df_hourly)
            list_time_period.append('hourly')

        if 'daily' in list_selected_time_period:
            df_daily = aggregate_by_period(df_aggregated_results_hourly, 'daily', date_column='date')
            # Add coverage ratios, hours fall into the selected hours divided by the nominal hours of the period
            df_daily = add_nominal_actual_and_coverage(df_daily)
            list_df.append(df_daily)
            list_time_period.append('daily')

        if 'monthly' in list_selected_time_period:
            df_monthly = aggregate_by_period(df_aggregated_results_hourly, 'monthly', date_column='date')
            if df_monthly is not None and not df_monthly.empty:
                df_monthly = df_monthly[~(df_monthly['hour_start'].isnull() & df_monthly['hour_end'].isnull())]
            # Add coverage ratios, hours fall into the selected hours divided by the nominal hours of the period
            df_monthly = add_nominal_actual_and_coverage(df_monthly)
            list_df.append(df_monthly)
            list_time_period.append('monthly')

        if 'seasonally' in list_selected_time_period:
            df_seasonally = aggregate_by_period(df_aggregated_results_hourly, 'seasonally', date_column='date')
            if df_seasonally is not None and not df_seasonally.empty:
                df_seasonally = df_seasonally[~(df_seasonally['hour_start'].isnull() & df_seasonally['hour_end'].isnull())]  # Remove rows with both hour_start and hour_end empty
            # Add coverage ratios, hours fall into the selected hours divided by the nominal hours of the period
            df_seasonally = add_nominal_actual_and_coverage(df_seasonally)
            list_df.append(df_seasonally)
            list_time_period.append('seasonally')

        if 'annually' in list_selected_time_period:
            df_annually = aggregate_by_period(df_aggregated_results_hourly, 'annually', date_column='date')
            # Add coverage ratios, hours fall into the selected hours divided by the nominal hours of the period
            df_annually = add_nominal_actual_and_coverage(df_annually)
            list_df.append(df_annually)
            list_time_period.append('annually')

        list_list_df.append(list_df)
        list_list_time_period.append(list_time_period)

    return list_list_df, list_list_time_period


# Write to disk
# ----------------------------------------------------------------------------------------------------------------------


def results_writer_time_period(locator, hour_start, hour_end, summary_folder, list_metrics, list_list_df_aggregate_time_period, list_list_time_period, list_appendix, bool_analytics, plot=False):
    """
    Writes aggregated results for different time periods to CSV files.

    Parameters:
    - output_path (str): The base directory to save the results.
    - list_metrics (List[str]): A list of metrics corresponding to the results.
    - list_df_aggregate_time_period (List[pd.DataFrame]): A list of DataFrames, each representing a different aggregation period.
    """
    # Map metrics to CEA features
    cea_feature = map_metrics_cea_features(list_metrics, direction="metrics_to_features")
    if plot:
        plot_cea_feature = dict_plot_metrics_cea_feature[cea_feature]
    else:
        plot_cea_feature = None

    # Create the target path of directory
    if plot_cea_feature is not None:
        target_path = locator.get_export_plots_cea_feature_folder(plot_cea_feature)
    else:
        from cea.inputlocator import CEA_FEATURE_FOLDER_MAP
        folder_name = CEA_FEATURE_FOLDER_MAP.get(cea_feature, cea_feature)
        target_path = os.path.join(summary_folder, folder_name)

    # Create the folder if it doesn't exist
    os.makedirs(target_path, exist_ok=True)

    for m in range(len(list_list_df_aggregate_time_period)):
        list_df_aggregate_time_period = list_list_df_aggregate_time_period[m]
        list_time_period = list_list_time_period[m]
        appendix = list_appendix[m]

        # Convert underscores to hyphens if writing to plot folder
        if plot:
            cea_feature_formatted = cea_feature.replace('_', '-')
            appendix_formatted = appendix.replace('_', '-')
        else:
            cea_feature_formatted = cea_feature
            appendix_formatted = appendix

        # Write .csv files for each DataFrame
        for n in range(len(list_df_aggregate_time_period)):
            df = list_df_aggregate_time_period[n]
            time_period = list_time_period[n]
            if df is None:
                continue

            # Get the correct path based on analytics flag
            if bool_analytics:
                path_csv = locator.get_export_results_summary_cea_feature_analytics_time_resolution_file(
                    summary_folder, cea_feature, appendix, time_period, hour_start, hour_end)
            else:
                path_csv = locator.get_export_results_summary_cea_feature_time_period_file(
                    summary_folder, cea_feature_formatted, appendix_formatted, time_period, hour_start, hour_end)

            # Ensure parent directory exists
            os.makedirs(os.path.dirname(path_csv), exist_ok=True)

            # Write the CSV
            df.to_csv(path_csv, index=False, float_format="%.2f")

            # Break early for specific single-day conditions
            if len(df) == 1 and time_period in ('daily', 'monthly'):
                break


def results_writer_time_period_building(locator, hour_start, hour_end, summary_folder, list_metrics, list_list_df, list_appendix, list_time_resolution, bool_analytics, plot=False, bool_use_acronym=True):
    """
    Writes aggregated results for each building to CSV files.

    Parameters:
    - output_path (str): The base directory to save the results.
    - list_metrics (List[str]): A list of metrics corresponding to the results.
    - list_df (List[pd.DataFrame]): A list of DataFrames.
    """

    # Map metrics to CEA features
    if list_metrics is not None and len(list_metrics) > 0:
        cea_feature = map_metrics_cea_features(list_metrics, direction="metrics_to_features")
    else:
        cea_feature = list_appendix

    if plot:
        plot_cea_feature = dict_plot_metrics_cea_feature[cea_feature]
    else:
        plot_cea_feature = None

    # Join the paths
    if plot_cea_feature is not None:
        target_path = locator.get_export_plots_cea_feature_folder(plot_cea_feature)
    else:
        from cea.inputlocator import CEA_FEATURE_FOLDER_MAP
        folder_name = CEA_FEATURE_FOLDER_MAP.get(cea_feature, cea_feature)
        target_path = os.path.join(summary_folder, folder_name)

    # Create the folder if it doesn't exist
    os.makedirs(target_path, exist_ok=True)

    for m in range(len(list_list_df)):
        list_df = list_list_df[m]
        appendix = list_appendix[0]

        if plot_cea_feature is None:
            if appendix in ('architecture', 'lifecycle_emissions'):
                # Create the .csv file path
                if appendix == 'lifecycle_emissions':
                    path_csv = locator.get_export_results_summary_cea_feature_timeline_file(summary_folder, cea_feature, appendix)
                else:
                    path_csv = locator.get_export_results_summary_cea_feature_buildings_file(summary_folder, cea_feature, appendix)
                os.makedirs(locator.get_export_results_summary_cea_feature_analytics_folder(summary_folder, cea_feature), exist_ok=True)
            else:
                if not bool_analytics:
                    time_resolution = list_time_resolution[m]
                    path_csv = locator.get_export_results_summary_cea_feature_time_resolution_buildings_file(summary_folder, cea_feature, appendix, time_resolution, hour_start, hour_end)
                    os.makedirs(locator.get_export_results_summary_cea_feature_analytics_folder(summary_folder, cea_feature), exist_ok=True)
                else:
                    os.makedirs(locator.get_export_results_summary_cea_feature_analytics_folder(summary_folder, cea_feature), exist_ok=True)
                    time_resolution = list_time_resolution[m]
                    path_csv = locator.get_export_results_summary_cea_feature_analytics_time_resolution_buildings_file(summary_folder, cea_feature, appendix, time_resolution, hour_start, hour_end)
        else:
            # Convert underscores to hyphens for plot file paths
            plot_cea_feature_formatted = plot_cea_feature.replace('_', '-')
            appendix_formatted = appendix.replace('_', '-')
            cea_feature_formatted = cea_feature.replace('_', '-')

            if appendix in ('architecture'):
                # Create the .csv file path
                os.makedirs(locator.get_export_plots_cea_feature_folder(plot_cea_feature_formatted), exist_ok=True)
                path_csv = locator.get_export_plots_cea_feature_buildings_file(plot_cea_feature_formatted, appendix_formatted)
            elif appendix in ('lifecycle_emissions'):
                os.makedirs(locator.get_export_plots_cea_feature_folder(plot_cea_feature_formatted), exist_ok=True)
                path_csv = locator.get_export_results_summary_cea_feature_timeline_file(summary_folder, cea_feature_formatted, appendix_formatted)
            else:
                if not bool_analytics:
                    time_resolution = list_time_resolution[m]
                    path_csv = locator.get_export_plots_cea_feature_time_resolution_buildings_file(plot_cea_feature_formatted, appendix_formatted, time_resolution, hour_start, hour_end)
                    os.makedirs(locator.get_export_plots_cea_feature_folder(plot_cea_feature_formatted), exist_ok=True)
                else:
                    os.makedirs(locator.get_export_plots_cea_feature_folder(plot_cea_feature_formatted), exist_ok=True)
                    time_resolution = list_time_resolution[m]
                    path_csv = locator.get_export_plots_cea_feature_analytics_time_resolution_buildings_file(plot_cea_feature_formatted, appendix_formatted, time_resolution, hour_start, hour_end)

        if appendix == 'lifecycle_emissions':
            df_timeline = aggregate_or_combine_dataframes(bool_use_acronym, list_df)
            if df_timeline is not None:
                df_timeline.to_csv(path_csv, index=False, float_format="%.4f")

        else:
            # Write to .csv files
            for df in list_df:
                if not df.empty:
                    df.to_csv(path_csv, index=False, float_format="%.4f")


# Filter by criteria for buildings
# ----------------------------------------------------------------------------------------------------------------------


def filter_cea_results_by_buildings(bool_use_acronym, list_list_useful_cea_results, list_buildings):
    """
    Filters rows in all DataFrames within a nested list of DataFrames,
    keeping only rows where the 'name' column matches any value in list_buildings.

    Parameters:
    - list_list_useful_cea_results (list of lists of pd.DataFrame): Nested list of DataFrames.
    - list_buildings (list of str): List of building names to filter by in the 'name' column.

    Returns:
    - list of list of pd.DataFrame: Nested list of filtered DataFrames with the same shape as the input.
    """

    list_list_useful_cea_results_buildings = []

    for dataframe_list in list_list_useful_cea_results:
        filtered_list = []
        for df in dataframe_list:
            if 'name' in df.columns:
                filtered_df = df[df['name'].isin(list_buildings)]

                if not bool_use_acronym:
                    filtered_df.columns = map_metrics_and_cea_columns(filtered_df.columns, direction="columns_to_metrics")

                filtered_list.append(filtered_df)

            else:
                # If the 'name' column does not exist, append an empty DataFrame
                print("Skipping a DataFrame as it does not contain the 'name' column.")
                filtered_list.append(pd.DataFrame())
        list_list_useful_cea_results_buildings.append(filtered_list)

    return list_list_useful_cea_results_buildings


def determine_building_main_use(df_typology):

    # Handle both 'Name' and 'name' column naming conventions
    if 'Name' in df_typology.columns:
        name_col = 'Name'
    elif 'name' in df_typology.columns:
        name_col = 'name'
    else:
        raise KeyError(f"Typology data must have either 'Name' or 'name' column. Available columns: {df_typology.columns.tolist()}")

    # Make a copy to avoid modifying the original DataFrame
    df_work = df_typology.copy()

    # Handle incomplete use type entries: fill empty/NaN use_type2 and use_type3 with 'NONE' and ratios with 0
    # This ensures buildings with only one use type (e.g., "MULTI_RES, 1.0") are correctly identified
    # instead of being filtered out due to NaN/empty values
    df_work['use_type2'] = df_work['use_type2'].fillna('NONE').replace('', 'NONE')
    df_work['use_type3'] = df_work['use_type3'].fillna('NONE').replace('', 'NONE')
    df_work['use_type2r'] = pd.to_numeric(df_work['use_type2r'], errors='coerce').fillna(0)
    df_work['use_type3r'] = pd.to_numeric(df_work['use_type3r'], errors='coerce').fillna(0)

    # Create a new DataFrame to store results
    result = pd.DataFrame()
    result['name'] = df_work[name_col]

    # Determine the main use type and its ratio
    result['main_use_type'] = df_work.apply(
        lambda row: row['use_type1'] if row['use_type1r'] >= max(row['use_type2r'], row['use_type3r']) else
                    row['use_type2'] if row['use_type2r'] >= row['use_type3r'] else
                    row['use_type3'],
        axis=1
    )
    result['main_use_type_ratio'] = df_work.apply(
        lambda row: row['use_type1r'] if row['use_type1r'] >= max(row['use_type2r'], row['use_type3r']) else
                    row['use_type2r'] if row['use_type2r'] >= row['use_type3r'] else
                    row['use_type3r'],
        axis=1
    )

    return result


def get_building_year_standard_main_use_type(locator):

    zone_dbf = gpd.read_file(locator.get_zone_geometry())
    df = determine_building_main_use(zone_dbf)
    df['construction_type'] = zone_dbf['const_type']
    df['construction_year'] = zone_dbf['year']

    return df


def filter_by_year_range(df_typology, integer_year_start=None, integer_year_end=None):
    """
    Filters rows in the DataFrame based on a year range.

    Parameters:
    - df_typology (pd.DataFrame): The input DataFrame containing a 'year' column.
    - integer_year_start (int, optional): Start of the year range (inclusive). Defaults to 0 if None or empty.
    - integer_year_end (int, optional): End of the year range (inclusive). Defaults to 9999 if None or empty.

    Returns:
    - pd.DataFrame: Filtered DataFrame with rows where 'year' is within the specified range.

    Raises:
    - ValueError: If 'year' column is not found or if integer_year_start > integer_year_end,
                  or if the filtered DataFrame is empty.
    """

    # Handle None or empty values
    integer_year_start = 0 if not integer_year_start else integer_year_start
    integer_year_end = 9999 if not integer_year_end else integer_year_end

    if integer_year_start > integer_year_end:
        raise ValueError("The start year cannot be greater than the end year.")

    # Filter rows where 'year' is within the range
    filtered_df = df_typology[
        (df_typology['construction_year'] >= integer_year_start) & (df_typology['construction_year'] <= integer_year_end)
    ]

    # Check if the filtered DataFrame is empty
    if filtered_df.empty:
        raise ValueError("No buildings meet the selected criteria for the specified year range.")

    return filtered_df


def filter_by_standard(df_typology, list_standard):
    """
    Filters rows in the DataFrame based on whether the 'standard' column matches any item in list_standard.

    Parameters:
    - df_typology (pd.DataFrame): DataFrame with a 'standard' column.
    - list_standard (list): List of standard values to filter on.

    Returns:
    - pd.DataFrame: Filtered DataFrame with rows where 'standard' matches any item in list_standard.

    Raises:
    - ValueError: If 'const_type' column is not found or if the filtered DataFrame is empty.
    """

    # Filter rows where 'standard' matches any value in list_standard
    filtered_df = df_typology[df_typology['construction_type'].isin(list_standard)]

    # Check if the filtered DataFrame is empty
    if filtered_df.empty:
        raise ValueError("No buildings meet the selected criteria for the specified standards.")

    return filtered_df


def filter_by_main_use(df_typology, list_main_use_type):
    """
    Filters rows in the DataFrame based on whether the 'main_use_type' column matches any item in list_main_use_type.

    Parameters:
    - df_typology (pd.DataFrame): DataFrame with a 'main_use_type' column.
    - list_main_use_type (list): List of main use types to filter on.

    Returns:
    - pd.DataFrame: Filtered DataFrame with rows where 'main_use_type' matches any item in list_main_use_type.

    Raises:
    - ValueError: If 'main_use_type' column is not found or if the filtered DataFrame is empty.
    """
    if 'main_use_type' not in df_typology.columns:
        raise ValueError("'main_use_type' column not found in the DataFrame.")

    # Filter rows where 'main_use_type' matches any value in list_main_use_type
    filtered_df = df_typology[df_typology['main_use_type'].isin(list_main_use_type)]

    # Check if the filtered DataFrame is empty
    if filtered_df.empty:
        raise ValueError("No buildings meet the selected criteria for the specified main use types.")

    return filtered_df


def filter_by_main_use_ratio(df_typology, ratio_main_use_type):
    """
    Filters rows in the DataFrame where the 'main_use_type_ratio' column is equal to or larger than a given ratio.

    Parameters:
    - df_typology (pd.DataFrame): DataFrame with a 'main_use_type_ratio' column.
    - ratio_main_use_type (float): The minimum ratio threshold for filtering.

    Returns:
    - pd.DataFrame: Filtered DataFrame with rows where 'main_use_type_ratio' >= ratio_main_use_type.

    Raises:
    - ValueError: If 'main_use_type_ratio' column is not found or if the filtered DataFrame is empty.
    """

    # Filter rows where 'main_use_type_ratio' is greater than or equal to the threshold
    filtered_df = df_typology[df_typology['main_use_type_ratio'] >= ratio_main_use_type]

    # Check if the filtered DataFrame is empty
    if filtered_df.empty:
        raise ValueError("No buildings meet the criteria for the specified main use ratio.")

    return filtered_df


def filter_by_building_names(df_typology, list_buildings):
    """
    Filters rows in the DataFrame where the 'name' column matches any item in the given list.

    Parameters:
    - df_typology (pd.DataFrame): The input DataFrame containing a 'name' column.
    - list_buildings (list of str): List of building names to filter for.

    Returns:
    - pd.DataFrame: Filtered DataFrame with rows where 'name' matches any item in list_buildings.

    Raises:
    - ValueError: If 'name' column is not found or if the filtered DataFrame is empty.
    """
    if 'name' not in df_typology.columns:
        raise ValueError("'name' column not found in the DataFrame.")

    # Filter rows where 'name' is in list_buildings
    filtered_df = df_typology[df_typology['name'].isin(list_buildings)]

    # Check if the filtered DataFrame is empty
    if filtered_df.empty:
        raise ValueError("No buildings match the specified list of names.")

    return filtered_df



# ----------------------------------------------------------------------------------------------------------------------
# Execute advanced UBEM analytics

def calc_pv_analytics(locator, hour_start, hour_end, summary_folder, list_buildings, list_selected_time_period, bool_aggregate_by_building, bool_use_acronym, plot=False):
    list_pv_analytics = ['PV_generation_to_load[-]', 'PV_self_consumption[-]', 'PV_self_sufficiency[-]']
    list_demand_metrics = ['grid_electricity_consumption[kWh]']
    list_list_useful_cea_results_pv, list_appendix = exec_read_and_slice(hour_start, hour_end, locator, list_pv_analytics, list_buildings, bool_analytics=True)
    list_list_useful_cea_results_demand, _ = exec_read_and_slice(hour_start, hour_end, locator, list_demand_metrics, list_buildings)

    def replace_kwh_with_pv_analytic(string, pv_analytic):
        """
        Replaces the end of a string with 'a' if it ends with '_kWh'.

        Parameters:
        - string (str): The input string.

        Returns:
        - str: The modified string.
        """
        if string.startswith('E_PV_gen_kWh'):
            return pv_analytic
        if string.endswith('_E_kWh'):
            return string[:-5] + pv_analytic
        return string  # Return the string unchanged if condition not met

    def calc_pv_analytics_by_period(df_pv, df_demand, period, list_pv_analytics, bool_use_acronym, date_column='date'):
        """
        Calculates the three pv analytics for a given time period and
        adds 'hour_start' and 'hour_end' columns for group start and end hour information.

        Parameters:
        - df (pd.DataFrame): The input DataFrame.
        - period (str): Aggregation period ('hourly', 'daily', 'monthly', 'seasonally', 'annually').
        - date_column (str): name of the date column.

        Returns:
        - pd.DataFrame: Aggregated DataFrame.

        """
        if df_pv is None or df_demand is None or df_pv.empty or df_demand.empty:
            return None

        # Merge df_pv and df_demand
        # Check what columns are actually available and adapt accordingly
        if 'GRID_kWh' in df_demand.columns:
            demand_column = 'GRID_kWh'
        elif 'grid_electricity_consumption[kWh]' in df_demand.columns:
            demand_column = 'grid_electricity_consumption[kWh]'
        else:
            raise ValueError(f"Neither 'GRID_kWh' nor 'grid_electricity_consumption[kWh]' found in df_demand columns: {list(df_demand.columns)}")
        
        df = pd.concat([df_pv, df_demand[demand_column]], axis=1)   # Concatenate the DataFrames horizontally
        df = df.loc[:, ~df.columns.duplicated()]    # Remove duplicate columns, keeping the first occurrence

        # # Remove 'PV_' in the strings of PV analytics
        # list_analytics = [item[3:] if item.startswith('PV_') else item for item in list_pv_analytics]
        list_analytics = list_pv_analytics

        # Ensure the date column is in datetime format
        if date_column not in df.columns:
            raise KeyError(f"The specified date_column '{date_column}' is not in the DataFrame.")
        if not pd.api.types.is_datetime64_any_dtype(df[date_column]):
            df[date_column] = pd.to_datetime(df[date_column], errors='coerce')
            if df[date_column].isnull().all():
                raise ValueError(f"Failed to convert '{date_column}' to datetime format. Check the input data.")

        # Add labels for each hour
        df['period_hour'] = df[date_column].apply(
            lambda date: f"{(date.dayofyear - 1) * 24 + date.hour:04d}" if pd.notnull(date) else None
        )

        # Handle different periods
        if period == 'daily':
            df['period'] = df[date_column].dt.dayofyear.apply(lambda x: f"D_{x - 1:03d}")
        elif period == 'monthly':
            df['period'] = df[date_column].dt.month.apply(lambda x: month_names[x - 1])
            df['period'] = pd.Categorical(df['period'], categories=month_names, ordered=True)
        elif period == 'seasonally':
            df['period'] = df[date_column].dt.month.map(season_mapping)
            df['period'] = pd.Categorical(df['period'], categories=season_names, ordered=True)
        elif period == 'annually':
            df['period'] = 'Y_' + df[date_column].dt.year.astype(str)
        else:
            raise ValueError(f"Invalid period: '{period}'. Must be one of ['hourly', 'daily', 'monthly', 'seasonally', 'annually'].")

        # Initialize an aggregated DataFrame
        pv_analytics_df = pd.DataFrame()

        # Process columns based on their naming
        for col in df.columns:
            if col in [date_column, demand_column, 'period', 'period_hour']:
                continue
            else:
                for pv_analytic in list_analytics:
                    col_new = replace_kwh_with_pv_analytic(col, pv_analytic)
                    if pv_analytic == 'PV_generation_to_load[-]':
                        pv_analytic_df = calc_solar_energy_penetration_by_period(df, col, demand_column)
                        pv_analytics_df[col_new] = pv_analytic_df[col]
                        pv_analytics_df['period'] = pv_analytic_df['period']
                    elif pv_analytic == 'PV_self_consumption[-]':
                        pv_analytic_df = calc_self_consumption_by_period(df, col, demand_column)
                        pv_analytics_df[col_new] = pv_analytic_df[col]
                        pv_analytics_df['period'] = pv_analytic_df['period']
                    elif pv_analytic == 'PV_self_sufficiency[-]':
                        pv_analytic_df = calc_self_sufficiency_by_period(df, col, demand_column)
                        pv_analytics_df[col_new] = pv_analytic_df[col]
                        pv_analytics_df['period'] = pv_analytic_df['period']

        # Convert 'period_hour' to numeric (if it's not already)
        df['period_hour'] = pd.to_numeric(df['period_hour'], errors='coerce')

        # Add hour_start and hour_end columns
        period_groups = df.groupby('period', observed=True)
        pv_analytics_df['hour_start'] = period_groups['period_hour'].first().values
        pv_analytics_df['hour_end'] = period_groups['period_hour'].last().values

        # Handle wrap-around for periods like "Winter"
        if period == 'seasonally':
            for season in ['Winter']:
                indices = pv_analytics_df['period'] == season
                if indices.any():
                    winter_hours = df[df['period'] == season]['period_hour'].values
                    # Check for gaps in winter_hours
                    winter_diff = winter_hours[1:] - winter_hours[:-1]
                    gap_indices = (winter_diff > 1).nonzero()[0]  # Find indices of gaps

                    if len(gap_indices) > 0:  # Winter is non-consecutive
                        first_chunk_end = winter_hours[gap_indices[0]]  # End of the first chunk
                        second_chunk_start = winter_hours[gap_indices[0] + 1]  # Start of the second chunk
                        pv_analytics_df.loc[indices, 'hour_start'] = second_chunk_start
                        pv_analytics_df.loc[indices, 'hour_end'] = first_chunk_end
                    # If winter_hours is consecutive, no change is needed

        # Add coverage ratios, hours fall into the selected hours divided by the nominal hours of the period
        pv_analytics_df = add_nominal_actual_and_coverage(pv_analytics_df)

        # Drop temporary 'period_hour' column
        if 'period_hour' in pv_analytics_df.columns:
            pv_analytics_df.drop(columns=['period_hour'], inplace=True)

        # Move the period column to the first column
        cols = ['period'] + [col for col in pv_analytics_df.columns if col != 'period']
        pv_analytics_df = pv_analytics_df[cols]

        return pv_analytics_df

    list_list_df = []
    list_list_time_period = []

    # For the district
    for list_useful_cea_results_pv in list_list_useful_cea_results_pv:
        df_pv = aggregate_or_combine_dataframes(True, list_useful_cea_results_pv)   #hourly DataFrame for all selected buildings - pv
        df_demand = aggregate_or_combine_dataframes(bool_use_acronym, list_list_useful_cea_results_demand[0])   #hourly DataFrame for all selected buildings - demand

        list_df = []
        list_time_period = []

        if 'daily' in list_selected_time_period:
            df_daily = calc_pv_analytics_by_period(df_pv, df_demand, 'daily', list_pv_analytics, bool_use_acronym, date_column='date')
            # Add coverage ratios, hours fall into the selected hours divided by the nominal hours of the period
            df_daily = add_nominal_actual_and_coverage(df_daily)
            list_df.append(df_daily)
            list_time_period.append('daily')

        if 'monthly' in list_selected_time_period:
            df_monthly = calc_pv_analytics_by_period(df_pv, df_demand, 'monthly', list_pv_analytics, bool_use_acronym, date_column='date')
            if df_monthly is not None and not df_monthly.empty:
                df_monthly = df_monthly[~(df_monthly['hour_start'].isnull() & df_monthly['hour_end'].isnull())]
            # Add coverage ratios, hours fall into the selected hours divided by the nominal hours of the period
            df_monthly = add_nominal_actual_and_coverage(df_monthly)
            list_df.append(df_monthly)
            list_time_period.append('monthly')

        if 'seasonally' in list_selected_time_period:
            df_seasonally = calc_pv_analytics_by_period(df_pv, df_demand, 'seasonally', list_pv_analytics, bool_use_acronym, date_column='date')
            if df_seasonally is not None and not df_seasonally.empty:
                df_seasonally = df_seasonally[~(df_seasonally['hour_start'].isnull() & df_seasonally['hour_end'].isnull())]  # Remove rows with both hour_start and hour_end empty
            # Add coverage ratios, hours fall into the selected hours divided by the nominal hours of the period
            df_seasonally = add_nominal_actual_and_coverage(df_seasonally)
            list_df.append(df_seasonally)
            list_time_period.append('seasonally')

        if 'annually' in list_selected_time_period:
            df_annually = calc_pv_analytics_by_period(df_pv, df_demand, 'annually', list_pv_analytics, bool_use_acronym, date_column='date')
            # Add coverage ratios, hours fall into the selected hours divided by the nominal hours of the period
            df_annually = add_nominal_actual_and_coverage(df_annually)
            list_df.append(df_annually)
            list_time_period.append('annually')

        list_list_df.append(list_df)
        list_list_time_period.append(list_time_period)

    # Write to disk - district
    results_writer_time_period(locator, hour_start, hour_end, summary_folder, list_pv_analytics, list_list_df, list_list_time_period, list_appendix, bool_analytics=True, plot=plot)

    if bool_aggregate_by_building:
        # For each building
        for pv_type in range(len(list_list_useful_cea_results_pv)):

            annually_results = []
            seasonally_results = []
            monthly_results = []

            appendix = list_appendix[pv_type]
            list_useful_cea_results_pv = list_list_useful_cea_results_pv[pv_type]

            annually_rows = []
            monthly_rows = []
            seasonally_rows = []

            for df_pv, df_demand in zip(list_useful_cea_results_pv, list_list_useful_cea_results_demand[0]):

                # Clean the unnecessary columns
                columns_to_drop = ['period_hour', 'period_season', 'period_month']
                df_pv_cleaned = df_pv.drop(columns=[col for col in columns_to_drop if col in df_pv.columns], errors='ignore')

                if 'monthly' in list_selected_time_period:
                    df_monthly = calc_pv_analytics_by_period(df_pv_cleaned, df_demand, 'monthly', list_pv_analytics, bool_use_acronym, date_column='date')
                    if df_monthly is not None and not df_monthly.empty:
                        df_monthly = df_monthly[~(df_monthly['hour_start'].isnull() & df_monthly['hour_end'].isnull())]
                    # Add coverage ratios, hours fall into the selected hours divided by the nominal hours of the period
                    df_monthly = add_nominal_actual_and_coverage(df_monthly)
                    monthly_rows.extend(df_monthly.reset_index(drop=True).to_dict(orient='records'))

                if 'seasonally' in list_selected_time_period:
                    df_seasonally = calc_pv_analytics_by_period(df_pv_cleaned, df_demand, 'seasonally', list_pv_analytics, bool_use_acronym, date_column='date')
                    if df_seasonally is not None and not df_seasonally.empty:
                        df_seasonally = df_seasonally[~(df_seasonally['hour_start'].isnull() & df_seasonally['hour_end'].isnull())]  # Remove rows with both hour_start and hour_end empty
                    # Add coverage ratios, hours fall into the selected hours divided by the nominal hours of the period
                    df_seasonally = add_nominal_actual_and_coverage(df_seasonally)
                    seasonally_rows.extend(df_seasonally.reset_index(drop=True).to_dict(orient='records'))

                if 'annually' in list_selected_time_period:
                    df_annually = calc_pv_analytics_by_period(df_pv_cleaned, df_demand, 'annually', list_pv_analytics, bool_use_acronym, date_column='date')
                    # Add coverage ratios, hours fall into the selected hours divided by the nominal hours of the period
                    df_annually = add_nominal_actual_and_coverage(df_annually)
                    annually_rows.extend(df_annually.reset_index(drop=True).to_dict(orient='records'))

            # Create DataFrames for each time period
            if annually_rows:
                annually_df = pd.DataFrame(annually_rows)
                if not annually_df.empty:
                    # Add coverage ratios, hours fall into the selected hours divided by the nominal hours of the period
                    annually_df = add_nominal_actual_and_coverage(annually_df)
                    annually_df.insert(0, 'name', list_buildings)
                    annually_results.append(annually_df.reset_index(drop=True))

            if monthly_rows:
                monthly_df = pd.DataFrame(monthly_rows)
                if not monthly_df.empty:
                    monthly_df = monthly_df[~(monthly_df['hour_start'].isnull() & monthly_df['hour_end'].isnull())]  # Remove rows with both hour_start and hour_end empty
                    # Add coverage ratios, hours fall into the selected hours divided by the nominal hours of the period
                    monthly_df = add_nominal_actual_and_coverage(monthly_df)
                    list_buildings_repeated = [item for item in list_buildings for _ in range(len(monthly_df['period'].unique()))]
                    list_buildings_series = pd.Series(list_buildings_repeated, index=monthly_df.index)
                    monthly_df.insert(0, 'name', list_buildings_series)
                    monthly_results.append(monthly_df.reset_index(drop=True))

            if seasonally_rows:
                seasonally_df = pd.DataFrame(seasonally_rows)
                if not seasonally_df.empty:
                    seasonally_df = seasonally_df[~(seasonally_df['hour_start'].isnull() & seasonally_df['hour_end'].isnull())]  # Remove rows with both hour_start and hour_end empty
                    # Add coverage ratios, hours fall into the selected hours divided by the nominal hours of the period
                    seasonally_df = add_nominal_actual_and_coverage(seasonally_df)
                    list_buildings_repeated = [item for item in list_buildings for _ in range(len(seasonally_df['period'].unique()))]
                    list_buildings_series = pd.Series(list_buildings_repeated, index=seasonally_df.index)
                    seasonally_df.insert(0, 'name', list_buildings_series)
                    seasonally_results.append(seasonally_df.reset_index(drop=True))

            list_list_df = [annually_results, monthly_results, seasonally_results]
            list_time_period = ['annually', 'monthly', 'seasonally']

            # Write to disk
            results_writer_time_period_building(locator, hour_start, hour_end, summary_folder, list_pv_analytics, list_list_df, [appendix], list_time_period, bool_analytics=True, plot=plot, bool_use_acronym=bool_use_acronym)


def calc_solar_energy_penetration_by_period(df, col, demand_col='GRID_kWh'):
    """
    Calculate solar energy penetration by period.

    Parameters:
    - df (pd.DataFrame): Input DataFrame with columns `col` (hourly PV yield),
                         `demand_col` (hourly energy demand),
                         and `period` (grouping period such as seasons or days).
    - col (str): Column name for hourly PV yield.
    - demand_col (str): Column name for grid electricity consumption.

    Returns:
    - pd.DataFrame: A DataFrame with the penetration calculation for each unique period.
    """
    # Ensure the required columns are present in the DataFrame
    required_columns = [col, demand_col, 'period']
    missing_columns = [c for c in required_columns if c not in df.columns]
    if missing_columns:
        raise ValueError(f"Missing required columns: {missing_columns}")

    # Group by the 'period' column and calculate the penetration ratio
    grouped = df.groupby('period', observed=True).apply(
        lambda group: group[col].sum() / group[demand_col].sum()
        if group[demand_col].sum() != 0 else 0,
        include_groups=False
    )

    # Format the result into a new DataFrame
    df_new = grouped.reset_index(name=col)
    df_new[col] = df_new[col].round(2)  # Round to two decimal places

    return df_new


def calc_self_sufficiency_by_period(df, col, demand_col='GRID_kWh'):
    """
    Calculate self-sufficiency of solar energy by period.

    Parameters:
    - df (pd.DataFrame): Input DataFrame with columns `col` (hourly PV yield),
                         `demand_col` (hourly energy demand),
                         and `period` (grouping period such as seasons or days).
    - col (str): Column name for hourly PV yield.
    - demand_col (str): Column name for grid electricity consumption.

    Returns:
    - pd.DataFrame: A DataFrame with the self-sufficiency calculation for each unique period.
    """
    # Ensure the required columns are present in the DataFrame
    required_columns = [col, demand_col, 'period']
    missing_columns = [c for c in required_columns if c not in df.columns]
    if missing_columns:
        raise ValueError(f"Missing required columns: {missing_columns}")

    # Group by the 'period' column and calculate the self-sufficiency ratio
    grouped = df.groupby('period', observed=True).apply(
        lambda group: (
            min(group[col].sum(), group[demand_col].sum()) /
            group[demand_col].sum()
            if group[demand_col].sum() != 0 else 0
        ),
        include_groups=False
    )

    # Format the result into a new DataFrame
    df_new = grouped.reset_index(name=col)
    df_new[col] = df_new[col].round(2)  # Round to two decimal places

    return df_new


def calc_self_consumption_by_period(df, col, demand_col='GRID_kWh'):
    """
    Calculate self-consumption of solar energy by period.

    Parameters:
    - df (pd.DataFrame): Input DataFrame with columns `col` (hourly PV yield),
                         `demand_col` (hourly energy demand),
                         and `period` (grouping period such as seasons or days).
    - col (str): Column name for hourly PV yield.
    - demand_col (str): Column name for grid electricity consumption.

    Returns:
    - pd.DataFrame: A DataFrame with the self-consumption calculation for each unique period.
    """
    # Ensure the required columns are present in the DataFrame
    required_columns = [col, demand_col, 'period']
    missing_columns = [c for c in required_columns if c not in df.columns]
    if missing_columns:
        raise ValueError(f"Missing required columns: {missing_columns}")

    # Group by the 'period' column and calculate the self-consumption ratio
    grouped = df.groupby('period', observed=True).apply(
        lambda group: (
    min(group[col].sum(), group[demand_col].sum()) /
    group[col].sum()
    if group[col].sum() != 0 else 0
    ), include_groups=False)
    # Format the result into a new DataFrame
    df_new = grouped.reset_index(name=col)
    df_new[col] = df_new[col].round(2)  # Round to two decimal places

    return df_new


def calc_ubem_analytics_normalised(locator, hour_start, hour_end, cea_feature, summary_folder, list_time_period,
                                   bool_aggregate_by_building, bool_use_acronym,
                                   bool_use_conditioned_floor_area_for_normalisation, plot=False):
    """
    Normalizes UBEM analytics based on floor area and writes the results.
    """
    emission_context = get_emission_context()

    appendix = cea_feature
    list_metrics = map_metrics_cea_features([cea_feature], direction="features_to_metrics")
    list_result_time_resolution = []
    list_result_buildings = []

    if plot:
        plot_cea_feature = dict_plot_metrics_cea_feature[cea_feature]
    else:
        plot_cea_feature = None

    # Read and process the architecture DataFrame
    if plot_cea_feature is not None:
        df_building_path = locator.get_export_plots_selected_building_file()
    else:
        df_building_path = locator.get_export_results_summary_selected_building_file(summary_folder)
    df_architecture = pd.read_csv(df_building_path)

    if bool_use_acronym:
        df_architecture.columns = map_metrics_and_cea_columns(df_architecture.columns, direction="columns_to_metrics")

    # Helper function for normalization
    def normalize_dataframe(df, area_column):
        if area_column not in df_architecture.columns:
            raise ValueError(f"Column '{area_column}' not found in architecture data.")
        total_area = df_architecture[area_column].sum()
        # Only normalize columns that actually exist in the dataframe
        existing_metrics = [col for col in list_metrics if col in df.columns]
        if existing_metrics:
            df[existing_metrics] = df[existing_metrics].div(total_area)
        return df

    for time_period in list_time_period:
        # Time resolution processing
        df_time_path = locator.get_export_results_summary_cea_feature_time_period_file(
            summary_folder, cea_feature, appendix, time_period, hour_start, hour_end
        )

        if not os.path.exists(df_time_path):
            print(f"File not found: {df_time_path}.")
            break
        else:
            df_time_resolution = pd.read_csv(df_time_path)

        if bool_use_acronym:
            df_time_resolution.columns = map_metrics_and_cea_columns(
                df_time_resolution.columns, direction="columns_to_metrics"
            )

        area_column = 'conditioned_floor_area[m2]' if bool_use_conditioned_floor_area_for_normalisation else 'gross_floor_area[m2]'
        df_time_resolution = normalize_dataframe(df_time_resolution, area_column)

        result_time_resolution = df_time_resolution.rename(columns=emission_context["normalisation_map"])
        list_result_time_resolution.append(result_time_resolution)

        # Write to disk
        results_writer_time_period(locator, hour_start, hour_end, summary_folder, list_metrics, [list_result_time_resolution], [list_time_period], [appendix], bool_analytics=True, plot=plot)

        # Aggregate by building
        if bool_aggregate_by_building:
            if time_period in ['hourly', 'daily']:
                continue

            else:
                df_buildings_path = locator.get_export_results_summary_cea_feature_time_resolution_buildings_file(
                    summary_folder, cea_feature, appendix, time_period, hour_start, hour_end
                )
                if os.path.exists(df_buildings_path):
                    df_buildings = pd.read_csv(df_buildings_path)

                    if bool_use_acronym:
                        df_buildings.columns = map_metrics_and_cea_columns(df_buildings.columns, direction="columns_to_metrics")

                    result_buildings = pd.merge(
                        df_buildings,
                        df_architecture[['name', area_column]],
                        on='name', how='inner'
                    )
                    for col in list_metrics:
                        if col in result_buildings.columns:
                            result_buildings[col] = result_buildings[col] / result_buildings[area_column]
                    result_buildings.drop(columns=[area_column], inplace=True)

                    result_buildings = result_buildings.rename(columns=emission_context["normalisation_map"])

                    list_result_buildings.append(result_buildings)

                    results_writer_time_period_building(locator, hour_start, hour_end, summary_folder, list_metrics,
                    [list_result_buildings], [appendix], [time_period], bool_analytics=True, plot=plot, bool_use_acronym=bool_use_acronym)
                else:
                    print("Aggregation by buildings was skipped as the required input file was not found: {appendix}.".format(appendix=appendix))


# ----------------------------------------------------------------------------------------------------------------------
# Prepare the lists of metrics

list_metrics_building_energy_demand = ['grid_electricity_consumption[kWh]','enduse_electricity_demand[kWh]','enduse_cooling_demand[kWh]','enduse_space_cooling_demand[kWh]','enduse_heating_demand[kWh]','enduse_space_heating_demand[kWh]','enduse_dhw_demand[kWh]']
list_metrics_solar_irradiation = ['irradiation_roof[kWh]', 'irradiation_window_north[kWh]', 'irradiation_wall_north[kWh]', 'irradiation_window_south[kWh]', 'irradiation_wall_south[kWh]', 'irradiation_window_east[kWh]', 'irradiation_wall_east[kWh]', 'irradiation_window_west[kWh]', 'irradiation_wall_west[kWh]']
list_metrics_photovoltaic_panels = ['PV_installed_area_total[m2]', 'PV_electricity_total[kWh]', 'PV_installed_area_roof[m2]', 'PV_electricity_roof[kWh]', 'PV_installed_area_north[m2]', 'PV_electricity_north[kWh]', 'PV_installed_area_south[m2]', 'PV_electricity_south[kWh]', 'PV_installed_area_east[m2]', 'PV_electricity_east[kWh]', 'PV_installed_area_west[m2]', 'PV_electricity_west[kWh]']
list_metrics_photovoltaic_thermal_panels_et = ['PVT_ET_installed_area_total[m2]', 'PVT_ET_electricity_total[kWh]', 'PVT_ET_heat_total[kWh]', 'PVT_ET_installed_area_roof[m2]', 'PVT_ET_electricity_roof[kWh]', 'PVT_ET_heat_roof[kWh]', 'PVT_ET_installed_area_north[m2]', 'PVT_ET_electricity_north[kWh]', 'PVT_ET_heat_north[kWh]', 'PVT_ET_installed_area_south[m2]', 'PVT_ET_electricity_south[kWh]', 'PVT_ET_heat_south[kWh]', 'PVT_ET_installed_area_east[m2]', 'PVT_ET_electricity_east[kWh]', 'PVT_ET_heat_east[kWh]', 'PVT_ET_installed_area_west[m2]', 'PVT_ET_electricity_west[kWh]', 'PVT_ET_heat_west[kWh]']
list_metrics_photovoltaic_thermal_panels_fp = ['PVT_FP_installed_area_total[m2]', 'PVT_FP_electricity_total[kWh]', 'PVT_FP_heat_total[kWh]', 'PVT_FP_installed_area_roof[m2]', 'PVT_FP_electricity_roof[kWh]', 'PVT_FP_heat_roof[kWh]', 'PVT_FP_installed_area_north[m2]', 'PVT_FP_electricity_north[kWh]', 'PVT_FP_heat_north[kWh]', 'PVT_FP_installed_area_south[m2]', 'PVT_FP_electricity_south[kWh]', 'PVT_FP_heat_south[kWh]', 'PVT_FP_installed_area_east[m2]', 'PVT_FP_electricity_east[kWh]', 'PVT_FP_heat_east[kWh]', 'PVT_FP_installed_area_west[m2]', 'PVT_FP_electricity_west[kWh]', 'PVT_FP_heat_west[kWh]']
list_metrics_solar_collectors_et = ['SC_ET_installed_area_total[m2]', 'SC_ET_heat_total[kWh]', 'SC_ET_installed_area_roof[m2]', 'SC_ET_heat_roof[kWh]', 'SC_ET_installed_area_north[m2]', 'SC_ET_heat_north[kWh]', 'SC_ET_installed_area_south[m2]', 'SC_ET_heat_south[kWh]', 'SC_ET_installed_area_east[m2]', 'SC_ET_heat_east[kWh]', 'SC_ET_installed_area_west[m2]', 'SC_ET_heat_west[kWh]']
list_metrics_solar_collectors_fp = ['SC_FP_installed_area_total[m2]','SC_FP_heat_total[kWh]','SC_FP_installed_area_roof[m2]','SC_FP_heat_roof[kWh]','SC_FP_installed_area_north[m2]','SC_FP_heat_north[kWh]','SC_FP_installed_area_south[m2]','SC_FP_heat_south[kWh]','SC_FP_installed_area_east[m2]','SC_FP_heat_east[kWh]','SC_FP_installed_area_west[m2]','SC_FP_heat_west[kWh]']
list_metrics_other_renewables = ['geothermal_heat_potential[kWh]','area_for_ground_source_heat_pump[m2]', 'sewage_heat_potential[kWh]', 'water_body_heat_potential[kWh]']
list_metrics_district_heating = ['DH_plant_thermal_load[kWh]','DH_electricity_consumption_for_pressure_loss[kWh]']
list_metrics_district_cooling = ['DC_plant_thermal_load[kWh]','DC_electricity_consumption_for_pressure_loss[kWh]']

list_metrics_architecture = ['conditioned_floor_area[m2]','roof_area[m2]','gross_floor_area[m2]','occupied_floor_area[m2]']

def get_list_list_metrics_with_date(config):
    emission_context = get_emission_context()
    list_list_metrics_with_date = []
    if config.result_summary.metrics_building_energy_demand:
        list_list_metrics_with_date.append(list_metrics_building_energy_demand)
    if config.result_summary.metrics_solar_irradiation:
        list_list_metrics_with_date.append(list_metrics_solar_irradiation)
    if config.result_summary.metrics_photovoltaic_panels:
        list_list_metrics_with_date.append(list_metrics_photovoltaic_panels)
    if config.result_summary.metrics_photovoltaic_thermal_panels:
        list_list_metrics_with_date.append(list_metrics_photovoltaic_thermal_panels_et)
        list_list_metrics_with_date.append(list_metrics_photovoltaic_thermal_panels_fp)
    if config.result_summary.metrics_solar_collectors:
        list_list_metrics_with_date.append(list_metrics_solar_collectors_et)
        list_list_metrics_with_date.append(list_metrics_solar_collectors_fp)
    if config.result_summary.metrics_other_renewables:
        list_list_metrics_with_date.append(list_metrics_other_renewables)

    # Check if network files exist for the specified network_name and add metrics accordingly
    network_name = config.result_summary.network_name
    if network_name:
        locator = cea.inputlocator.InputLocator(scenario=config.scenario)
        # Check DH files
        dh_thermal_path = locator.get_thermal_network_plant_heat_requirement_file('DH', network_name)
        if os.path.exists(dh_thermal_path):
            list_list_metrics_with_date.append(list_metrics_district_heating)
        # Check DC files
        dc_thermal_path = locator.get_thermal_network_plant_heat_requirement_file('DC', network_name)
        if os.path.exists(dc_thermal_path):
            list_list_metrics_with_date.append(list_metrics_district_cooling)

    if config.result_summary.metrics_emissions:
        list_list_metrics_with_date.append(emission_context["list_metrics_operational_emissions"])

    return list_list_metrics_with_date


def get_list_list_metrics_with_date_plot(list_cea_feature_to_plot):
    emission_context = get_emission_context()
    list_list_metrics_with_date = []
    if 'demand' in list_cea_feature_to_plot:
        list_list_metrics_with_date.append(list_metrics_building_energy_demand)
    if 'solar_irradiation' in list_cea_feature_to_plot:
        list_list_metrics_with_date.append(list_metrics_solar_irradiation)
    if 'pv' in list_cea_feature_to_plot:
        list_list_metrics_with_date.append(list_metrics_photovoltaic_panels)
    if 'pvt' in list_cea_feature_to_plot:
        list_list_metrics_with_date.append(list_metrics_photovoltaic_thermal_panels_et)
        list_list_metrics_with_date.append(list_metrics_photovoltaic_thermal_panels_fp)
    if 'sc' in list_cea_feature_to_plot:
        list_list_metrics_with_date.append(list_metrics_solar_collectors_et)
        list_list_metrics_with_date.append(list_metrics_solar_collectors_fp)
    if 'other_renewables' in list_cea_feature_to_plot:
        list_list_metrics_with_date.append(list_metrics_other_renewables)
    if 'dh' in list_cea_feature_to_plot:
        list_list_metrics_with_date.append(list_metrics_district_heating)
    if 'dc' in list_cea_feature_to_plot:
        list_list_metrics_with_date.append(list_metrics_district_cooling)
    if 'operational_emissions' in list_cea_feature_to_plot:
        list_list_metrics_with_date.append(emission_context["list_metrics_operational_emissions"])
    return list_list_metrics_with_date


def get_list_list_metrics_without_date(config):
    emission_context = get_emission_context()
    list_list_metrics_without_date = []
    if config.result_summary.metrics_emissions:
        list_list_metrics_without_date.append(emission_context["list_metrics_lifecycle_emissions"])

    return list_list_metrics_without_date


def get_list_list_metrics_without_date_plot(list_cea_feature_to_plot):
    emission_context = get_emission_context()
    list_list_metrics_without_date = []
    if 'lifecycle_emissions' in list_cea_feature_to_plot:
        list_list_metrics_without_date.append(emission_context["list_metrics_lifecycle_emissions"])

    return list_list_metrics_without_date


def get_list_list_metrics_building(config):
    emission_context = get_emission_context()
    list_list_metrics_building = []
    if config.result_summary.metrics_building_energy_demand:
        list_list_metrics_building.append(list_metrics_building_energy_demand)
    if config.result_summary.metrics_solar_irradiation:
        list_list_metrics_building.append(list_metrics_solar_irradiation)
    if config.result_summary.metrics_photovoltaic_panels:
        list_list_metrics_building.append(list_metrics_photovoltaic_panels)
    if config.result_summary.metrics_photovoltaic_thermal_panels:
        list_list_metrics_building.append(list_metrics_photovoltaic_thermal_panels_et)
        list_list_metrics_building.append(list_metrics_photovoltaic_thermal_panels_fp)
    if config.result_summary.metrics_solar_collectors:
        list_list_metrics_building.append(list_metrics_solar_collectors_et)
        list_list_metrics_building.append(list_metrics_solar_collectors_fp)
    if config.result_summary.metrics_emissions:
        list_list_metrics_building.append(emission_context["list_metrics_lifecycle_emissions"])
        list_list_metrics_building.append(emission_context["list_metrics_operational_emissions"])

    return list_list_metrics_building


def get_list_list_metrics_building_plot(list_cea_feature_to_plot):
    emission_context = get_emission_context()
    list_list_metrics_building = []
    if 'demand' in list_cea_feature_to_plot:
        list_list_metrics_building.append(list_metrics_building_energy_demand)
    if 'solar_irradiation' in list_cea_feature_to_plot:
        list_list_metrics_building.append(list_metrics_solar_irradiation)
    if 'pv' in list_cea_feature_to_plot:
        list_list_metrics_building.append(list_metrics_photovoltaic_panels)
    if 'pvt' in list_cea_feature_to_plot:
        list_list_metrics_building.append(list_metrics_photovoltaic_thermal_panels_et)
        list_list_metrics_building.append(list_metrics_photovoltaic_thermal_panels_fp)
    if 'sc' in list_cea_feature_to_plot:
        list_list_metrics_building.append(list_metrics_solar_collectors_et)
        list_list_metrics_building.append(list_metrics_solar_collectors_fp)
    if 'operational_emissions' in list_cea_feature_to_plot:
        list_list_metrics_building.append(emission_context["list_metrics_operational_emissions"])
    if 'lifecycle_emissions' in list_cea_feature_to_plot:
        list_list_metrics_building.append(emission_context["list_metrics_lifecycle_emissions"])

    return list_list_metrics_building

def filter_buildings(locator, list_buildings,
                     integer_year_start, integer_year_end, list_standard,
                     list_main_use_type, ratio_main_use_type):
    df_buildings = get_building_year_standard_main_use_type(locator)
    # Names: only filter if explicitly provided
    if list_buildings:
        df_buildings = filter_by_building_names(df_buildings, list_buildings)
    # Year range: always safe (defaults handled inside)
    df_buildings = filter_by_year_range(df_buildings, integer_year_start, integer_year_end)
    # Construction type: only if provided
    if list_standard:
        df_buildings = filter_by_standard(df_buildings, list_standard)
    # Main use type: only if provided
    if list_main_use_type:
        df_buildings = filter_by_main_use(df_buildings, list_main_use_type)
    # Main use ratio: only if provided (defaults to 0 if None/empty)
    if ratio_main_use_type is not None:
        df_buildings = filter_by_main_use_ratio(df_buildings, ratio_main_use_type)
    list_buildings_out = df_buildings['name'].to_list()
    return df_buildings, list_buildings_out


def replace_hyphens_with_underscores(string_list):
    """
    Replaces all hyphens (-) with underscores (_) in each string of the input list.
    Args:
        string_list (list of str): List of strings to process.
    Returns:
        list of str: List with hyphens replaced by underscores.
    """
    return [s.replace('-', '_') for s in string_list]


def process_building_summary(config, locator,
                             hour_start, hour_end, list_buildings,
                             integer_year_start, integer_year_end, list_standard,
                             list_main_use_type, ratio_main_use_type,
                             bool_use_acronym, bool_aggregate_by_building,
                             bool_include_advanced_analytics, list_selected_time_period,
                             bool_use_conditioned_floor_area_for_normalisation,
                             plot=False, list_cea_feature_to_plot=None):
    """
    Processes and exports building summary results, filtering buildings based on user-defined criteria.

    Args:
        config: Configuration object containing user inputs.
        locator: Locator object to find file paths.

    Returns:
        dict: Summary of processing results with status and any errors encountered
        hour_start (int): Start hour for analysis.
        hour_end (int): End hour for analysis.
        list_buildings (list): List of building names to process.
        integer_year_start (int): Minimum building construction year.
        integer_year_end (int): Maximum building construction year.
        list_standard (list): Building standard filter.
        list_main_use_type (list): Main use type filter.
        ratio_main_use_type (float): Ratio for main use type filtering.
        bool_use_acronym (bool): Whether to use building acronyms.
        bool_aggregate_by_building (bool): Whether to aggregate results by building.
        bool_include_advanced_analytics (bool): Whether to include advanced analytics.
        list_selected_time_period (list): List of time periods for aggregation.
        bool_use_conditioned_floor_area_for_normalisation (bool): Normalize results using conditioned floor area.
        plot (bool): Whether to plot the results.

    Returns:
        dict: Summary of processing results including status and any errors
    """

    # Track errors for final summary
    errors_encountered = []

<<<<<<< HEAD
    # Get network name from config (convert None to empty string for consistency)
=======
    # Ensure emission context is initialised for downstream mappings
    get_emission_context(locator)

    # Get network name from config
>>>>>>> 2d4a6931
    network_name = config.result_summary.network_name if not plot else ''
    network_name = network_name if network_name is not None else ''

    # list_cea_feature_to_plot = ['demand', 'solar_irradiation', 'pv', 'pvt', 'sc', 'other_renewables', 'dh', 'dc', 'emissions']

    # Step 1: Get Selected Metrics
    if not plot:
        list_list_metrics_with_date = get_list_list_metrics_with_date(config)
        list_list_metrics_without_date = get_list_list_metrics_without_date(config)
        list_list_metrics_building = get_list_list_metrics_building(config)

    else:
        if list_cea_feature_to_plot is not None:
            list_cea_feature_to_plot = replace_hyphens_with_underscores(list_cea_feature_to_plot)
            list_list_metrics_with_date = get_list_list_metrics_with_date_plot(list_cea_feature_to_plot)
            list_list_metrics_without_date = get_list_list_metrics_without_date_plot(list_cea_feature_to_plot)
            list_list_metrics_building = get_list_list_metrics_building_plot(list_cea_feature_to_plot)
        else:
            raise ValueError("Specify the list of CEA features to plot.")

    # Step 2: Get User-Defined Folder Name & Create Folder if it Doesn't Exist
    if not plot:
        folder_name = config.result_summary.folder_name_to_save_exported_results or "summary"
        summary_folder = locator.get_export_results_summary_folder(f"{folder_name}-{datetime.now(UTC).strftime('%Y%m%d-%H%M%S')}")
        print(f"Results will be saved to: {summary_folder}")
    else:
        summary_folder = locator.get_export_plots_folder()
    os.makedirs(summary_folder, exist_ok=True)

    # Step 3: Get & Filter Buildings
    df_buildings, list_buildings = filter_buildings(locator, list_buildings,
                             integer_year_start, integer_year_end, list_standard,
                             list_main_use_type, ratio_main_use_type)

    # Step 4: Get Building GFA & Merge with df_buildings
    list_list_useful_cea_results, list_appendix = exec_read_and_slice(hour_start, hour_end, locator, list_metrics_architecture, list_buildings, network_name=network_name)
    list_list_useful_cea_results_buildings = filter_cea_results_by_buildings(bool_use_acronym, list_list_useful_cea_results, list_buildings)
    df_buildings = pd.merge(df_buildings, list_list_useful_cea_results_buildings[0][0], on='name', how='inner')

    # Step 5: Save Building Summary to Disk
    try:
        # Round all numeric columns to 2 decimal places
        numeric_columns = df_buildings.select_dtypes(include=[np.number]).columns
        df_buildings[numeric_columns] = df_buildings[numeric_columns].round(2)

        if not plot:
            buildings_path = locator.get_export_results_summary_selected_building_file(summary_folder)
        else:
            buildings_path = locator.get_export_plots_selected_building_file()
        df_buildings.to_csv(buildings_path, index=False, float_format="%.2f")
    except Exception as e:
        error_msg = f"Step 5 (Save Building Summary): {str(e)}"
        errors_encountered.append(error_msg)
        print(f"Warning: {error_msg}")
        print("         Continuing with remaining steps...")

    # Step 6: Export Results Without Date (Non-8760 Hours, Aggregate by Building)
    for list_metrics in list_list_metrics_without_date:
        try:
            list_list_useful_cea_results, list_appendix = exec_read_and_slice(hour_start, hour_end, locator, list_metrics, list_buildings, network_name=network_name)
            list_list_useful_cea_results_buildings = filter_cea_results_by_buildings(bool_use_acronym, list_list_useful_cea_results, list_buildings)
            results_writer_time_period_building(locator, hour_start, hour_end, summary_folder, list_metrics, list_list_useful_cea_results_buildings, list_appendix, list_time_resolution=None, bool_analytics=False, plot=plot, bool_use_acronym=bool_use_acronym)
        except Exception as e:
            error_msg = f"Step 6 (Export Results Without Date) - metrics {list_metrics}: {str(e)}"
            errors_encountered.append(error_msg)
            print(f"Warning: {error_msg}")
            print("         Continuing with next metrics...")
            continue

    # Step 7: Export Results With Date (8760 Hours, Aggregate by Time Period)
    for list_metrics in list_list_metrics_with_date:
        try:
            list_list_useful_cea_results, list_appendix = exec_read_and_slice(hour_start, hour_end, locator, list_metrics, list_buildings, network_name=network_name)
            list_list_df_aggregate_time_period, list_list_time_period = exec_aggregate_time_period(bool_use_acronym, list_list_useful_cea_results, list_selected_time_period)
            results_writer_time_period(locator, hour_start, hour_end, summary_folder, list_metrics, list_list_df_aggregate_time_period, list_list_time_period, list_appendix, bool_analytics=False, plot=plot)
        except Exception as e:
            error_msg = f"Step 7 (Export Results With Date) - metrics {list_metrics}: {str(e)}"
            errors_encountered.append(error_msg)
            print(f"Warning: {error_msg}")
            print("         Continuing with next metrics...")
            continue

    # Step 8: Aggregate by Building (if Enabled)
    if bool_aggregate_by_building:
        for list_metrics in list_list_metrics_building:
            try:
                list_list_useful_cea_results, list_appendix = exec_read_and_slice(hour_start, hour_end, locator, list_metrics, list_buildings, network_name=network_name)
                if list_appendix == ['lifecycle_emissions']:
                    exec_aggregate_building_lifecycle_emissions(locator, hour_start, hour_end, summary_folder, list_metrics, bool_use_acronym, list_list_useful_cea_results, list_buildings, list_appendix, list_selected_time_period, plot=plot)
                else:
                    exec_aggregate_building(locator, hour_start, hour_end, summary_folder, list_metrics, bool_use_acronym, list_list_useful_cea_results, list_buildings, list_appendix, list_selected_time_period, plot=plot)
            except Exception as e:
                error_msg = f"Step 8 (Aggregate by Building) - metrics {list_metrics}: {str(e)}"
                errors_encountered.append(error_msg)
                print(f"Warning: {error_msg}")
                print("         Continuing with next metrics...")
                continue

    # Step 9: Include Advanced Analytics (if Enabled)
    if bool_include_advanced_analytics:
        if plot:
            if list_cea_feature_to_plot is None:
                raise ValueError("Specify the list of CEA features to plot.")

            if any(item in list_cea_feature_to_plot for item in ['demand']):
                try:
                    calc_ubem_analytics_normalised(locator, hour_start, hour_end, "demand", summary_folder,
                                                   list_selected_time_period, bool_aggregate_by_building, bool_use_acronym,
                                                   bool_use_conditioned_floor_area_for_normalisation, plot=plot)
                except Exception as e:
                    error_msg = f"Step 9 (Advanced Analytics - demand): {str(e)}"
                    errors_encountered.append(error_msg)
                    print(f"Warning: {error_msg}")
                    print("         Continuing with remaining analytics...")
            if any(item in list_cea_feature_to_plot for item in ['pv']):
                try:
                    calc_pv_analytics(locator, hour_start, hour_end, summary_folder, list_buildings,
                                      list_selected_time_period, bool_aggregate_by_building, bool_use_acronym, plot=plot)
                except Exception as e:
                    error_msg = f"Step 9 (Advanced Analytics - pv): {str(e)}"
                    errors_encountered.append(error_msg)
                    print(f"Warning: {error_msg}")
                    print("         Continuing with remaining analytics...")
            if any(item in list_cea_feature_to_plot for item in ['operational_emissions']):
                try:
                    calc_ubem_analytics_normalised(locator, hour_start, hour_end, "operational_emissions", summary_folder,
                                                   list_selected_time_period, bool_aggregate_by_building, bool_use_acronym,
                                                   bool_use_conditioned_floor_area_for_normalisation, plot=plot)
                except Exception as e:
                    error_msg = f"Step 9 (Advanced Analytics - operational_emissions): {str(e)}"
                    errors_encountered.append(error_msg)
                    print(f"Warning: {error_msg}")
                    print("         Continuing with remaining analytics...")
        else:
            if config.result_summary.metrics_building_energy_demand:
                try:
                    calc_ubem_analytics_normalised(locator, hour_start, hour_end, "demand", summary_folder,
                                                   list_selected_time_period, bool_aggregate_by_building, bool_use_acronym,
                                                   bool_use_conditioned_floor_area_for_normalisation, plot=plot)
                except Exception as e:
                    error_msg = f"Step 9 (Advanced Analytics - demand): {str(e)}"
                    errors_encountered.append(error_msg)
                    print(f"Warning: {error_msg}")
                    print("         Continuing with remaining analytics...")

            if config.result_summary.metrics_photovoltaic_panels:
                try:
                    calc_pv_analytics(locator, hour_start, hour_end, summary_folder, list_buildings, list_selected_time_period,
                                      bool_aggregate_by_building, bool_use_acronym, plot=plot)
                except Exception as e:
                    error_msg = f"Step 9 (Advanced Analytics - pv): {str(e)}"
                    errors_encountered.append(error_msg)
                    print(f"Warning: {error_msg}")
                    print("         Continuing with remaining analytics...")

            if config.result_summary.metrics_emissions:
                try:
                    calc_ubem_analytics_normalised(locator, hour_start, hour_end, "operational_emissions", summary_folder,
                                                   list_selected_time_period, bool_aggregate_by_building, bool_use_acronym,
                                                   bool_use_conditioned_floor_area_for_normalisation, plot=plot)
                except Exception as e:
                    error_msg = f"Step 9 (Advanced Analytics - operational_emissions): {str(e)}"
                    errors_encountered.append(error_msg)
                    print(f"Warning: {error_msg}")
                    print("         Continuing with remaining analytics...")

    # Return summary
    return {
        'status': 'COMPLETED' if len(errors_encountered) == 0 else 'PARTIALLY COMPLETED',
        'errors': errors_encountered,
        'error_count': len(errors_encountered),
        'summary_folder': summary_folder
    }


# ----------------------------------------------------------------------------------------------------------------------
# Activate: Export results to .csv (summary & analytics)


def main(config: cea.config.Configuration):
    """
    Read through and summarise CEA results for all scenarios under a project.

    :param config: the configuration object to use
    :type config: cea.config.Configuration
    :return:
    """

    # Start the timer
    t0 = time.perf_counter()
    locator = cea.inputlocator.InputLocator(scenario=config.scenario)
    get_emission_context(locator)

    # Gather info from config file
    list_buildings = config.plots_building_filter.buildings
    integer_year_start = config.plots_building_filter.filter_buildings_by_year_start
    integer_year_end = config.plots_building_filter.filter_buildings_by_year_end
    list_standard = config.plots_building_filter.filter_buildings_by_construction_type
    list_main_use_type = config.plots_building_filter.filter_buildings_by_use_type
    ratio_main_use_type = config.plots_building_filter.min_ratio_as_main_use
    bool_aggregate_by_building = config.result_summary.aggregate_by_building
    list_selected_time_period = config.result_summary.aggregate_by_time_period
    hour_start, hour_end = get_hours_start_end(config)
    bool_include_advanced_analytics = config.result_summary.include_advanced_analytics
    bool_use_acronym = config.result_summary.use_cea_acronym_format_column_names
    bool_use_conditioned_floor_area_for_normalisation = config.result_summary.use_conditioned_floor_area_for_normalisation

    # Process building summary
    summary = process_building_summary(config, locator, hour_start, hour_end, list_buildings,
                                        integer_year_start, integer_year_end, list_standard,
                                        list_main_use_type, ratio_main_use_type,
                                        bool_use_acronym, bool_aggregate_by_building,
                                        bool_include_advanced_analytics, list_selected_time_period,
                                        bool_use_conditioned_floor_area_for_normalisation, plot=False)

    # Print the time used for the entire processing
    time_elapsed = time.perf_counter() - t0

    # Build summary text
    summary_text = []
    summary_text.append('=' * 70)
    summary_text.append(f'STATUS: {summary["status"]}')
    summary_text.append('=' * 70)
    if summary['error_count'] > 0:
        summary_text.append('')
        summary_text.append(f'{summary["error_count"]} error(s) encountered during processing:')
        for i, error in enumerate(summary['errors'], 1):
            summary_text.append(f'  {i}. {error}')
        summary_text.append('')
    summary_text.append(f'Time elapsed: {time_elapsed:.1f} seconds')
    summary_text.append('=' * 70)

    # Display completion status and summary
    print('\n' + '\n'.join(summary_text))

    # Save log file to summary folder
    log_path = os.path.join(summary['summary_folder'], 'log.txt')
    with open(log_path, 'w') as f:
        f.write('\n'.join(summary_text))
    print(f'\nSummary log saved to: {log_path}')


if __name__ == '__main__':
    main(cea.config.Configuration())<|MERGE_RESOLUTION|>--- conflicted
+++ resolved
@@ -2798,14 +2798,7 @@
     # Track errors for final summary
     errors_encountered = []
 
-<<<<<<< HEAD
     # Get network name from config (convert None to empty string for consistency)
-=======
-    # Ensure emission context is initialised for downstream mappings
-    get_emission_context(locator)
-
-    # Get network name from config
->>>>>>> 2d4a6931
     network_name = config.result_summary.network_name if not plot else ''
     network_name = network_name if network_name is not None else ''
 
