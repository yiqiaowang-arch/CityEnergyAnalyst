--- conflicted
+++ resolved
@@ -6,10 +6,6 @@
 into 3D geometry with windows and roof equivalent to LOD3
 
 """
-<<<<<<< HEAD
-from __future__ import division
-from __future__ import print_function
-
 import cPickle
 import os
 from itertools import repeat
@@ -21,11 +17,6 @@
 import cea
 
 cea.suppres_3rd_party_debug_loggers()
-=======
-import cea
-
-cea.suppress_3rd_party_debug_loggers()
->>>>>>> 48b99f33
 
 import math
 import time
@@ -126,54 +117,9 @@
     return hollowed_facade_clean, hole_facade
 
 
-<<<<<<< HEAD
 def calc_building_solids(buildings_df, geometry_simplification, elevation_map, num_processes):
     height_col_name = 'height_ag'
     nfloor_col_name = "floors_ag"
-=======
-class BuildingDataFinale(object):
-    def __init__(self, surroundings_building_solid_list, all_building_solid_list, architecture_wwr_df):
-        self.point_to_evaluate = ''
-        self.potentially_intersecting_solids = ''
-        self.point_to_evaluate = ''
-        self.surroundings_building_solid_list = surroundings_building_solid_list
-        self.architecture_wwr_df = architecture_wwr_df
-        self.all_building_solid_list = all_building_solid_list
-
-
-class BuildingData(object):
-    def __init__(self, locator, settings, geometry_terrain, height_col, nfloor_col):
-        self.point_to_evaluate = ''
-        self.potentially_intersecting_solids = ''
-        self.locator = locator
-        self.height_col = height_col
-        self.nfloor_col = nfloor_col
-        self.settings = settings
-        self.architecture_wwr_df = gdf.from_file(self.locator.get_building_architecture()).set_index('Name')
-
-        self.terrain_intersection_curves = self.terrain_intersection_curves(geometry_terrain)
-
-        self.zone_buildings_df = gdf.from_file(self.locator.get_zone_geometry()).set_index('Name')
-        self.zone_building_names = self.zone_buildings_df.index.values
-        self.zone_building_solid_list = np.vectorize(self.calc_zone_building_solids)(self.zone_building_names)
-
-        self.surroundings_buildings_df = self.surroundings_building_records().set_index('Name')
-        self.surroundings_building_names = self.surroundings_buildings_df.index.values
-        self.surroundings_building_solid_list = np.vectorize(self.calc_surrounding_building_solids, otypes=[object])(
-            self.surroundings_building_names)
-
-        self.all_building_solid_list = np.append(self.zone_building_solid_list,
-                                                 self.surroundings_building_solid_list)
-
-    def surroundings_building_records(self):
-        surroundings_buildings_df = gdf.from_file(self.locator.get_surroundings_geometry())
-        # clear in case there are repetitive buildings in the zone file
-        surroundings_buildings_df = surroundings_buildings_df.loc[
-            ~surroundings_buildings_df["Name"].isin(self.zone_building_names)]
-        surroundings_buildings_df.reset_index(inplace=True, drop=True)
-
-        return surroundings_buildings_df
->>>>>>> 48b99f33
 
     # simplify geometry for buildings of interest
     geometries = buildings_df.geometry.map(
@@ -184,19 +130,11 @@
     range_floors = nfloors.map(lambda floors: range(floors + 1))
     floor_to_floor_height = height / nfloors
 
-<<<<<<< HEAD
     n = len(geometries)
     out = cea.utilities.parallel.vectorize(process_geometries, num_processes,
                                            on_complete=print_terrain_intersection_progress)(
         geometries, repeat(elevation_map, n), range_floors, floor_to_floor_height)
     return out
-=======
-        # simplify geometry  for buildings of interest
-        range_floors = range(nfloors + 1)
-        floor_to_floor_height = height / nfloors
-        geometry = self.zone_buildings_df.loc[name].geometry.simplify(self.settings.zone_geometry,
-                                                                      preserve_topology=True)
->>>>>>> 48b99f33
 
 
 def process_geometries(geometry, elevation_map, range_floors, floor_to_floor_height):
@@ -209,26 +147,7 @@
     return building_solid
 
 
-<<<<<<< HEAD
 def calc_building_geometry_surroundings(name, building_solid, geometry_pickle_dir):
-=======
-        # simplify geometry tol =1 for buildings of interest, tol = 5 for surroundings
-        range_floors = [0, 1]
-        floor_to_floor_height = height
-        geometry = self.surroundings_buildings_df.loc[name].geometry.simplify(self.settings.surrounding_geometry,
-                                                                              preserve_topology=True)
-
-        # burn buildings footprint into the terrain and return the location of the new face
-        face_footprint = burn_buildings(geometry, self.terrain_intersection_curves)
-
-        # create floors and form a solid
-        building_solid = calc_solid(face_footprint, range_floors, floor_to_floor_height)
-
-        return building_solid
-
-
-def calc_building_geometry_surroundings(name, building_solid):
->>>>>>> 48b99f33
     facade_list, roof_list, footprint_list = urbangeom.identify_building_surfaces(building_solid)
     geometry_3D_surroundings = {"name": name,
                                 "windows": [],
@@ -255,7 +174,6 @@
     :return:
     """
 
-<<<<<<< HEAD
     # Config variables
     num_processes = config.get_number_of_processes()
     zone_simplification = config.radiation.zone_geometry
@@ -279,27 +197,6 @@
     print('Generating geometry for surrounding buildings')
     geometry_3D_surroundings = [calc_building_geometry_surroundings(x, y, geometry_pickle_dir) for x, y in
                                 zip(surroundings_building_names, surroundings_building_solid_list)]
-=======
-    # settings: parameters that configure the level of simplification of geometry
-    settings = config.radiation
-
-    # preprocess data
-    data_preprocessed = BuildingData(locator, settings, geometry_terrain, height_col, nfloor_col)
-    surrounding_building_names = data_preprocessed.surroundings_building_names
-    surroundings_building_solid_list = data_preprocessed.surroundings_building_solid_list
-    all_building_solid_list = data_preprocessed.all_building_solid_list
-    architecture_wwr_df = data_preprocessed.architecture_wwr_df
-    zone_building_names = data_preprocessed.zone_building_names
-    zone_building_solid_list = data_preprocessed.zone_building_solid_list
-    consider_intersections = config.radiation.consider_intersections
-
-    # calculate geometry for the surroundings
-    print('Generating geometry for surrounding buildings')
-    data_preprocessed = BuildingDataFinale(surroundings_building_solid_list, all_building_solid_list,
-                                           architecture_wwr_df)
-    geometry_3D_surroundings = [calc_building_geometry_surroundings(x, y) for x, y in
-                                zip(surrounding_building_names, surroundings_building_solid_list)]
->>>>>>> 48b99f33
 
     # calculate geometry for the zone of analysis
     print('Generating geometry for buildings in the zone of analysis')
@@ -333,18 +230,13 @@
     box2 = calculate.get_bounding_box(solid2)
     x_2 = box2[0]
     y_2 = box2[1]
-<<<<<<< HEAD
     delta = math.sqrt((y_2 - y_1)**2 + (x_2-x_1)**2)
-=======
-    delta = math.sqrt((y_2 - y_1) ** 2 + (x_2 - x_1) ** 2)
->>>>>>> 48b99f33
     if delta <= 100:
         return True
     else:
         return False
 
 
-<<<<<<< HEAD
 class BuildingGeometry(object):
     __slots__ = ["name", "windows", "walls", "roofs", "footprint", "orientation_walls", "orientation_windows",
                  "normals_windows", "normals_walls", "intersect_walls"]
@@ -381,9 +273,6 @@
 
 def calc_building_geometry_zone(name, building_solid, all_building_solid_list, architecture_wwr_df,
                                 geometry_pickle_dir, consider_intersections):
-=======
-def calc_building_geometry_zone(name, building_solid, data_preprocessed, consider_intersections):
->>>>>>> 48b99f33
     # now get all surfaces and create windows only if the buildings are in the area of study
     window_list = []
     wall_list = []
@@ -394,13 +283,8 @@
     intersect_wall = []
 
     # check if buildings are close together and it merits to check the intersection
-<<<<<<< HEAD
     potentially_intersecting_solids = []
     if consider_intersections:
-=======
-    if consider_intersections:
-        potentially_intersecting_solids = []
->>>>>>> 48b99f33
         box = calculate.get_bounding_box(building_solid)
         x, y = box[0], box[1]
         for solid in all_building_solid_list:
@@ -422,11 +306,7 @@
     wall_west, \
     normals_windows_west, \
     normals_walls_west, \
-<<<<<<< HEAD
     wall_intersects_west= calc_windows_walls(facade_list_west, wwr_west, potentially_intersecting_solids)
-=======
-    wall_intersects_west = calc_windows_walls(facade_list_west, wwr_west, data_preprocessed)
->>>>>>> 48b99f33
     if len(window_west) != 0:
         window_list.extend(window_west)
         orientation_win.extend(['west'] * len(window_west))
@@ -468,11 +348,7 @@
     wall_south, \
     normals_windows_south, \
     normals_walls_south, \
-<<<<<<< HEAD
     wall_intersects_south= calc_windows_walls(facade_list_south, wwr_south, potentially_intersecting_solids)
-=======
-    wall_intersects_south = calc_windows_walls(facade_list_south, wwr_south, data_preprocessed)
->>>>>>> 48b99f33
     if len(window_south) != 0:
         window_list.extend(window_south)
         orientation_win.extend(['south'] * len(window_south))
@@ -487,11 +363,6 @@
                         "orientation_windows": orientation_win,
                         "normals_windows": normals_win, "normals_walls": normals_walls,
                         "intersect_walls": intersect_wall}
-<<<<<<< HEAD
-=======
-    print("Building %s done" % name)
-    return geometry_3D_zone
->>>>>>> 48b99f33
 
     building_geometry = BuildingGeometry(**geometry_3D_zone)
     building_geometry.save(os.path.join(geometry_pickle_dir, 'zone', str(name)))
@@ -521,15 +392,7 @@
     inter_pt, inter_face = calc_intersection(terrain_intersection_curves, face_midpt, (0, 0, 1))
 
     # reconstruct the footprint with the elevation
-<<<<<<< HEAD
     loc_pt = (inter_pt.X(), inter_pt.Y(), inter_pt.Z())
-=======
-    try:
-        loc_pt = (inter_pt.X(), inter_pt.Y(), inter_pt.Z())
-    except:
-        raise ValueError(
-            'ERROR: this usually happens when buildings do not overlap with the terrain, try to check if this is the case')
->>>>>>> 48b99f33
     face = fetch.topo2topotype(modify.move(face_midpt, loc_pt, face))
     return face
 
@@ -586,11 +449,7 @@
 
         # evaluate if the surface intersects any other solid (important to erase non-active surfaces in the building
         # simulation model)
-<<<<<<< HEAD
         point_to_evaluate = modify.move_pt(ref_pypt, standard_normal, 0.1)  # tol of 10cm
-=======
-        data_processed.point_to_evaluate = py3dmodel.modify.move_pt(ref_pypt, standard_normal, 0.1)  # tol of 10cm
->>>>>>> 48b99f33
 
         if number_intersecting_solids:
             # flag weather it intersects a surrounding geometry
@@ -747,13 +606,8 @@
 
     # transform buildings 2D to 3D and add windows
     print("Creating 3D building surfaces")
-<<<<<<< HEAD
     geometry_3D_zone, geometry_3D_surroundings = building_2d_to_3d(locator, zone_df, surroundings_df, elevation_map,
                                                                    config, geometry_pickle_dir)
-=======
-    geometry_3D_zone, geometry_3D_surroundings = building_2d_to_3d(locator, geometry_terrain, config,
-                                                                   height_col='height_ag', nfloor_col="floors_ag")
->>>>>>> 48b99f33
 
     return terrain_tin, geometry_3D_zone, geometry_3D_surroundings
 
