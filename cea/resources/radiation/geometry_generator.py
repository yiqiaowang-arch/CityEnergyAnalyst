--- conflicted
+++ resolved
@@ -594,7 +594,6 @@
         floor: Polygon = face_footprint.transformed(Translation.from_vector([0, 0, dist_to_move]))
         floors.append(floor)
 
-<<<<<<< HEAD
     floor_edges = [Polyline(floor.points + [floor.points[0]]) for floor in floors]
     # facade_breps = [OCCBrep.from_extrusion(OCCBrepEdge.from_curve(OCCCurve(floor_edge.points)), Vector(0, 0, floor_to_floor_height)) for floor_edge in floor_edges[:-1]] # no facade for roof
     facade_breps = []
@@ -605,39 +604,6 @@
         brep_extrusion = OCCBrep.from_extrusion(brep_edge, Vector(0, 0, floor_to_floor_height))
         facade_breps.append(brep_extrusion)
     return facade_breps
-=======
-        :param floor_counter: number of the floor to be offset. 0 stands for the ground floor.
-        :type floor_counter: int
-        :return: vertically offset face on the given floor height (0m for ground floor)
-        :rtype: OCCface
-        """
-        dist2mve = floor_counter * floor_to_floor_height
-        # get midpt of face
-        orig_pt = calculate.face_midpt(face_footprint)
-        # move the pt 1 level up
-        dest_pt = modify.move_pt(orig_pt, (0, 0, 1), dist2mve)
-        moved_face = modify.move(orig_pt, dest_pt, face_footprint)
-
-        return moved_face
-
-    moved_face_list = np.vectorize(cal_face_list)(range_floors)
-    # make checks to satisfy a closed geometry also called a shell
-
-    vertical_shell = construct.make_loft(moved_face_list)
-    vertical_face_list = fetch.topo_explorer(vertical_shell, "face")
-    roof = moved_face_list[-1]
-    footprint = moved_face_list[0]
-    all_faces = []
-    all_faces.append(footprint)
-    all_faces.extend(vertical_face_list)
-    all_faces.append(roof)
-    building_shell_list = construct.sew_faces(all_faces)
-
-    # make sure all the normals are correct (they are pointing out)
-    bldg_solid = construct.make_solid(building_shell_list[0])
-    bldg_solid = modify.fix_close_solid(bldg_solid)
-    return bldg_solid
->>>>>>> 192e09c1
 
 
 class Points(object):
