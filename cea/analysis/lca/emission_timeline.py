from __future__ import annotations

import os
from collections.abc import Mapping
from typing import TYPE_CHECKING, cast

import numpy as np
import pandas as pd

from cea.analysis.lca.hourly_operational_emission import (
    OperationalHourlyTimeline,
    _tech_name_mapping,
)
from cea.constants import (
    CONVERSION_AREA_TO_FLOOR_AREA_RATIO,
    EMISSIONS_EMBODIED_TECHNICAL_SYSTEMS,
    SERVICE_LIFE_OF_TECHNICAL_SYSTEMS,
)
from cea.datamanagement.database.components import Feedstocks
<<<<<<< HEAD
=======

__author__ = "Yiqiao Wang, Zhongming Shi"
__copyright__ = "Copyright 2025, Architecture and Building Systems - ETH Zurich"
__credits__ = ["Yiqiao Wang", "Zhongming Shi"]
__license__ = "MIT"
__version__ = "0.1"
__maintainer__ = "Reynold Mok"
__email__ = "cea@arch.ethz.ch"
__status__ = "Production"

>>>>>>> f02331c0

if TYPE_CHECKING:
    from cea.datamanagement.database.envelope_lookup import EnvelopeLookup
    from cea.demand.building_properties import BuildingProperties
    from cea.inputlocator import InputLocator
<<<<<<< HEAD
=======


_MAPPING_DICT = {
    "wall_ag": "wall",
    "wall_bg": "base",
    "wall_part": "part",
    "win_ag": "win",
    "roof": "roof",
    "upperside": "roof",
    "underside": "base",
    "floor": "floor",
    "base": "base",
    "technical_systems": "technical_systems", # not implemented in CEA, dummy value
}
>>>>>>> f02331c0


class BuildingEmissionTimeline:
    """
    A class to manage the emission timeline for a building.
    The core attribute of this class is the timeline DataFrame indexed by year,
    which stores the emissions data over years.
    It logs emission for building components separately, so that the impact
    of each component can be tracked over time.

    Each building component has two main types of emissions associated with it:
    - `production`: the emissions associated with the materials and
    construction processes used to create the building component.
    - `biogenic`: the emissions that are stored within the material that
    would have otherwise been released during other processes or
    because of decay or wasting. In some results it's also called `uptake`.
    - `demolition`: the emissions associated with the deconstruction and
    disposal of building materials at the end of their service life.

    The components include:
    - vertical surfaces (excluding windows)
        - `wall_ag`: external wall that is above ground level and insulates
        the building from outside air.
        - `wall_bg`: external wall that is below ground level and typically
        insulates the building from ground temperature.
        - `wall_part`: partitional wall within the footprint of the building,
        typically not insulated.
    - windows on external vertical walls
        - `win_ag`: external window that is above ground level and typically
        has a lower U-value than the walls.
    - horizontal surfaces
        - `roof`: the top covering of the building, typically insulated.
        - `upperside`: the horizontal surface between interior space (below)
        and void deck (above), typically insulated, currently not implemented.
        - `underside`: the horizontal surface between the void deck (below)
        and the interior space (above), typically insulated.
        - `floor`: the interior horizontal surface of the building
        between two floors, typically uninsulated.
        - `base`: the part of the building that is in contact with the ground,
            typically insulated.
    - `technical_systems`: the technical systems of the building, including
        heating, cooling, ventilation, domestic hot water, electrical systems,

    Therefore, the column name is `{type}_{component}`, e.g., `production_wall_ag`,
    `biogenic_roof`.

    Finally, the yearly operational emission `operational` is also tracked
    in the timeline.
    """

<<<<<<< HEAD
    _MAPPING_DICT = {
        "wall_ag": "wall",
        "wall_bg": "base",
        "wall_part": "part",
        "win_ag": "win",
        "roof": "roof",
        "upperside": "roof",
        "underside": "base",
        "floor": "floor",
        "base": "base",
        "technical_systems": "technical_systems", # not implemented in CEA, dummy value
    }
=======
>>>>>>> f02331c0
    _COLUMN_MAPPING = {f"{d}_kgCO2e": f"operation_{d}_kgCO2e" for d in _tech_name_mapping.keys()}
    _OPERATIONAL_COLS = list(_COLUMN_MAPPING.values())
    _EMISSION_TYPES = ["production", "biogenic", "demolition"]

    def __init__(
        self,
        building_properties: BuildingProperties,
        envelope_lookup: EnvelopeLookup,
        building_name: str,
        locator: InputLocator,
        end_year: int,
    ):
        """Initialize the BuildingEmissionTimeline object.

        :param building_properties: the BuildingProperties object containing the geometric,
            envelope and database data for all buildings in the district.
        :type building_properties: BuildingProperties
        :param envelope_lookup: the EnvelopeLookup object to access the envelope database.
        :type envelope_lookup: EnvelopeLookup
        :param building_name: the name of the building.
        :type building_name: str
        :param locator: the InputLocator object to locate input files.
        :type locator: InputLocator
        :param end_year: The last year that should exist in the building timeline.
        :type end_year: int
        """
        self.name = building_name
        self.locator = locator
        self._is_demolished = False
        self.envelope_lookup = envelope_lookup
        self.geometry = building_properties.geometry[self.name]
        self.typology = building_properties.typology[self.name]
        self.envelope = building_properties.envelope[self.name]
        self.feedstock_db = Feedstocks.from_locator(self.locator)
        self.surface_area = self.get_component_quantity(building_properties)
        self.timeline = self.initialize_timeline(end_year)

    def check_demolished(self):
        if self._is_demolished:
            raise RuntimeError("Building has been demolished; no further emissions can be logged.")

    def save_timeline(self):
        """Save the timeline DataFrame to a CSV file.
        If the folder does not exist, it will be created.
        """
        # first, check if timeline folder exist, if not create it
        if not os.path.exists(self.locator.get_lca_timeline_folder()):
            os.makedirs(self.locator.get_lca_timeline_folder())

        self.timeline.to_csv(self.locator.get_lca_timeline_building(self.name), float_format='%.2f')

    def log_emissions(
        self,
        area: float,
        production_per_area: float,
        biogenic_per_area: float,
        demolition_per_area: float,
        lifetime: int,
        key: str,
    ):
        self._log_emission_with_lifetime(
            emission=production_per_area * area, lifetime=lifetime, col=f"production_{key}_kgCO2e"
        )
        self._log_emission_with_lifetime(
            emission=-biogenic_per_area * area,
            lifetime=lifetime,
            col=f"biogenic_{key}_kgCO2e",
        )
        self._log_emission_with_lifetime(
            emission=demolition_per_area * area,
            lifetime=lifetime,
            col=f"demolition_{key}_kgCO2e",
        )
        self._log_emission_in_timeline(
            emission=0.0,  # when building is first built, no demolition emission
            year=self.typology["year"],
            col=f"demolition_{key}_kgCO2e",
            additive=False,
        )

    def fill_embodied_emissions(self) -> None:
        """
        Log the embodied emissions for the building components for
        the beginning construction year into the timeline,
        and whenever any component needs to be renovated.
        """
        self.check_demolished()
        
<<<<<<< HEAD
        for key, value in self._MAPPING_DICT.items():
=======
        for key, value in _MAPPING_DICT.items():
>>>>>>> f02331c0
            area: float = self.surface_area[f"A{key}"]

            if key == "technical_systems":
                lifetime = SERVICE_LIFE_OF_TECHNICAL_SYSTEMS
                ghg = EMISSIONS_EMBODIED_TECHNICAL_SYSTEMS
                biogenic = 0.0
                demolition = 0.0  # dummy value, not implemented yet
            else:
                type_str = f"type_{value}"
                lifetime_any = self.envelope_lookup.get_item_value(
                    code=self.envelope[type_str], field="Service_Life"
                )
                ghg_any = self.envelope_lookup.get_item_value(
                    code=self.envelope[type_str], field="GHG_kgCO2m2"
                )
                biogenic_any = self.envelope_lookup.get_item_value(
                    code=self.envelope[type_str], field="GHG_biogenic_kgCO2m2"
                )
                if lifetime_any is None or ghg_any is None or biogenic_any is None:
                    raise ValueError(
                        f"Envelope database returned None for one of the required fields for item {self.envelope[type_str]}."
                    )
                lifetime = int(float(lifetime_any))
                ghg = float(ghg_any)
                biogenic = float(biogenic_any)
                demolition: float = 0.0  # dummy value, not implemented yet

            self.log_emissions(area, ghg, biogenic, demolition, lifetime, key)

    def fill_pv_embodied_emissions(self, pv_codes: list[str]) -> None:
        """Initialize the PV system in the building emission timeline.
<<<<<<< HEAD
        It reads the area of each PV type from the building properties, 
        and adds the corresponding columns to the timeline DataFrame.
        """
        self.check_demolished()
        pv_db = pd.read_csv(self.locator.get_db4_components_conversion_conversion_technology_csv("PHOTOVOLTAIC_PANELS"), index_col='code')
        for pv_code in pv_codes:
            if pv_code not in pv_db.index:
                raise ValueError(f"PV type {pv_code} not found in the PV database.")
            
            district_pv_area = pd.read_csv(self.locator.PV_total_buildings(pv_code), index_col='name') # indexed with building name
            pv_area = cast(float, district_pv_area.at[self.name, 'area_PV_m2'])
=======
        It reads the area of each PV type from the building properties,
        and adds the corresponding columns to the timeline DataFrame.

        Note: PV file existence is already checked in total_yearly() before calling this method.
        """
        self.check_demolished()
        pv_db = pd.read_csv(self.locator.get_db4_components_conversion_conversion_technology_csv("PHOTOVOLTAIC_PANELS"), index_col='code')

        for pv_code in pv_codes:
            if pv_code not in pv_db.index:
                raise ValueError(f"PV type {pv_code} not found in the PV database.")

            district_pv_area = pd.read_csv(self.locator.PV_total_buildings(pv_code), index_col='name') # indexed with building name
            try:
                pv_area = cast(float, district_pv_area.at[self.name, 'area_PV_m2'])
            except KeyError:
                pv_area = 0.0
>>>>>>> f02331c0
            lifetime = cast(int, pv_db.loc[pv_code, 'LT_yr'])
            pv_type_str = f"PV_{pv_code}"
            self.surface_area[f"APV_{pv_code}"] = pv_area
            for emission_type in self._EMISSION_TYPES:
                col_name = f"{emission_type}_{pv_type_str}_kgCO2e"
                if col_name not in self.timeline.columns:
                    self.timeline[col_name] = 0.0
                else:
                    raise ValueError(f"Column {col_name} already exists in the timeline, check for duplicate PV codes.")
            # Log embodied emissions for PV system
            embodied_intensity = cast(float, pv_db.loc[pv_code, 'module_embodied_kgco2m2'])
            self.log_emissions(pv_area, embodied_intensity, 0.0, 0.0, lifetime, pv_type_str)

    def discount_over_year(
        self,
        base: pd.Series,
        ref_year: int,
        tar_year: int,
        tar_fraction: float,
    ) -> pd.Series:
        """Apply a piecewise-linear discount to a yearly Series over this timeline's years.

        Rules:
        - Before ref_year: factor = 1.0
        - Between ref_year..tar_year (inclusive): linearly interpolate to tar_fraction
        - After tar_year: factor = tar_fraction (flat)

        Inputs/contract:
        - base: Series indexed by this timeline's index (e.g., 'Y_2020', ...). Values are yearly amounts.
        - ref_year < tar_year, tar_fraction >= 0

        Returns a Series aligned to the timeline index with the discount applied.
        """
        if tar_year <= ref_year:
            raise ValueError("Target year must be greater than reference year.")
        if tar_fraction < 0:
            raise ValueError("Target fraction must be non-negative.")

        # Ensure alignment to the timeline index
        idx = self.timeline.index
        series = base.reindex(idx).astype(float)

        # Convert 'Y_YYYY' index to integer years
        years: list[int] = []
        for label in idx:
            s = str(label)
            if s.startswith("Y_"):
                s = s[2:]
                years.append(int(s))

        years_arr = np.array(years, dtype=int)
        factors = np.ones(len(idx), dtype=float)
        # Linear segment (inclusive)
        mask_linear = (years_arr >= int(ref_year)) & (years_arr <= int(tar_year))
        if mask_linear.any():
            n = int(mask_linear.sum())
            factors[mask_linear] = np.linspace(1.0, float(tar_fraction), n)
        # After target
        factors[years_arr > int(tar_year)] = float(tar_fraction)

        return series * factors

    # ---- helpers for operational emissions -----------------------------------------

    def _read_operational_timeseries(self) -> tuple[OperationalHourlyTimeline, pd.DataFrame]:
        """Load the hourly operational timeline for this building and drop non-emission columns."""
        operational = OperationalHourlyTimeline.from_result(self.locator, self.name)
        df = operational.operational_emission_timeline.copy()
        if "date" in df.columns:
            df = df.drop(columns=["date"])  # keep only emission columns
        return operational, df

    @staticmethod
    def _build_expected_cols(df: pd.DataFrame, demand_types: list[str], feedstocks: list[str]) -> list[str]:
        cols: list[str] = []
        for d in demand_types:
            for fs in feedstocks:
                col = f"{d}_{fs}_kgCO2e"
                if col in df.columns:
                    cols.append(col)
        return cols

    def _tile_yearly(self, yearly: pd.Series) -> pd.DataFrame:
        idx = self.timeline.index
        return pd.DataFrame(
            np.tile(yearly.to_numpy(dtype=float), (len(idx), 1)), index=idx, columns=yearly.index
        )

    def _apply_feedstock_policies(
        self,
        operational_multi_years: pd.DataFrame,
        feedstock_policies: Mapping[str, tuple[int, int, float]] | None,
        feedstocks: list[str],
        demand_types: list[str],
    ) -> None:
        """Apply per-feedstock policies in-place (if any) to discounted per-feedstock columns."""
        for raw_key, raw_policy in (feedstock_policies or {}).items():
            if not (isinstance(raw_policy, tuple) and len(raw_policy) == 3):
                raise ValueError(
                    f"Policy for '{raw_key}' must be a tuple (reference_year, target_year, target_fraction)."
                )
            try:
                ref = int(raw_policy[0])
                tgt = int(raw_policy[1])
                frac = float(raw_policy[2])
            except (TypeError, ValueError):
                raise ValueError(
                    f"Policy for '{raw_key}' must contain (int, int, float): got {raw_policy}."
                )
            if not tgt > ref:
                raise ValueError(
                    f"Policy for '{raw_key}' target year must be greater than reference year."
                )
            if frac < 0:
                raise ValueError(
                    f"Policy for '{raw_key}' target fraction must be non-negative."
                )
            fs_key_upper = str(raw_key).strip().upper()
            matching_fs = [fs for fs in feedstocks if str(fs).strip().upper() == fs_key_upper]
            if not matching_fs:
                continue
            for fs in matching_fs:
                for d in demand_types:
                    col = f"{d}_{fs}_kgCO2e"
                    if col in operational_multi_years.columns:
                        operational_multi_years[col] = self.discount_over_year(operational_multi_years[col], ref, tgt, frac)

    def _apply_pv_offset_decarbonization(
        self,
        operational_multi_years: pd.DataFrame,
        feedstock_policies: Mapping[str, tuple[int, int, float]] | None,
    ) -> list[str]:
<<<<<<< HEAD
        """Apply GRID policy in-place (if any) to discounted total columns for PV systems, and return the name of total columns."""
        list_final_pv_cols: list[str] = []
        for col in operational_multi_years.columns:
            if col.startswith("PV_") and col.endswith("_offset_total_kgCO2e"):
                # column name looks like PV_{pv_code}_offset_total_kgCO2e
=======
        """Apply GRID policy in-place (if any) to PV offset/export columns, and return the column names."""
        list_final_pv_cols: list[str] = []
        for col in operational_multi_years.columns:
            # Include PV offset and export columns
            if col.startswith("PV_") and col.endswith("_kgCO2e"):
                # Columns look like: PV_{pv_code}_GRID_offset_kgCO2e or PV_{pv_code}_GRID_export_kgCO2e
>>>>>>> f02331c0
                if feedstock_policies and "GRID" in feedstock_policies:
                    ref, tgt, frac = feedstock_policies["GRID"]
                    operational_multi_years[col] = self.discount_over_year(
                        operational_multi_years[col], ref, tgt, frac
                    )
                list_final_pv_cols.append(col)
        return list_final_pv_cols

    @staticmethod
    def _aggregate_by_demand(
        timeline: pd.DataFrame, demand_types: list[str]
    ) -> pd.DataFrame:
        idx = timeline.index
        out = pd.DataFrame(index=idx)
        for d in demand_types:
            cols_d = [c for c in timeline.columns if c.startswith(f"{d}_") and c.endswith("_kgCO2e")]
            out[f"operation_{d}_kgCO2e"] = timeline[cols_d].sum(axis=1) if cols_d else 0.0
        return out

    def fill_operational_emissions(
        self,
        feedstock_policies: Mapping[str, tuple[int, int, float]] | None = None,
    ) -> None:
        """Fill operational emissions into the timeline, with optional per-feedstock discounting.

        Final logic:
        1) Sum the hourly operational dataframe to a yearly total (one row of per-feedstock columns).
        2) Duplicate the yearly totals down the whole emission timeline length.
        3) For each column, if its feedstock is in the policy, call discount_over_year on that Series.
        4) Aggregate per-feedstock columns back to per-technology yearly totals and write into self.timeline.

        Column convention assumed: `{demand_type}_{feedstock}_kgCO2e` where demand_type is one of
        {Qhs_sys, Qww_sys, Qcs_sys, E_sys} and feedstock is in the feedstock database (plus 'NONE').
        """
        self.check_demolished()
        demand_types = list(_tech_name_mapping.keys())  # ['Qhs_sys', 'Qww_sys', 'Qcs_sys', 'E_sys']
        feedstocks = list(self.feedstock_db._library.keys()) + ["NONE"]

        _, operational_timeseries = self._read_operational_timeseries()
        yearly_sum = operational_timeseries.sum(axis=0)
        operational_multiyrs = self._tile_yearly(yearly_sum)
        self._apply_feedstock_policies(operational_multiyrs, feedstock_policies, feedstocks, demand_types)
        out = self._aggregate_by_demand(operational_multiyrs, demand_types)
        self.timeline.loc[:, self._OPERATIONAL_COLS] = out[self._OPERATIONAL_COLS].to_numpy(dtype=float)

        pv_total_cols = self._apply_pv_offset_decarbonization(operational_multiyrs, feedstock_policies)
        if pv_total_cols:
            self.timeline.loc[:, pv_total_cols] = operational_multiyrs[pv_total_cols].to_numpy(dtype=float)

    def demolish(self, demolition_year: int) -> None:
        """
        1. Erase all future emissions after demolition year, including operational emissions.
        2. Log demolition emissions in the demolition year.

        :param demolition_year: the year, after end of which the building does not exist anymore.
        :type demolition_year: int
        """
        self.check_demolished()
        # if demolition_year < self.geometry["year"], raise error
        if demolition_year < self.typology["year"]:
            raise ValueError(
                "Demolition year must be greater than or equal to the construction year."
            )

        # Convert demolition_year to string format for comparison with timeline index
        demolition_year_str = f"Y_{demolition_year}"
        self.timeline.loc[self.timeline.index >= demolition_year_str, :] = 0.0
        for key, _ in _MAPPING_DICT.items():
            demolition: float = 0.0  # dummy value, not implemented yet
            area: float = self.surface_area[f"A{key}"]
            # Convert max year to int for comparison
            max_year_str = self.timeline.index.max()
            max_year = int(str(max_year_str).replace("Y_", ""))
            # if demolition_year > max_year, do nothing
            if demolition_year <= max_year:
                self._log_emission_in_timeline(
                    emission=demolition * area,
                    year=demolition_year,
                    col=f"demolition_{key}_kgCO2e",
                )
        self._is_demolished = True

    def initialize_timeline(self, end_year: int) -> pd.DataFrame:
        """Initialize the timeline as a dataframe of `0.0`s,
        indexed by year, for the building emissions.

        :param end_year: The year to end the timeline.
        :type end_year: int
        :raises ValueError: If the start year is not less than the end year.
        :return: The initialized timeline DataFrame.
        :rtype: pd.DataFrame
        """
        start_year = self.typology["year"]
        if start_year >= end_year:
            raise ValueError("The starting year must be less than the ending year.")

        timeline = pd.DataFrame(
            {
                "period": [f"Y_{year}" for year in range(start_year, end_year + 1)],
                **{
                    f"{emission}_{component}_kgCO2e": 0.0
                    for emission in self._EMISSION_TYPES
                    for component in list(_MAPPING_DICT.keys())
                    + ["technical_systems"]
                },
                **{col: 0.0 for col in self._OPERATIONAL_COLS},
            }
        )
        timeline['name'] = self.name  # add building name column for easier identification
        timeline.set_index("period", inplace=True)
        self._is_demolished = False
        return timeline

    def _log_emission_with_lifetime(
        self, emission: float, lifetime: int, col: str
    ) -> None:
        """The function logs emission once every "lifetime" years in the desired column.

        :param emission: The amount of emission to log.
        :type emission: float
        :param lifetime: The lifetime of the component in years. Minimum 1.
        :type lifetime: int
        :param col: The column to log the emission in.
        :type col: str
        """
        if lifetime < 1:
            raise ValueError("Lifetime must be at least 1 year.")

        # Extract numeric year from string format Y_XXXX
        start_year = self.typology["year"]
        max_year_str = self.timeline.index.max()
        max_year = int(str(max_year_str).replace("Y_", ""))

        numeric_years = list(range(start_year, max_year + 1, lifetime))
        # Convert back to string format
        years = [f"Y_{year}" for year in numeric_years]
        self._log_emission_in_timeline(emission, years, col)

    def _log_emission_in_timeline(
        self, emission: float, year: int | list[int] | str | list[str], col: str, additive: bool = True
    ) -> None:
        # Normalize to list[str] in Y_XXXX format for consistent indexing behavior
        if isinstance(year, int):
            years_list: list[str] = [f"Y_{year}"]
        elif isinstance(year, str):
            years_list = [year]
        elif isinstance(year, list) and len(year) > 0 and isinstance(year[0], int):
            years_list = [f"Y_{y}" for y in year]
        else:
            # If it's a list[str], keep; if empty or unknown, set empty list
            if isinstance(year, list) and (len(year) == 0 or isinstance(year[0], str)):
                years_list = list(year)  # type: ignore[arg-type]
            else:
                years_list = []

        if additive:
            # Add emission to all selected years (vectorized)
            current = self.timeline.loc[years_list, col]
            self.timeline.loc[years_list, col] = current.astype(float).add(float(emission))
        else:
            # Set emission for all selected years
            self.timeline.loc[years_list, col] = float(emission)

    def get_component_quantity(self, building_properties: BuildingProperties) -> dict[str, float]:
        """
        Get the area for each building component.
        During Daysim simulation, the types of surfaces are categorized in detail,
        so we need the radiation results
        to extract surface area information, as done in demand calculation as well.
        The radiation results are stored in `building_properties.rc_model._rc_model_props`.
        A lot of fields exist, but the useful ones are:
        - `GFA_m2`: total floor area of building
        - `Awall_ag`: total area of external walls above ground
        - `Awin_ag`: total area of windows
        - `Aroof`: total area of roof
        - `Aunderside`: total area of bottom surface, if the bottom surface is above ground level.
            In case where building touches the ground, this value is zero.
        - `footprint`: the area of the building footprint, equivalent to `Abase`.

        Calculated area:
        - `Awall_bg`: total area of below-ground walls
        - `Awall_part`: total area of partition walls. Currently dummy value 0.0
        - `Aupperside`: total area of upper side. Currently not available in Daysim
            radiation results, so this value is set to `0.0`.
        - `Afloor`: total area of internal floors.
            If the floor area is neither touching the ground nor the outside air,
            it should be internal. Therefore, the calculation formula thus is:
            `Afloor = GFA_m2 - Aunderside - footprint`
        - `Atechnical_systems`: total area of technical systems. Same as GFA.

        :param building_properties: The building properties object containing results
            for all buildings in the district. Two attributes are relevant
            for the surface area calculation: the `rc_model` and `geometry` attributes.

            The `geometry` attribute simply returns what's inside the `zone.shp` file,
            along with the footprint and perimeter;
            The `rc_model` attribute contains the areas along with other parameters.
            Whole list of parameters (details see `BuildingRCModel.calc_prop_rc_model`)
        :type building_properties: BuildingProperties

        :return: A dictionary with the area of each building component.
        :rtype: dict[str, float]
        """
        rc_model_props = building_properties.rc_model[self.name]
        envelope_props = building_properties.envelope[self.name]

        surface_area = {}
        surface_area["Awall_ag"] = envelope_props["Awall_ag"]
        surface_area["Awall_bg"] = (
            self.geometry["perimeter"] * self.geometry["height_bg"]
        )
        surface_area["Awall_part"] = rc_model_props["GFA_m2"] * CONVERSION_AREA_TO_FLOOR_AREA_RATIO
        surface_area["Awin_ag"] = envelope_props["Awin_ag"]

        # calculate the area of each component
        # horizontal: roof, floor, underside, upperside (not implemented), base
        # vertical: wall_ag, wall_bg, wall_part (not implemented), win_ag
        surface_area["Aroof"] = envelope_props["Aroof"]
        surface_area["Aupperside"] = 0.0  # not implemented
        surface_area["Aunderside"] = envelope_props["Aunderside"]
        # internal floors that are not base, not upperside and not underside

        # check if building ever have base
        if self.geometry["floors_bg"] == 0 and self.geometry["void_deck"] > 0:
            # building is completely floating and does not have a base
            area_base = 0.0
        else:
            area_base = float(rc_model_props["footprint"])
        surface_area["Afloor"] = max(
            0.0,
            rc_model_props[
                "GFA_m2"
            ]  # GFA = footprint * (floor_ag + floor_bg - void_deck)
            - surface_area["Aunderside"]
            - area_base,
        )
        surface_area["Abase"] = area_base
        surface_area["Atechnical_systems"] = rc_model_props["GFA_m2"]
        return surface_area


def get_building_names_from_zone(locator):
    """
    Get building names from zone geometry.

    Parameters
    ----------
    locator : InputLocator
        File path resolver

    Returns
    -------
    pd.DataFrame
        Zone geometry with 'Name' or 'name' column (caller should check both)
    """
    import geopandas as gpd
    from cea.utilities.standardize_coordinates import get_geographic_coordinate_system

    zone_path = locator.get_zone_geometry()
    crs = get_geographic_coordinate_system()
    zone_df = gpd.read_file(zone_path).to_crs(crs)

    return zone_df<|MERGE_RESOLUTION|>--- conflicted
+++ resolved
@@ -17,8 +17,6 @@
     SERVICE_LIFE_OF_TECHNICAL_SYSTEMS,
 )
 from cea.datamanagement.database.components import Feedstocks
-<<<<<<< HEAD
-=======
 
 __author__ = "Yiqiao Wang, Zhongming Shi"
 __copyright__ = "Copyright 2025, Architecture and Building Systems - ETH Zurich"
@@ -29,14 +27,11 @@
 __email__ = "cea@arch.ethz.ch"
 __status__ = "Production"
 
->>>>>>> f02331c0
 
 if TYPE_CHECKING:
     from cea.datamanagement.database.envelope_lookup import EnvelopeLookup
     from cea.demand.building_properties import BuildingProperties
     from cea.inputlocator import InputLocator
-<<<<<<< HEAD
-=======
 
 
 _MAPPING_DICT = {
@@ -51,7 +46,6 @@
     "base": "base",
     "technical_systems": "technical_systems", # not implemented in CEA, dummy value
 }
->>>>>>> f02331c0
 
 
 class BuildingEmissionTimeline:
@@ -102,21 +96,6 @@
     in the timeline.
     """
 
-<<<<<<< HEAD
-    _MAPPING_DICT = {
-        "wall_ag": "wall",
-        "wall_bg": "base",
-        "wall_part": "part",
-        "win_ag": "win",
-        "roof": "roof",
-        "upperside": "roof",
-        "underside": "base",
-        "floor": "floor",
-        "base": "base",
-        "technical_systems": "technical_systems", # not implemented in CEA, dummy value
-    }
-=======
->>>>>>> f02331c0
     _COLUMN_MAPPING = {f"{d}_kgCO2e": f"operation_{d}_kgCO2e" for d in _tech_name_mapping.keys()}
     _OPERATIONAL_COLS = list(_COLUMN_MAPPING.values())
     _EMISSION_TYPES = ["production", "biogenic", "demolition"]
@@ -205,11 +184,7 @@
         """
         self.check_demolished()
         
-<<<<<<< HEAD
-        for key, value in self._MAPPING_DICT.items():
-=======
         for key, value in _MAPPING_DICT.items():
->>>>>>> f02331c0
             area: float = self.surface_area[f"A{key}"]
 
             if key == "technical_systems":
@@ -241,19 +216,6 @@
 
     def fill_pv_embodied_emissions(self, pv_codes: list[str]) -> None:
         """Initialize the PV system in the building emission timeline.
-<<<<<<< HEAD
-        It reads the area of each PV type from the building properties, 
-        and adds the corresponding columns to the timeline DataFrame.
-        """
-        self.check_demolished()
-        pv_db = pd.read_csv(self.locator.get_db4_components_conversion_conversion_technology_csv("PHOTOVOLTAIC_PANELS"), index_col='code')
-        for pv_code in pv_codes:
-            if pv_code not in pv_db.index:
-                raise ValueError(f"PV type {pv_code} not found in the PV database.")
-            
-            district_pv_area = pd.read_csv(self.locator.PV_total_buildings(pv_code), index_col='name') # indexed with building name
-            pv_area = cast(float, district_pv_area.at[self.name, 'area_PV_m2'])
-=======
         It reads the area of each PV type from the building properties,
         and adds the corresponding columns to the timeline DataFrame.
 
@@ -271,7 +233,6 @@
                 pv_area = cast(float, district_pv_area.at[self.name, 'area_PV_m2'])
             except KeyError:
                 pv_area = 0.0
->>>>>>> f02331c0
             lifetime = cast(int, pv_db.loc[pv_code, 'LT_yr'])
             pv_type_str = f"PV_{pv_code}"
             self.surface_area[f"APV_{pv_code}"] = pv_area
@@ -404,20 +365,12 @@
         operational_multi_years: pd.DataFrame,
         feedstock_policies: Mapping[str, tuple[int, int, float]] | None,
     ) -> list[str]:
-<<<<<<< HEAD
-        """Apply GRID policy in-place (if any) to discounted total columns for PV systems, and return the name of total columns."""
-        list_final_pv_cols: list[str] = []
-        for col in operational_multi_years.columns:
-            if col.startswith("PV_") and col.endswith("_offset_total_kgCO2e"):
-                # column name looks like PV_{pv_code}_offset_total_kgCO2e
-=======
         """Apply GRID policy in-place (if any) to PV offset/export columns, and return the column names."""
         list_final_pv_cols: list[str] = []
         for col in operational_multi_years.columns:
             # Include PV offset and export columns
             if col.startswith("PV_") and col.endswith("_kgCO2e"):
                 # Columns look like: PV_{pv_code}_GRID_offset_kgCO2e or PV_{pv_code}_GRID_export_kgCO2e
->>>>>>> f02331c0
                 if feedstock_policies and "GRID" in feedstock_policies:
                     ref, tgt, frac = feedstock_policies["GRID"]
                     operational_multi_years[col] = self.discount_over_year(
