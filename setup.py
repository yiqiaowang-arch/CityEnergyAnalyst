--- conflicted
+++ resolved
@@ -26,13 +26,9 @@
                     'mock',
                     'plotly',
                     'psutil',
-<<<<<<< HEAD
-                    'py4design_cea',
                     'numpy-financial',
                     'pymc3',
                     'pysal',
-=======
->>>>>>> cfc07ab5
                     'pyyaml',
                     'requests',
                     'setuptools',
